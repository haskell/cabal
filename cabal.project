--- conflicted
+++ resolved
@@ -1,12 +1,6 @@
 packages: Cabal/ cabal-testsuite/ cabal-install/ solver-benchmarks/
-<<<<<<< HEAD
-constraints: unix >= 2.7.1.0,
-             tasty <= 0.12.0.1,
-             cabal-install +monolithic
-=======
 constraints: unix >= 2.7.1.0
            , cabal-install +lib +monolithic
->>>>>>> 8b2ffc8a
 
 -- Uncomment to allow picking up extra local unpacked deps:
 --optional-packages: */
