<<<<<<< HEAD
packages: Cabal/ cabal-testsuite/ cabal-install/ solver-benchmarks/
constraints: unix >= 2.7.1.0,
             cabal-install +lib +monolithic
=======
packages: Cabal/ cabal-testsuite/ cabal-install/ solver-benchmarks/ pretty-show-1.6.16/
constraints: unix >= 2.7.1.0
           , cabal-install +lib +monolithic
>>>>>>> 7b1907b2

-- Uncomment to allow picking up extra local unpacked deps:
--optional-packages: */

-- Remove after hackage-repo-tool release
allow-newer:
  hackage-repo-tool:optparse-applicative

program-options
  -- So us hackers get all the assertion failures early:
  --
  -- NOTE: currently commented out, see
  -- https://github.com/haskell/cabal/issues/3911
  --
  -- ghc-options: -fno-ignore-asserts
  --
  -- as a workaround we specify it for each package individually:
package Cabal
  ghc-options: -fno-ignore-asserts
package cabal-testsuite
  ghc-options: -fno-ignore-asserts
package cabal-install
  ghc-options: -fno-ignore-asserts<|MERGE_RESOLUTION|>--- conflicted
+++ resolved
@@ -1,12 +1,6 @@
-<<<<<<< HEAD
-packages: Cabal/ cabal-testsuite/ cabal-install/ solver-benchmarks/
-constraints: unix >= 2.7.1.0,
-             cabal-install +lib +monolithic
-=======
 packages: Cabal/ cabal-testsuite/ cabal-install/ solver-benchmarks/ pretty-show-1.6.16/
 constraints: unix >= 2.7.1.0
            , cabal-install +lib +monolithic
->>>>>>> 7b1907b2
 
 -- Uncomment to allow picking up extra local unpacked deps:
 --optional-packages: */
