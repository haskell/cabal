{-# LANGUAGE CPP                 #-}
{-# LANGUAGE FlexibleContexts    #-}
{-# LANGUAGE OverloadedStrings   #-}
{-# LANGUAGE Rank2Types          #-}
{-# LANGUAGE ScopedTypeVariables #-}
-----------------------------------------------------------------------------
-- |
-- Module      :  Distribution.PackageDescription.Parsec
-- Copyright   :  Isaac Jones 2003-2005
-- License     :  BSD3
--
-- Maintainer  :  cabal-devel@haskell.org
-- Portability :  portable
--
-- This defined parsers and partial pretty printers for the @.cabal@ format.

module Distribution.PackageDescription.Parsec (
    -- * Package descriptions
    readGenericPackageDescription,
    parseGenericPackageDescription,
    parseGenericPackageDescriptionMaybe,

    -- ** Parsing
    ParseResult,
    runParseResult,

    -- * New-style spec-version
    scanSpecVersion,

    -- ** Supplementary build information
    readHookedBuildInfo,
    parseHookedBuildInfo,
    ) where

<<<<<<< HEAD
import           Distribution.Compat.Prelude
import           Prelude                                           ()

import           Control.Monad                                     (guard)
import           Control.Monad.State.Strict                        (StateT,
                                                                    execStateT)
import           Control.Monad.Trans.Class                         (lift)
import           Data.List                                         (partition)
import           Distribution.CabalSpecVersion
import           Distribution.Compat.Lens
import           Distribution.FieldGrammar
import           Distribution.FieldGrammar.Parsec                  (NamelessField (..))
import           Distribution.PackageDescription
import           Distribution.PackageDescription.FieldGrammar
import           Distribution.PackageDescription.Quirks            (patchQuirks)
import           Distribution.Parsec.Class                         (parsec,
                                                                    simpleParsec)
import           Distribution.Parsec.Common
import           Distribution.Parsec.ConfVar                       (parseConditionConfVar)
import           Distribution.Parsec.Field                         (FieldName,
                                                                    getName)
import           Distribution.Parsec.FieldLineStream               (fieldLineStreamFromBS)
import           Distribution.Parsec.LexerMonad                    (LexWarning,
                                                                    toPWarnings)
import           Distribution.Parsec.Newtypes                      (CommaFSep,
                                                                    List,
                                                                    SpecVersion (..),
                                                                    Token)
import           Distribution.Parsec.Parser
import           Distribution.Parsec.ParseResult
import           Distribution.Pretty                               (prettyShow)
import           Distribution.Simple.Utils                         (die',
                                                                    fromUTF8BS,
                                                                    warn)
import           Distribution.Text                                 (display)
import           Distribution.Types.CondTree
import           Distribution.Types.Dependency                     (Dependency)
import           Distribution.Types.ForeignLib
import           Distribution.Types.GenericPackageDescription      (emptyGenericPackageDescription)
import           Distribution.Types.PackageDescription             (specVersion')
import           Distribution.Types.UnqualComponentName            (UnqualComponentName,
                                                                    mkUnqualComponentName)
import           Distribution.Utils.Generic                        (breakMaybe,
                                                                    unfoldrM,
                                                                    validateUTF8)
import           Distribution.Verbosity                            (Verbosity)
import           Distribution.Version                              (LowerBound (..),
                                                                    Version,
                                                                    asVersionIntervals,
                                                                    mkVersion,
                                                                    orLaterVersion,
                                                                    version0,
                                                                    versionNumbers)
import           System.Directory                                  (doesFileExist)
=======
import Distribution.Compat.Prelude
import Prelude ()

import Control.Monad                                (guard)
import Control.Monad.State.Strict                   (StateT, execStateT)
import Control.Monad.Trans.Class                    (lift)
import Data.List                                    (partition)
import Distribution.CabalSpecVersion
import Distribution.Compat.Lens
import Distribution.FieldGrammar
import Distribution.FieldGrammar.Parsec             (NamelessField (..))
import Distribution.PackageDescription
import Distribution.PackageDescription.FieldGrammar
import Distribution.PackageDescription.Quirks       (patchQuirks)
import Distribution.Parsec.Class                    (parsec, simpleParsec)
import Distribution.Parsec.Common
import Distribution.Parsec.ConfVar                  (parseConditionConfVar)
import Distribution.Parsec.Field                    (FieldName, getName)
import Distribution.Parsec.FieldLineStream          (fieldLineStreamFromBS)
import Distribution.Parsec.LexerMonad               (LexWarning, toPWarnings)
import Distribution.Parsec.Newtypes                 (CommaFSep, List, SpecVersion (..), Token)
import Distribution.Parsec.Parser
import Distribution.Parsec.ParseResult
import Distribution.Pretty                          (prettyShow)
import Distribution.Simple.Utils                    (die', fromUTF8BS, warn)
import Distribution.Text                            (display)
import Distribution.Types.CondTree
import Distribution.Types.Dependency                (Dependency)
import Distribution.Types.ForeignLib
import Distribution.Types.ForeignLibType            (knownForeignLibTypes)
import Distribution.Types.GenericPackageDescription (emptyGenericPackageDescription)
import Distribution.Types.PackageDescription        (specVersion')
import Distribution.Types.UnqualComponentName       (UnqualComponentName, mkUnqualComponentName)
import Distribution.Utils.Generic                   (breakMaybe, unfoldrM, validateUTF8)
import Distribution.Verbosity                       (Verbosity)
import Distribution.Version
       (LowerBound (..), Version, asVersionIntervals, mkVersion, orLaterVersion, version0,
       versionNumbers)
import System.Directory                             (doesFileExist)
>>>>>>> 94a7374d

import qualified Data.ByteString                                   as BS
import qualified Data.ByteString.Char8                             as BS8
import qualified Distribution.Compat.Map.Strict                    as Map
import qualified Distribution.Compat.Newtype                       as Newtype
import qualified Distribution.Types.BuildInfo.Lens                 as L
import qualified Distribution.Types.GenericPackageDescription.Lens as L
import qualified Distribution.Types.PackageDescription.Lens        as L
import qualified Text.Parsec                                       as P

-- ---------------------------------------------------------------
-- Parsing

-- | Helper combinator to do parsing plumbing for files.
--
-- Given a parser and a filename, return the parse of the file,
-- after checking if the file exists.
--
-- Argument order is chosen to encourage partial application.
readAndParseFile
    :: (BS.ByteString -> ParseResult a)  -- ^ File contents to final value parser
    -> Verbosity                         -- ^ Verbosity level
    -> FilePath                          -- ^ File to read
    -> IO a
readAndParseFile parser verbosity fpath = do
    exists <- doesFileExist fpath
    unless exists $
      die' verbosity $
        "Error Parsing: file \"" ++ fpath ++ "\" doesn't exist. Cannot continue."
    bs <- BS.readFile fpath
    let (warnings, result) = runParseResult (parser bs)
    traverse_ (warn verbosity . showPWarning fpath) warnings
    case result of
        Right x -> return x
        Left (_, errors) -> do
            traverse_ (warn verbosity . showPError fpath) errors
            die' verbosity $ "Failed parsing \"" ++ fpath ++ "\"."

-- | Parse the given package file.
readGenericPackageDescription :: Verbosity -> FilePath -> IO GenericPackageDescription
readGenericPackageDescription = readAndParseFile parseGenericPackageDescription

------------------------------------------------------------------------------
-- | Parses the given file into a 'GenericPackageDescription'.
--
-- In Cabal 1.2 the syntax for package descriptions was changed to a format
-- with sections and possibly indented property descriptions.
--
parseGenericPackageDescription :: BS.ByteString -> ParseResult GenericPackageDescription
parseGenericPackageDescription bs = do
    -- set scanned version
    setCabalSpecVersion ver
    -- if we get too new version, fail right away
    case ver of
        Just v | v > mkVersion [2,2] -> parseFailure zeroPos
            "Unsupported cabal-version. See https://github.com/haskell/cabal/issues/4899."
        _ -> pure ()

    case readFields' bs' of
        Right (fs, lexWarnings) -> do
            when patched $
                parseWarning zeroPos PWTQuirkyCabalFile "Legacy cabal file"
            -- UTF8 is validated in a prepass step, afterwards parsing is lenient.
            parseGenericPackageDescription' ver lexWarnings (validateUTF8 bs') fs
        -- TODO: better marshalling of errors
        Left perr -> parseFatalFailure pos (show perr) where
            ppos = P.errorPos perr
            pos  = Position (P.sourceLine ppos) (P.sourceColumn ppos)
  where
    (patched, bs') = patchQuirks bs
    ver = scanSpecVersion bs'

-- | 'Maybe' variant of 'parseGenericPackageDescription'
parseGenericPackageDescriptionMaybe :: BS.ByteString -> Maybe GenericPackageDescription
parseGenericPackageDescriptionMaybe =
    either (const Nothing) Just . snd . runParseResult . parseGenericPackageDescription

fieldlinesToBS :: [FieldLine ann] -> BS.ByteString
fieldlinesToBS = BS.intercalate "\n" . map (\(FieldLine _ bs) -> bs)

-- Monad in which sections are parsed
type SectionParser = StateT SectionS ParseResult

-- | State of section parser
data SectionS = SectionS
    { _stateGpd           :: !GenericPackageDescription
    , _stateCommonStanzas :: !(Map String CondTreeBuildInfo)
    }

stateGpd :: Lens' SectionS GenericPackageDescription
stateGpd f (SectionS gpd cs) = (\x -> SectionS x cs) <$> f gpd
{-# INLINE stateGpd #-}

stateCommonStanzas :: Lens' SectionS (Map String CondTreeBuildInfo)
stateCommonStanzas f (SectionS gpd cs) = SectionS gpd <$> f cs
{-# INLINE stateCommonStanzas #-}

-- Note [Accumulating parser]
--
-- This parser has two "states":
-- * first we parse fields of PackageDescription
-- * then we parse sections (libraries, executables, etc)
parseGenericPackageDescription'
    :: Maybe Version
    -> [LexWarning]
    -> Maybe Int
    -> [Field Position]
    -> ParseResult GenericPackageDescription
parseGenericPackageDescription' cabalVerM lexWarnings utf8WarnPos fs = do
    parseWarnings (toPWarnings lexWarnings)
    for_ utf8WarnPos $ \pos ->
        parseWarning zeroPos PWTUTF $ "UTF8 encoding problem at byte offset " ++ show pos
    let (syntax, fs') = sectionizeFields fs
    let (fields, sectionFields) = takeFields fs'

    -- cabal-version
    cabalVer <- case cabalVerM of
        Just v  -> return v
        Nothing -> case Map.lookup "cabal-version" fields >>= safeLast of
            Nothing                        -> return version0
            Just (MkNamelessField pos fls) -> do
                v <- specVersion' . Newtype.unpack' SpecVersion <$> runFieldParser pos parsec cabalSpecLatest fls
                when (v >= mkVersion [2,1]) $ parseFailure pos $
                    "cabal-version should be at the beginning of the file starting with spec version 2.2. " ++
                    "See https://github.com/haskell/cabal/issues/4899"

                return v

    let specVer
          | cabalVer >= mkVersion [2,1]  = CabalSpecV2_2
          | cabalVer >= mkVersion [1,25] = CabalSpecV2_0
          | cabalVer >= mkVersion [1,23] = CabalSpecV1_24
          | otherwise = CabalSpecOld

    -- reset cabal version
    setCabalSpecVersion (Just cabalVer)

    -- Package description
    pd <- parseFieldGrammar specVer fields packageDescriptionFieldGrammar

    -- Check that scanned and parsed versions match.
    unless (cabalVer == specVersion pd) $ parseFailure zeroPos $
        "Scanned and parsed cabal-versions don't match " ++
        prettyShow cabalVer ++ " /= " ++ prettyShow (specVersion pd)

    maybeWarnCabalVersion syntax pd

    -- Sections
    let gpd = emptyGenericPackageDescription & L.packageDescription .~ pd

    view stateGpd <$> execStateT (goSections specVer sectionFields) (SectionS gpd Map.empty)
  where
    safeLast :: [a] -> Maybe a
    safeLast = listToMaybe . reverse

    newSyntaxVersion :: Version
    newSyntaxVersion = mkVersion [1, 2]

    maybeWarnCabalVersion :: Syntax -> PackageDescription -> ParseResult ()
    maybeWarnCabalVersion syntax pkg
      | syntax == NewSyntax && specVersion pkg < newSyntaxVersion
      = parseWarning zeroPos PWTNewSyntax $
             "A package using section syntax must specify at least\n"
          ++ "'cabal-version: >= 1.2'."

    maybeWarnCabalVersion syntax pkg
      | syntax == OldSyntax && specVersion pkg >= newSyntaxVersion
      = parseWarning zeroPos PWTOldSyntax $
             "A package using 'cabal-version: "
          ++ displaySpecVersion (specVersionRaw pkg)
          ++ "' must use section syntax. See the Cabal user guide for details."
      where
        displaySpecVersion (Left version)       = display version
        displaySpecVersion (Right versionRange) =
          case asVersionIntervals versionRange of
            []                            {- impossible -}           -> display versionRange
            ((LowerBound version _, _):_) -> display (orLaterVersion version)

    maybeWarnCabalVersion _ _ = return ()

goSections :: CabalSpecVersion -> [Field Position] -> SectionParser ()
goSections specVer = traverse_ process
  where
    process (Field (Name pos name) _) =
        lift $ parseWarning pos PWTTrailingFields $
            "Ignoring trailing fields after sections: " ++ show name
    process (Section name args secFields) =
        parseSection name args secFields

    snoc x xs = xs ++ [x]

    hasCommonStanzas = specHasCommonStanzas specVer

    -- we need signature, because this is polymorphic, but not-closed
    parseCondTree'
        :: FromBuildInfo a
        => ParsecFieldGrammar' a       -- ^ grammar
        -> Map String CondTreeBuildInfo  -- ^ common stanzas
        -> [Field Position]
        -> ParseResult (CondTree ConfVar [Dependency] a)
    parseCondTree' = parseCondTreeWithCommonStanzas specVer

    parseSection :: Name Position -> [SectionArg Position] -> [Field Position] -> SectionParser ()
    parseSection (Name pos name) args fields
        | hasCommonStanzas == NoCommonStanzas, name == "common" = lift $ do
          parseWarning pos PWTUnknownSection $ "Ignoring section: common. You should set cabal-version: 2.2 or larger to use common stanzas."

        | name == "common" = do
            commonStanzas <- use stateCommonStanzas
            name' <- lift $ parseCommonName pos args
            biTree <- lift $ parseCondTree' buildInfoFieldGrammar commonStanzas fields

            case Map.lookup name' commonStanzas of
                Nothing -> stateCommonStanzas .= Map.insert name' biTree commonStanzas
                Just _  -> lift $ parseFailure pos $
                    "Duplicate common stanza: " ++ name'

        | name == "library" && null args = do
            commonStanzas <- use stateCommonStanzas
            lib <- lift $ parseCondTree' (libraryFieldGrammar Nothing) commonStanzas fields
            -- TODO: check that library is defined once
            stateGpd . L.condLibrary ?= lib

        -- Sublibraries
        -- TODO: check cabal-version
        | name == "library" = do
            commonStanzas <- use stateCommonStanzas
            name' <- parseUnqualComponentName pos args
            lib   <- lift $ parseCondTree' (libraryFieldGrammar $ Just name') commonStanzas fields
            -- TODO check duplicate name here?
            stateGpd . L.condSubLibraries %= snoc (name', lib)

        -- TODO: check cabal-version
        | name == "foreign-library" = do
            commonStanzas <- use stateCommonStanzas
            name' <- parseUnqualComponentName pos args
            flib  <- lift $ parseCondTree' (foreignLibFieldGrammar name')  commonStanzas fields

            let hasType ts = foreignLibType ts /= foreignLibType mempty
            unless (onAllBranches hasType flib) $ lift $ parseFailure pos $ concat
                [ "Foreign library " ++ show (display name')
                , " is missing required field \"type\" or the field "
                , "is not present in all conditional branches. The "
                , "available test types are: "
                , intercalate ", " (map display knownForeignLibTypes)
                ]

            -- TODO check duplicate name here?
            stateGpd . L.condForeignLibs %= snoc (name', flib)

        | name == "executable" = do
            commonStanzas <- use stateCommonStanzas
            name' <- parseUnqualComponentName pos args
            exe   <- lift $ parseCondTree' (executableFieldGrammar name') commonStanzas fields
            -- TODO check duplicate name here?
            stateGpd . L.condExecutables %= snoc (name', exe)

        | name == "test-suite" = do
            commonStanzas <- use stateCommonStanzas
            name'      <- parseUnqualComponentName pos args
            testStanza <- lift $ parseCondTree' testSuiteFieldGrammar commonStanzas fields
            testSuite  <- lift $ traverse (validateTestSuite pos) testStanza

            let hasType ts = testInterface ts /= testInterface mempty
            unless (onAllBranches hasType testSuite) $ lift $ parseFailure pos $ concat
                [ "Test suite " ++ show (display name')
                , " is missing required field \"type\" or the field "
                , "is not present in all conditional branches. The "
                , "available test types are: "
                , intercalate ", " (map display knownTestTypes)
                ]

            -- TODO check duplicate name here?
            stateGpd . L.condTestSuites %= snoc (name', testSuite)

        | name == "benchmark" = do
            commonStanzas <- use stateCommonStanzas
            name'       <- parseUnqualComponentName pos args
            benchStanza <- lift $ parseCondTree' benchmarkFieldGrammar commonStanzas fields
            bench       <- lift $ traverse (validateBenchmark pos) benchStanza

            let hasType ts = benchmarkInterface ts /= benchmarkInterface mempty
            unless (onAllBranches hasType bench) $ lift $ parseFailure pos $ concat
                [ "Benchmark " ++ show (display name')
                , " is missing required field \"type\" or the field "
                , "is not present in all conditional branches. The "
                , "available benchmark types are: "
                , intercalate ", " (map display knownBenchmarkTypes)
                ]

            -- TODO check duplicate name here?
            stateGpd . L.condBenchmarks %= snoc (name', bench)

        | name == "flag" = do
            name'  <- parseNameBS pos args
            name'' <- lift $ runFieldParser' pos parsec specVer (fieldLineStreamFromBS name') `recoverWith` mkFlagName ""
            flag   <- lift $ parseFields specVer fields (flagFieldGrammar name'')
            -- Check default flag
            stateGpd . L.genPackageFlags %= snoc flag


    -- , optsField "ghc-options" GHC
    --     setupOptions (\xs binfo -> binfo{setupOptions=xs})
        | name == "custom-setup" && null args = do
            sbi <- lift $ parseFields specVer fields (setupBInfoFieldGrammar False)
            stateGpd . L.packageDescription . L.setupBuildInfo ?= sbi

        | name == "source-repository" = do
            kind <- lift $ case args of
                [SecArgName spos secName] ->
                    runFieldParser' spos parsec specVer (fieldLineStreamFromBS secName) `recoverWith` RepoHead
                [] -> do
                    parseFailure pos "'source-repository' requires exactly one argument"
                    pure RepoHead
                _ -> do
                    parseFailure pos $ "Invalid source-repository kind " ++ show args
                    pure RepoHead

            sr <- lift $ parseFields specVer fields (sourceRepoFieldGrammar kind)
            stateGpd . L.packageDescription . L.sourceRepos %= snoc sr

        | otherwise = lift $
            parseWarning pos PWTUnknownSection $ "Ignoring section: " ++ show name

parseName :: Position -> [SectionArg Position] -> SectionParser String
parseName pos args = fromUTF8BS <$> parseNameBS pos args

parseNameBS :: Position -> [SectionArg Position] -> SectionParser BS.ByteString
-- TODO: use strict parser
parseNameBS pos args = case args of
    [SecArgName _pos secName] ->
         pure secName
    [SecArgStr _pos secName] ->
         pure secName
    [] -> do
         lift $ parseFailure pos "name required"
         pure ""
    _ -> do
         -- TODO: pretty print args
         lift $ parseFailure pos $ "Invalid name " ++ show args
         pure ""

parseCommonName :: Position -> [SectionArg Position] -> ParseResult String
parseCommonName pos args = case args of
    [SecArgName _pos secName] ->
         pure $ fromUTF8BS secName
    [SecArgStr _pos secName] ->
         pure $ fromUTF8BS secName
    [] -> do
         parseFailure pos $ "name required"
         pure ""
    _ -> do
         -- TODO: pretty print args
         parseFailure pos $ "Invalid name " ++ show args
         pure ""

-- TODO: avoid conversion to 'String'.
parseUnqualComponentName :: Position -> [SectionArg Position] -> SectionParser UnqualComponentName
parseUnqualComponentName pos args = mkUnqualComponentName <$> parseName pos args

-- | Parse a non-recursive list of fields.
parseFields
    :: CabalSpecVersion
    -> [Field Position] -- ^ fields to be parsed
    -> ParsecFieldGrammar' a
    -> ParseResult a
parseFields v fields grammar = do
    let (fs0, ss) = partitionFields fields
    traverse_ (traverse_ warnInvalidSubsection) ss
    parseFieldGrammar v fs0 grammar

warnInvalidSubsection :: Section Position -> ParseResult ()
warnInvalidSubsection (MkSection (Name pos name) _ _) =
    void (parseFailure pos $ "invalid subsection " ++ show name)

parseCondTree
    :: forall a c.
       CabalSpecVersion
    -> HasElif                  -- ^ accept @elif@
    -> ParsecFieldGrammar' a  -- ^ grammar
    -> (a -> c)                 -- ^ condition extractor
    -> [Field Position]
    -> ParseResult (CondTree ConfVar c a)
parseCondTree v hasElif grammar cond = go
  where
    go fields = do
        let (fs, ss) = partitionFields fields
        x <- parseFieldGrammar v fs grammar
        branches <- concat <$> traverse parseIfs ss
        return (CondNode x (cond x) branches) -- TODO: branches

    parseIfs :: [Section Position] -> ParseResult [CondBranch ConfVar c a]
    parseIfs [] = return []
    parseIfs (MkSection (Name _ name) test fields : sections) | name == "if" = do
        test' <- parseConditionConfVar test
        fields' <- go fields
        -- TODO: else
        (elseFields, sections') <- parseElseIfs sections
        return (CondBranch test' fields' elseFields : sections')
    parseIfs (MkSection (Name pos name) _ _ : sections) = do
        parseWarning pos PWTInvalidSubsection $ "invalid subsection " ++ show name
        parseIfs sections

    parseElseIfs
        :: [Section Position]
        -> ParseResult (Maybe (CondTree ConfVar c a), [CondBranch ConfVar c a])
    parseElseIfs [] = return (Nothing, [])
    parseElseIfs (MkSection (Name pos name) args fields : sections) | name == "else" = do
        unless (null args) $
            parseFailure pos $ "`else` section has section arguments " ++ show args
        elseFields <- go fields
        sections' <- parseIfs sections
        return (Just elseFields, sections')



    parseElseIfs (MkSection (Name _ name) test fields : sections) | hasElif == HasElif, name == "elif" = do
        -- TODO: check cabal-version
        test' <- parseConditionConfVar test
        fields' <- go fields
        (elseFields, sections') <- parseElseIfs sections
        -- we parse an empty 'Fields', to get empty value for a node
        a <- parseFieldGrammar v mempty grammar
        return (Just $ CondNode a (cond a) [CondBranch test' fields' elseFields], sections')

    parseElseIfs (MkSection (Name pos name) _ _ : sections) | name == "elif" = do
        parseWarning pos PWTInvalidSubsection $ "invalid subsection \"elif\". You should set cabal-version: 2.2 or larger to use elif-conditionals."
        (,) Nothing <$> parseIfs sections

    parseElseIfs sections = (,) Nothing <$> parseIfs sections

{- Note [Accumulating parser]

Note: Outdated a bit

In there parser, @'FieldDescr' a@ is transformed into @Map FieldName (a ->
FieldParser a)@.  The weird value is used because we accumulate structure of
@a@ by folding over the fields.  There are various reasons for that:

* Almost all fields are optional

* This is simple approach so declarative bi-directional format (parsing and
printing) of structure could be specified (list of @'FieldDescr' a@)

* There are surface syntax fields corresponding to single field in the file:
  @license-file@ and @license-files@

* This is quite safe approach.

When/if we re-implement the parser to support formatting preservging roundtrip
with new AST, this all need to be rewritten.
-}

-------------------------------------------------------------------------------
-- Common stanzas
-------------------------------------------------------------------------------

-- $commonStanzas
--
-- [Note: Common stanzas]
--
-- In Cabal 2.2 we support simple common stanzas:
--
-- * Commons stanzas define 'BuildInfo'
--
-- * import "fields" can only occur at top of other stanzas (think: imports)
--
-- In particular __there aren't__
--
-- * implicit stanzas
--
-- * More specific common stanzas (executable, test-suite).
--
--
-- The approach uses the fact that 'BuildInfo' is a 'Monoid':
--
-- @
-- mergeCommonStanza' :: HasBuildInfo comp => BuildInfo -> comp -> comp
-- mergeCommonStanza' bi = over L.BuildInfo (bi <>)
-- @
--
-- Real 'mergeCommonStanza' is more complicated as we have to deal with
-- conditional trees.
--
-- The approach is simple, and have good properties:
--
-- * Common stanzas are parsed exactly once, even if not-used. Thus we report errors in them.
--
type CondTreeBuildInfo = CondTree ConfVar [Dependency] BuildInfo

-- | Create @a@ from 'BuildInfo'.
--
-- Law: @view buildInfo . fromBuildInfo = id@
class L.HasBuildInfo a => FromBuildInfo a where
    fromBuildInfo :: BuildInfo -> a

instance FromBuildInfo BuildInfo  where fromBuildInfo = id
instance FromBuildInfo Library    where fromBuildInfo bi = set L.buildInfo bi emptyLibrary
instance FromBuildInfo ForeignLib where fromBuildInfo bi = set L.buildInfo bi emptyForeignLib
instance FromBuildInfo Executable where fromBuildInfo bi = set L.buildInfo bi emptyExecutable

instance FromBuildInfo TestSuiteStanza where
    fromBuildInfo = TestSuiteStanza Nothing Nothing Nothing

instance FromBuildInfo BenchmarkStanza where
    fromBuildInfo = BenchmarkStanza Nothing Nothing Nothing

parseCondTreeWithCommonStanzas
    :: forall a. FromBuildInfo a
    => CabalSpecVersion
    -> ParsecFieldGrammar' a       -- ^ grammar
    -> Map String CondTreeBuildInfo  -- ^ common stanzas
    -> [Field Position]
    -> ParseResult (CondTree ConfVar [Dependency] a)
parseCondTreeWithCommonStanzas v grammar commonStanzas = goImports []
  where
    hasElif = specHasElif v
    hasCommonStanzas = specHasCommonStanzas v

    getList' :: List CommaFSep Token String -> [String]
    getList' = Newtype.unpack

    -- parse leading imports
    -- not supported:
    goImports acc (Field (Name pos name) _ : fields) | name == "import", hasCommonStanzas == NoCommonStanzas = do
        parseWarning pos PWTUnknownField "Unknown field: import. You should set cabal-version: 2.2 or larger to use common stanzas"
        goImports acc fields
    -- supported:
    goImports acc (Field (Name pos name) fls : fields) | name == "import" = do
        names <- getList' <$> runFieldParser pos parsec v fls
        names' <- for names $ \commonName ->
            case Map.lookup commonName commonStanzas of
                Nothing -> do
                    parseFailure pos $ "Undefined common stanza imported: " ++ commonName
                    pure Nothing
                Just commonTree ->
                    pure (Just commonTree)

        goImports (acc ++ catMaybes names') fields

    -- Go to parsing condTree after first non-import 'Field'.
    goImports acc fields = go acc fields

    -- parse actual CondTree
    go :: [CondTreeBuildInfo] -> [Field Position] -> ParseResult (CondTree ConfVar [Dependency] a)
    go bis fields = do
        x <- parseCondTree v hasElif grammar (view L.targetBuildDepends) fields
        pure $ foldr mergeCommonStanza x bis

mergeCommonStanza
    :: forall a. FromBuildInfo a
    => CondTree ConfVar [Dependency] BuildInfo
    -> CondTree ConfVar [Dependency] a
    -> CondTree ConfVar [Dependency] a
mergeCommonStanza (CondNode bi _ bis) (CondNode x _ cs) =
    CondNode x' (x' ^. L.targetBuildDepends) cs'
  where
    -- new value is old value with buildInfo field _prepended_.
    x' = x & L.buildInfo %~ (bi <>)

    -- tree components are appended together.
    cs' = map (fmap fromBuildInfo) bis ++ cs

-------------------------------------------------------------------------------
-- Branches
-------------------------------------------------------------------------------

-- Check that a property holds on all branches of a condition tree
onAllBranches :: forall v c a. Monoid a => (a -> Bool) -> CondTree v c a -> Bool
onAllBranches p = go mempty
  where
    -- If the current level of the tree satisfies the property, then we are
    -- done. If not, then one of the conditional branches below the current node
    -- must satisfy it. Each node may have multiple immediate children; we only
    -- one need one to satisfy the property because the configure step uses
    -- 'mappend' to join together the results of flag resolution.
    go :: a -> CondTree v c a -> Bool
    go acc ct = let acc' = acc `mappend` condTreeData ct
                in p acc' || any (goBranch acc') (condTreeComponents ct)

    -- Both the 'true' and the 'false' block must satisfy the property.
    goBranch :: a -> CondBranch v c a -> Bool
    goBranch _   (CondBranch _ _ Nothing) = False
    goBranch acc (CondBranch _ t (Just e))  = go acc t && go acc e

-------------------------------------------------------------------------------
-- Old syntax
-------------------------------------------------------------------------------

-- TODO: move to own module

-- | "Sectionize" an old-style Cabal file.  A sectionized file has:
--
--  * all global fields at the beginning, followed by
--
--  * all flag declarations, followed by
--
--  * an optional library section, and an arbitrary number of executable
--    sections (in any order).
--
-- The current implementation just gathers all library-specific fields
-- in a library section and wraps all executable stanzas in an executable
-- section.
sectionizeFields :: [Field ann] -> (Syntax, [Field ann])
sectionizeFields fs = case classifyFields fs of
    Just fields -> (OldSyntax, convert fields)
    Nothing     -> (NewSyntax, fs)
  where
    -- return 'Just' if all fields are simple fields
    classifyFields :: [Field ann] -> Maybe [(Name ann, [FieldLine ann])]
    classifyFields = traverse f
      where
        f (Field name fieldlines) = Just (name, fieldlines)
        f _                       = Nothing

    trim = BS.dropWhile isSpace' . BS.reverse . BS.dropWhile isSpace' . BS.reverse
    isSpace' = (== 32)

    convert :: [(Name ann, [FieldLine ann])] -> [Field ann]
    convert fields =
      let
        toField (name, ls) = Field name ls
        -- "build-depends" is a local field now.  To be backwards
        -- compatible, we still allow it as a global field in old-style
        -- package description files and translate it to a local field by
        -- adding it to every non-empty section
        (hdr0, exes0) = break ((=="executable") . getName . fst) fields
        (hdr, libfs0) = partition (not . (`elem` libFieldNames) . getName . fst) hdr0

        (deps, libfs) = partition ((== "build-depends") . getName . fst)
                                   libfs0

        exes = unfoldr toExe exes0
        toExe [] = Nothing
        toExe ((Name pos n, ls) : r)
          | n == "executable" =
              let (efs, r') = break ((== "executable") . getName . fst) r
              in Just (Section (Name pos "executable") [SecArgName pos $ trim $ fieldlinesToBS ls] (map toField $ deps ++ efs), r')
        toExe _ = error "unexpected input to 'toExe'"

        lib = case libfs of
            []                         -> []
            ((Name pos _,  _) : _) ->
                [Section (Name pos "library") [] (map toField $ deps ++ libfs)]

      in map toField hdr ++ lib ++ exes

-- | See 'sectionizeFields'.
data Syntax = OldSyntax | NewSyntax
    deriving (Eq, Show)

-- TODO:
libFieldNames :: [FieldName]
libFieldNames = fieldGrammarKnownFieldList (libraryFieldGrammar Nothing)

-------------------------------------------------------------------------------
-- Suplementary build information
-------------------------------------------------------------------------------

readHookedBuildInfo :: Verbosity -> FilePath -> IO HookedBuildInfo
readHookedBuildInfo = readAndParseFile parseHookedBuildInfo

parseHookedBuildInfo :: BS.ByteString -> ParseResult HookedBuildInfo
parseHookedBuildInfo bs = case readFields' bs of
    Right (fs, lexWarnings) -> do
        parseHookedBuildInfo' lexWarnings fs
    -- TODO: better marshalling of errors
    Left perr -> parseFatalFailure zeroPos (show perr)

parseHookedBuildInfo'
    :: [LexWarning]
    -> [Field Position]
    -> ParseResult HookedBuildInfo
parseHookedBuildInfo' lexWarnings fs = do
    parseWarnings (toPWarnings lexWarnings)
    (mLibFields, exes) <- stanzas fs
    mLib <- parseLib mLibFields
    biExes <- traverse parseExe exes
    return (mLib, biExes)
  where
    parseLib :: Fields Position -> ParseResult (Maybe BuildInfo)
    parseLib fields
        | Map.null fields = pure Nothing
        | otherwise       = Just <$> parseFieldGrammar cabalSpecLatest fields buildInfoFieldGrammar

    parseExe :: (UnqualComponentName, Fields Position) -> ParseResult (UnqualComponentName, BuildInfo)
    parseExe (n, fields) = do
        bi <- parseFieldGrammar cabalSpecLatest fields buildInfoFieldGrammar
        pure (n, bi)

    stanzas :: [Field Position] -> ParseResult (Fields Position, [(UnqualComponentName, Fields Position)])
    stanzas fields = do
        let (hdr0, exes0) = breakMaybe isExecutableField fields
        hdr <- toFields hdr0
        exes <- unfoldrM (traverse toExe) exes0
        pure (hdr, exes)

    toFields :: [Field Position] -> ParseResult (Fields Position)
    toFields fields = do
        let (fields', ss) = partitionFields fields
        traverse_ (traverse_ warnInvalidSubsection) ss
        pure fields'

    toExe
        :: ([FieldLine Position], [Field Position])
        -> ParseResult ((UnqualComponentName, Fields Position), Maybe ([FieldLine Position], [Field Position]))
    toExe (fss, fields) = do
        name <- runFieldParser zeroPos parsec cabalSpecLatest fss
        let (hdr0, rest) = breakMaybe isExecutableField fields
        hdr <- toFields hdr0
        pure ((name, hdr), rest)

    isExecutableField (Field (Name _ name) fss)
        | name == "executable" = Just fss
        | otherwise            = Nothing
    isExecutableField _ = Nothing

-- | Quickly scan new-style spec-version
--
-- A new-style spec-version declaration begins the .cabal file and
-- follow the following case-insensitive grammar (expressed in
-- RFC5234 ABNF):
--
-- @
-- newstyle-spec-version-decl = "cabal-version" *WS ":" *WS newstyle-pec-version *WS
--
-- spec-version               = NUM "." NUM [ "." NUM ]
--
-- NUM    = DIGIT0 / DIGITP 1*DIGIT0
-- DIGIT0 = %x30-39
-- DIGITP = %x31-39
-- WS = %20
-- @
--
scanSpecVersion :: BS.ByteString -> Maybe Version
scanSpecVersion bs = do
    fstline':_ <- pure (BS8.lines bs)

    -- parse <newstyle-spec-version-decl>
    -- normalise: remove all whitespace, convert to lower-case
    let fstline = BS.map toLowerW8 $ BS.filter (/= 0x20) fstline'
    ["cabal-version",vers] <- pure (BS8.split ':' fstline)

    -- parse <spec-version>
    --
    -- This is currently more tolerant regarding leading 0 digits.
    --
    ver <- simpleParsec (BS8.unpack vers)
    guard $ case versionNumbers ver of
              [_,_]   -> True
              [_,_,_] -> True
              _       -> False

    pure ver
  where
    -- | Translate ['A'..'Z'] to ['a'..'z']
    toLowerW8 :: Word8 -> Word8
    toLowerW8 w | 0x40 < w && w < 0x5b = w+0x20
                | otherwise            = w<|MERGE_RESOLUTION|>--- conflicted
+++ resolved
@@ -32,62 +32,6 @@
     parseHookedBuildInfo,
     ) where
 
-<<<<<<< HEAD
-import           Distribution.Compat.Prelude
-import           Prelude                                           ()
-
-import           Control.Monad                                     (guard)
-import           Control.Monad.State.Strict                        (StateT,
-                                                                    execStateT)
-import           Control.Monad.Trans.Class                         (lift)
-import           Data.List                                         (partition)
-import           Distribution.CabalSpecVersion
-import           Distribution.Compat.Lens
-import           Distribution.FieldGrammar
-import           Distribution.FieldGrammar.Parsec                  (NamelessField (..))
-import           Distribution.PackageDescription
-import           Distribution.PackageDescription.FieldGrammar
-import           Distribution.PackageDescription.Quirks            (patchQuirks)
-import           Distribution.Parsec.Class                         (parsec,
-                                                                    simpleParsec)
-import           Distribution.Parsec.Common
-import           Distribution.Parsec.ConfVar                       (parseConditionConfVar)
-import           Distribution.Parsec.Field                         (FieldName,
-                                                                    getName)
-import           Distribution.Parsec.FieldLineStream               (fieldLineStreamFromBS)
-import           Distribution.Parsec.LexerMonad                    (LexWarning,
-                                                                    toPWarnings)
-import           Distribution.Parsec.Newtypes                      (CommaFSep,
-                                                                    List,
-                                                                    SpecVersion (..),
-                                                                    Token)
-import           Distribution.Parsec.Parser
-import           Distribution.Parsec.ParseResult
-import           Distribution.Pretty                               (prettyShow)
-import           Distribution.Simple.Utils                         (die',
-                                                                    fromUTF8BS,
-                                                                    warn)
-import           Distribution.Text                                 (display)
-import           Distribution.Types.CondTree
-import           Distribution.Types.Dependency                     (Dependency)
-import           Distribution.Types.ForeignLib
-import           Distribution.Types.GenericPackageDescription      (emptyGenericPackageDescription)
-import           Distribution.Types.PackageDescription             (specVersion')
-import           Distribution.Types.UnqualComponentName            (UnqualComponentName,
-                                                                    mkUnqualComponentName)
-import           Distribution.Utils.Generic                        (breakMaybe,
-                                                                    unfoldrM,
-                                                                    validateUTF8)
-import           Distribution.Verbosity                            (Verbosity)
-import           Distribution.Version                              (LowerBound (..),
-                                                                    Version,
-                                                                    asVersionIntervals,
-                                                                    mkVersion,
-                                                                    orLaterVersion,
-                                                                    version0,
-                                                                    versionNumbers)
-import           System.Directory                                  (doesFileExist)
-=======
 import Distribution.Compat.Prelude
 import Prelude ()
 
@@ -127,7 +71,6 @@
        (LowerBound (..), Version, asVersionIntervals, mkVersion, orLaterVersion, version0,
        versionNumbers)
 import System.Directory                             (doesFileExist)
->>>>>>> 94a7374d
 
 import qualified Data.ByteString                                   as BS
 import qualified Data.ByteString.Char8                             as BS8
