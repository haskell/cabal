{-# LANGUAGE OverloadedStrings #-}
-- | 'GenericPackageDescription' Field descriptions
module Distribution.PackageDescription.FieldGrammar (
    -- * Package description
    packageDescriptionFieldGrammar,
    -- * Library
    libraryFieldGrammar,
    -- * Foreign library
    foreignLibFieldGrammar,
    -- * Executable
    executableFieldGrammar,
    -- * Test suite
    TestSuiteStanza (..),
    testSuiteFieldGrammar,
    validateTestSuite,
    unvalidateTestSuite,
    -- ** Lenses
    testStanzaTestType,
    testStanzaMainIs,
    testStanzaTestModule,
    testStanzaBuildInfo,
    -- * Benchmark
    BenchmarkStanza (..),
    benchmarkFieldGrammar,
    validateBenchmark,
    unvalidateBenchmark,
    -- ** Lenses
    benchmarkStanzaBenchmarkType,
    benchmarkStanzaMainIs,
    benchmarkStanzaBenchmarkModule,
    benchmarkStanzaBuildInfo,
    -- * Flag
    flagFieldGrammar,
    -- * Source repository
    sourceRepoFieldGrammar,
    -- * Setup build info
    setupBInfoFieldGrammar,
    setupOptionsFieldGrammar,
    -- * Component build info
    buildInfoFieldGrammar,
    ) where

import           Distribution.Compat.Lens
import           Distribution.Compat.Prelude
import           Prelude                                ()

<<<<<<< HEAD
import           Distribution.Compiler                  (CompilerFlavor (..))
import           Distribution.FieldGrammar
import           Distribution.ModuleName                (ModuleName)
import           Distribution.Package
import           Distribution.PackageDescription
import           Distribution.Parsec.Common
import           Distribution.Parsec.Newtypes
import           Distribution.Parsec.ParseResult
import           Distribution.Text                      (display)
import           Distribution.Types.ForeignLib
import           Distribution.Types.ForeignLibType
import           Distribution.Types.UnqualComponentName
import           Distribution.Version                   (anyVersion)
=======
import Distribution.Compiler                  (CompilerFlavor (..))
import Distribution.FieldGrammar
import Distribution.ModuleName                (ModuleName)
import Distribution.Package
import Distribution.PackageDescription
import Distribution.Parsec.Common
import Distribution.Parsec.Newtypes
import Distribution.Parsec.ParseResult
import Distribution.Text                      (display)
import Distribution.Types.ExecutableScope
import Distribution.Types.ForeignLib
import Distribution.Types.ForeignLibType
import Distribution.Types.UnqualComponentName
import Distribution.Version                   (anyVersion)
>>>>>>> 94a7374d

import qualified Distribution.SPDX                      as SPDX

import qualified Distribution.Types.Lens                as L

-------------------------------------------------------------------------------
-- PackageDescription
-------------------------------------------------------------------------------

packageDescriptionFieldGrammar
    :: (FieldGrammar g, Applicative (g PackageDescription), Applicative (g PackageIdentifier))
    => g PackageDescription PackageDescription
packageDescriptionFieldGrammar = PackageDescription
    <$> optionalFieldDefAla "cabal-version" SpecVersion                L.specVersionRaw (Right anyVersion)
    <*> blurFieldGrammar L.package packageIdentifierGrammar
    <*> optionalFieldDefAla "license"       SpecLicense                L.licenseRaw (Left SPDX.NONE)
    <*> licenseFilesGrammar
    <*> optionalFieldDefAla "copyright"     FreeText                   L.copyright ""
    <*> optionalFieldDefAla "maintainer"    FreeText                   L.maintainer ""
    <*> optionalFieldDefAla "author"        FreeText                   L.author ""
    <*> optionalFieldDefAla "stability"     FreeText                   L.stability ""
    <*> monoidalFieldAla    "tested-with"   (alaList' FSep TestedWith) L.testedWith
    <*> optionalFieldDefAla "homepage"      FreeText                   L.homepage ""
    <*> optionalFieldDefAla "package-url"   FreeText                   L.pkgUrl ""
    <*> optionalFieldDefAla "bug-reports"   FreeText                   L.bugReports ""
    <*> pure [] -- source-repos are stanza
    <*> optionalFieldDefAla "synopsis"      FreeText                   L.synopsis ""
    <*> optionalFieldDefAla "description"   FreeText                   L.description ""
    <*> optionalFieldDefAla "category"      FreeText                   L.category ""
    <*> prefixedFields      "x-"                                       L.customFieldsPD
    <*> optionalField       "build-type"                               L.buildTypeRaw
    <*> pure Nothing -- custom-setup
    -- components
    <*> pure Nothing  -- lib
    <*> pure []       -- sub libs
    <*> pure []       -- executables
    <*> pure []       -- foreign libs
    <*> pure []       -- test suites
    <*> pure []       -- benchmarks
    --  * Files
    <*> monoidalFieldAla    "data-files"         (alaList' VCat FilePathNT) L.dataFiles
    <*> optionalFieldDefAla "data-dir"           FilePathNT                 L.dataDir ""
    <*> monoidalFieldAla    "extra-source-files" (alaList' VCat FilePathNT) L.extraSrcFiles
    <*> monoidalFieldAla    "extra-tmp-files"    (alaList' VCat FilePathNT) L.extraTmpFiles
    <*> monoidalFieldAla    "extra-doc-files"    (alaList' VCat FilePathNT) L.extraDocFiles
  where
    packageIdentifierGrammar = PackageIdentifier
        <$> uniqueField "name"    L.pkgName
        <*> uniqueField "version" L.pkgVersion

    licenseFilesGrammar = (++)
        -- TODO: neither field is deprecated
        -- should we pretty print license-file if there's single license file
        -- and license-files when more
        <$> monoidalFieldAla    "license-file"  (alaList' FSep FilePathNT)  L.licenseFiles
        <*> monoidalFieldAla    "license-files"  (alaList' FSep FilePathNT) L.licenseFiles
            ^^^ hiddenField

-------------------------------------------------------------------------------
-- Library
-------------------------------------------------------------------------------

libraryFieldGrammar
    :: (FieldGrammar g, Applicative (g Library), Applicative (g BuildInfo))
    => Maybe UnqualComponentName -> g Library Library
libraryFieldGrammar n = Library n
    <$> monoidalFieldAla  "exposed-modules"    (alaList' VCat MQuoted) L.exposedModules
    <*> monoidalFieldAla  "reexported-modules" (alaList  CommaVCat)    L.reexportedModules
    <*> monoidalFieldAla  "signatures"         (alaList' VCat MQuoted) L.signatures
        ^^^ availableSince [2,0] []
    <*> booleanFieldDef   "exposed"                                    L.libExposed True
    <*> blurFieldGrammar L.libBuildInfo buildInfoFieldGrammar
{-# SPECIALIZE libraryFieldGrammar :: Maybe UnqualComponentName -> ParsecFieldGrammar' Library #-}
{-# SPECIALIZE libraryFieldGrammar :: Maybe UnqualComponentName -> PrettyFieldGrammar' Library #-}

-------------------------------------------------------------------------------
-- Foreign library
-------------------------------------------------------------------------------

foreignLibFieldGrammar
    :: (FieldGrammar g, Applicative (g ForeignLib), Applicative (g BuildInfo))
    => UnqualComponentName -> g ForeignLib ForeignLib
foreignLibFieldGrammar n = ForeignLib n
    <$> optionalFieldDef "type"                                         L.foreignLibType ForeignLibTypeUnknown
    <*> monoidalFieldAla "options"           (alaList FSep)             L.foreignLibOptions
    <*> blurFieldGrammar L.foreignLibBuildInfo buildInfoFieldGrammar
    <*> optionalField    "lib-version-info"                             L.foreignLibVersionInfo
    <*> optionalField    "lib-version-linux"                            L.foreignLibVersionLinux
    <*> monoidalFieldAla "mod-def-file"      (alaList' FSep FilePathNT) L.foreignLibModDefFile
{-# SPECIALIZE foreignLibFieldGrammar :: UnqualComponentName -> ParsecFieldGrammar' ForeignLib #-}
{-# SPECIALIZE foreignLibFieldGrammar :: UnqualComponentName -> PrettyFieldGrammar' ForeignLib #-}

-------------------------------------------------------------------------------
-- Executable
-------------------------------------------------------------------------------

executableFieldGrammar
    :: (FieldGrammar g, Applicative (g Executable), Applicative (g BuildInfo))
    => UnqualComponentName -> g Executable Executable
executableFieldGrammar n = Executable n
    -- main-is is optional as conditional blocks don't have it
    <$> optionalFieldDefAla "main-is" FilePathNT L.modulePath ""
    <*> optionalFieldDef    "scope"              L.exeScope ExecutablePublic
        ^^^ availableSince [2,0] ExecutablePublic
    <*> blurFieldGrammar L.buildInfo buildInfoFieldGrammar
{-# SPECIALIZE executableFieldGrammar :: UnqualComponentName -> ParsecFieldGrammar' Executable #-}
{-# SPECIALIZE executableFieldGrammar :: UnqualComponentName -> PrettyFieldGrammar' Executable #-}

-------------------------------------------------------------------------------
-- TestSuite
-------------------------------------------------------------------------------

-- | An intermediate type just used for parsing the test-suite stanza.
-- After validation it is converted into the proper 'TestSuite' type.
data TestSuiteStanza = TestSuiteStanza
    { _testStanzaTestType   :: Maybe TestType
    , _testStanzaMainIs     :: Maybe FilePath
    , _testStanzaTestModule :: Maybe ModuleName
    , _testStanzaBuildInfo  :: BuildInfo
    }

instance L.HasBuildInfo TestSuiteStanza where
    buildInfo = testStanzaBuildInfo

testStanzaTestType :: Lens' TestSuiteStanza (Maybe TestType)
testStanzaTestType f s = fmap (\x -> s { _testStanzaTestType = x }) (f (_testStanzaTestType s))
{-# INLINE testStanzaTestType #-}

testStanzaMainIs :: Lens' TestSuiteStanza (Maybe FilePath)
testStanzaMainIs f s = fmap (\x -> s { _testStanzaMainIs = x }) (f (_testStanzaMainIs s))
{-# INLINE testStanzaMainIs #-}

testStanzaTestModule :: Lens' TestSuiteStanza (Maybe ModuleName)
testStanzaTestModule f s = fmap (\x -> s { _testStanzaTestModule = x }) (f (_testStanzaTestModule s))
{-# INLINE testStanzaTestModule #-}

testStanzaBuildInfo :: Lens' TestSuiteStanza BuildInfo
testStanzaBuildInfo f s = fmap (\x -> s { _testStanzaBuildInfo = x }) (f (_testStanzaBuildInfo s))
{-# INLINE testStanzaBuildInfo #-}

testSuiteFieldGrammar
    :: (FieldGrammar g, Applicative (g TestSuiteStanza), Applicative (g BuildInfo))
    => g TestSuiteStanza TestSuiteStanza
testSuiteFieldGrammar = TestSuiteStanza
    <$> optionalField    "type"                   testStanzaTestType
    <*> optionalFieldAla "main-is"     FilePathNT testStanzaMainIs
    <*> optionalField    "test-module"            testStanzaTestModule
    <*> blurFieldGrammar testStanzaBuildInfo buildInfoFieldGrammar

validateTestSuite :: Position -> TestSuiteStanza -> ParseResult TestSuite
validateTestSuite pos stanza = case _testStanzaTestType stanza of
    Nothing -> return $
        emptyTestSuite { testBuildInfo = _testStanzaBuildInfo stanza }

    Just tt@(TestTypeUnknown _ _) ->
        pure emptyTestSuite
            { testInterface = TestSuiteUnsupported tt
            , testBuildInfo = _testStanzaBuildInfo stanza
            }

    Just tt | tt `notElem` knownTestTypes ->
        pure emptyTestSuite
            { testInterface = TestSuiteUnsupported tt
            , testBuildInfo = _testStanzaBuildInfo stanza
            }

    Just tt@(TestTypeExe ver) -> case _testStanzaMainIs stanza of
        Nothing   -> do
            parseFailure pos (missingField "main-is" tt)
            pure emptyTestSuite
        Just file -> do
            when (isJust (_testStanzaTestModule stanza)) $
                parseWarning pos PWTExtraBenchmarkModule (extraField "test-module" tt)
            pure emptyTestSuite
                { testInterface = TestSuiteExeV10 ver file
                , testBuildInfo = _testStanzaBuildInfo stanza
                }

    Just tt@(TestTypeLib ver) -> case _testStanzaTestModule stanza of
         Nothing      -> do
             parseFailure pos (missingField "test-module" tt)
             pure emptyTestSuite
         Just module_ -> do
            when (isJust (_testStanzaMainIs stanza)) $
                parseWarning pos PWTExtraMainIs (extraField "main-is" tt)
            pure emptyTestSuite
                { testInterface = TestSuiteLibV09 ver module_
                , testBuildInfo = _testStanzaBuildInfo stanza
                }

  where
    missingField name tt = "The '" ++ name ++ "' field is required for the "
                        ++ display tt ++ " test suite type."

    extraField   name tt = "The '" ++ name ++ "' field is not used for the '"
                        ++ display tt ++ "' test suite type."

unvalidateTestSuite :: TestSuite -> TestSuiteStanza
unvalidateTestSuite t = TestSuiteStanza
    { _testStanzaTestType   = ty
    , _testStanzaMainIs     = ma
    , _testStanzaTestModule = mo
    , _testStanzaBuildInfo  = testBuildInfo t
    }
  where
    (ty, ma, mo) = case testInterface t of
        TestSuiteExeV10 ver file -> (Just $ TestTypeExe ver, Just file, Nothing)
        TestSuiteLibV09 ver modu -> (Just $ TestTypeLib ver, Nothing, Just modu)
        _                        -> (Nothing, Nothing, Nothing)

-------------------------------------------------------------------------------
-- Benchmark
-------------------------------------------------------------------------------

-- | An intermediate type just used for parsing the benchmark stanza.
-- After validation it is converted into the proper 'Benchmark' type.
data BenchmarkStanza = BenchmarkStanza
    { _benchmarkStanzaBenchmarkType   :: Maybe BenchmarkType
    , _benchmarkStanzaMainIs          :: Maybe FilePath
    , _benchmarkStanzaBenchmarkModule :: Maybe ModuleName
    , _benchmarkStanzaBuildInfo       :: BuildInfo
    }

instance L.HasBuildInfo BenchmarkStanza where
    buildInfo = benchmarkStanzaBuildInfo

benchmarkStanzaBenchmarkType :: Lens' BenchmarkStanza (Maybe BenchmarkType)
benchmarkStanzaBenchmarkType f s = fmap (\x -> s { _benchmarkStanzaBenchmarkType = x }) (f (_benchmarkStanzaBenchmarkType s))
{-# INLINE benchmarkStanzaBenchmarkType #-}

benchmarkStanzaMainIs :: Lens' BenchmarkStanza (Maybe FilePath)
benchmarkStanzaMainIs f s = fmap (\x -> s { _benchmarkStanzaMainIs = x }) (f (_benchmarkStanzaMainIs s))
{-# INLINE benchmarkStanzaMainIs #-}

benchmarkStanzaBenchmarkModule :: Lens' BenchmarkStanza (Maybe ModuleName)
benchmarkStanzaBenchmarkModule f s = fmap (\x -> s { _benchmarkStanzaBenchmarkModule = x }) (f (_benchmarkStanzaBenchmarkModule s))
{-# INLINE benchmarkStanzaBenchmarkModule #-}

benchmarkStanzaBuildInfo :: Lens' BenchmarkStanza BuildInfo
benchmarkStanzaBuildInfo f s = fmap (\x -> s { _benchmarkStanzaBuildInfo = x }) (f (_benchmarkStanzaBuildInfo s))
{-# INLINE benchmarkStanzaBuildInfo #-}

benchmarkFieldGrammar
    :: (FieldGrammar g, Applicative (g BenchmarkStanza), Applicative (g BuildInfo))
    => g BenchmarkStanza BenchmarkStanza
benchmarkFieldGrammar = BenchmarkStanza
    <$> optionalField    "type"                        benchmarkStanzaBenchmarkType
    <*> optionalFieldAla "main-is"          FilePathNT benchmarkStanzaMainIs
    <*> optionalField    "benchmark-module"            benchmarkStanzaBenchmarkModule
    <*> blurFieldGrammar benchmarkStanzaBuildInfo buildInfoFieldGrammar

validateBenchmark :: Position -> BenchmarkStanza -> ParseResult Benchmark
validateBenchmark pos stanza = case _benchmarkStanzaBenchmarkType stanza of
    Nothing -> pure emptyBenchmark
        { benchmarkBuildInfo = _benchmarkStanzaBuildInfo stanza }

    Just tt@(BenchmarkTypeUnknown _ _) -> pure emptyBenchmark
        { benchmarkInterface = BenchmarkUnsupported tt
        , benchmarkBuildInfo = _benchmarkStanzaBuildInfo stanza
        }

    Just tt | tt `notElem` knownBenchmarkTypes -> pure emptyBenchmark
        { benchmarkInterface = BenchmarkUnsupported tt
        , benchmarkBuildInfo = _benchmarkStanzaBuildInfo stanza
        }

    Just tt@(BenchmarkTypeExe ver) -> case _benchmarkStanzaMainIs stanza of
        Nothing   -> do
            parseFailure pos (missingField "main-is" tt)
            pure emptyBenchmark
        Just file -> do
            when (isJust (_benchmarkStanzaBenchmarkModule stanza)) $
                parseWarning pos PWTExtraBenchmarkModule (extraField "benchmark-module" tt)
            pure emptyBenchmark
                { benchmarkInterface = BenchmarkExeV10 ver file
                , benchmarkBuildInfo = _benchmarkStanzaBuildInfo stanza
                }

  where
    missingField name tt = "The '" ++ name ++ "' field is required for the "
                        ++ display tt ++ " benchmark type."

    extraField   name tt = "The '" ++ name ++ "' field is not used for the '"
                        ++ display tt ++ "' benchmark type."

unvalidateBenchmark :: Benchmark -> BenchmarkStanza
unvalidateBenchmark b = BenchmarkStanza
    { _benchmarkStanzaBenchmarkType   = ty
    , _benchmarkStanzaMainIs          = ma
    , _benchmarkStanzaBenchmarkModule = mo
    , _benchmarkStanzaBuildInfo       = benchmarkBuildInfo b
    }
  where
    (ty, ma, mo) = case benchmarkInterface b of
        BenchmarkExeV10 ver ""  -> (Just $ BenchmarkTypeExe ver, Nothing,  Nothing)
        BenchmarkExeV10 ver ma' -> (Just $ BenchmarkTypeExe ver, Just ma', Nothing)
        _                       -> (Nothing, Nothing,  Nothing)

-------------------------------------------------------------------------------
-- Build info
-------------------------------------------------------------------------------

buildInfoFieldGrammar
    :: (FieldGrammar g, Applicative (g BuildInfo))
    => g BuildInfo BuildInfo
buildInfoFieldGrammar = BuildInfo
    <$> booleanFieldDef  "buildable"                                          L.buildable True
    <*> monoidalFieldAla "build-tools"          (alaList  CommaFSep)          L.buildTools
        ^^^ deprecatedSince [2,0] "Please use 'build-tool-depends' field"
    <*> monoidalFieldAla "build-tool-depends"   (alaList  CommaFSep)          L.buildToolDepends
        -- {- ^^^ availableSince [2,0] [] -}
        -- here, we explicitly want to recognise build-tool-depends for all Cabal files
        -- as otherwise cabal new-build cannot really work.
        --
        -- I.e. we don't want trigger unknown field warning
    <*> monoidalFieldAla "cpp-options"          (alaList' NoCommaFSep Token') L.cppOptions
    <*> monoidalFieldAla "asm-options"          (alaList' NoCommaFSep Token') L.asmOptions
    <*> monoidalFieldAla "cmm-options"          (alaList' NoCommaFSep Token') L.cmmOptions
    <*> monoidalFieldAla "cc-options"           (alaList' NoCommaFSep Token') L.ccOptions
    <*> monoidalFieldAla "cxx-options"          (alaList' NoCommaFSep Token') L.cxxOptions
        ^^^ availableSince [2,1] [] -- TODO change to 2,2 when version is bumped
    <*> monoidalFieldAla "ld-options"           (alaList' NoCommaFSep Token') L.ldOptions
    <*> monoidalFieldAla "pkgconfig-depends"    (alaList  CommaFSep)          L.pkgconfigDepends
    <*> monoidalFieldAla "frameworks"           (alaList' FSep Token)         L.frameworks
    <*> monoidalFieldAla "extra-framework-dirs" (alaList' FSep FilePathNT)    L.extraFrameworkDirs
    <*> monoidalFieldAla "asm-sources"          (alaList' VCat FilePathNT)    L.asmSources
    <*> monoidalFieldAla "cmm-sources"          (alaList' VCat FilePathNT)    L.cmmSources
    <*> monoidalFieldAla "c-sources"            (alaList' VCat FilePathNT)    L.cSources
    <*> monoidalFieldAla "cxx-sources"          (alaList' VCat FilePathNT)    L.cxxSources
        ^^^ availableSince [2,1] [] -- TODO change to 2,2 when version is bumped
    <*> monoidalFieldAla "js-sources"           (alaList' VCat FilePathNT)    L.jsSources
    <*> hsSourceDirsGrammar
    <*> monoidalFieldAla "other-modules"        (alaList' VCat MQuoted)       L.otherModules
    <*> monoidalFieldAla "virtual-modules"      (alaList' VCat MQuoted)       L.virtualModules
        ^^^ availableSince [2,1] [] -- TODO change to 2,2 when version is bumped
    <*> monoidalFieldAla "autogen-modules"      (alaList' VCat MQuoted)       L.autogenModules
    <*> optionalFieldAla "default-language"     MQuoted                       L.defaultLanguage
    <*> monoidalFieldAla "other-languages"      (alaList' FSep MQuoted)       L.otherLanguages
    <*> monoidalFieldAla "default-extensions"   (alaList' FSep MQuoted)       L.defaultExtensions
    <*> monoidalFieldAla "other-extensions"     (alaList' FSep MQuoted)       L.otherExtensions
    <*> monoidalFieldAla "extensions"           (alaList' FSep MQuoted)       L.oldExtensions
        ^^^ deprecatedSince [1,12] "Please use 'default-extensions' or 'other-extensions' fields."
    <*> monoidalFieldAla "extra-libraries"      (alaList' VCat Token)         L.extraLibs
    <*> monoidalFieldAla "extra-ghci-libraries" (alaList' VCat Token)         L.extraGHCiLibs
    <*> monoidalFieldAla "extra-bundled-libraries" (alaList' VCat Token)      L.extraBundledLibs
    <*> monoidalFieldAla "extra-library-flavours" (alaList' VCat Token)       L.extraLibFlavours
    <*> monoidalFieldAla "extra-lib-dirs"       (alaList' FSep FilePathNT)    L.extraLibDirs
    <*> monoidalFieldAla "include-dirs"         (alaList' FSep FilePathNT)    L.includeDirs
    <*> monoidalFieldAla "includes"             (alaList' FSep FilePathNT)    L.includes
    <*> monoidalFieldAla "install-includes"     (alaList' FSep FilePathNT)    L.installIncludes
    <*> optionsFieldGrammar
    <*> profOptionsFieldGrammar
    <*> sharedOptionsFieldGrammar
    <*> pure [] -- static-options ???
    <*> prefixedFields   "x-"                                                 L.customFieldsBI
    <*> monoidalFieldAla "build-depends"        (alaList  CommaVCat)          L.targetBuildDepends
    <*> monoidalFieldAla "mixins"               (alaList  CommaVCat)          L.mixins
        ^^^ availableSince [2,0] []
{-# SPECIALIZE buildInfoFieldGrammar :: ParsecFieldGrammar' BuildInfo #-}
{-# SPECIALIZE buildInfoFieldGrammar :: PrettyFieldGrammar' BuildInfo #-}

hsSourceDirsGrammar
    :: (FieldGrammar g, Applicative (g BuildInfo))
    => g BuildInfo [FilePath]
hsSourceDirsGrammar = (++)
    <$> monoidalFieldAla "hs-source-dirs" (alaList' FSep FilePathNT) L.hsSourceDirs
    <*> monoidalFieldAla "hs-source-dir"  (alaList' FSep FilePathNT) L.hsSourceDirs
        ^^^ deprecatedField' "Please use 'hs-source-dirs'"

optionsFieldGrammar
    :: (FieldGrammar g, Applicative (g BuildInfo))
    => g BuildInfo [(CompilerFlavor, [String])]
optionsFieldGrammar = combine
    <$> monoidalFieldAla "ghc-options"   (alaList' NoCommaFSep Token') (extract GHC)
    <*> monoidalFieldAla "ghcjs-options" (alaList' NoCommaFSep Token') (extract GHCJS)
    <*> monoidalFieldAla "jhc-options"   (alaList' NoCommaFSep Token') (extract JHC)
    -- NOTE: Hugs and NHC are not supported anymore, but these fields are kept
    -- around for backwards compatibility.
    <*  knownField "hugs-options"
    <*  knownField "nhc98-options"
  where
    extract :: CompilerFlavor -> ALens' BuildInfo [String]
    extract flavor = L.options . lookupLens flavor

    combine ghc ghcjs jhs =
        f GHC ghc ++ f GHCJS ghcjs ++ f JHC jhs
      where
        f _flavor []   = []
        f  flavor opts = [(flavor, opts)]

profOptionsFieldGrammar
    :: (FieldGrammar g, Applicative (g BuildInfo))
    => g BuildInfo [(CompilerFlavor, [String])]
profOptionsFieldGrammar = combine
    <$> monoidalFieldAla "ghc-prof-options"   (alaList' NoCommaFSep Token') (extract GHC)
    <*> monoidalFieldAla "ghcjs-prof-options" (alaList' NoCommaFSep Token') (extract GHCJS)
  where
    extract :: CompilerFlavor -> ALens' BuildInfo [String]
    extract flavor = L.profOptions . lookupLens flavor

    combine ghc ghcjs = f GHC ghc ++ f GHCJS ghcjs
      where
        f _flavor []   = []
        f  flavor opts = [(flavor, opts)]

sharedOptionsFieldGrammar
    :: (FieldGrammar g, Applicative (g BuildInfo))
    => g BuildInfo [(CompilerFlavor, [String])]
sharedOptionsFieldGrammar = combine
    <$> monoidalFieldAla "ghc-shared-options"   (alaList' NoCommaFSep Token') (extract GHC)
    <*> monoidalFieldAla "ghcjs-shared-options" (alaList' NoCommaFSep Token') (extract GHCJS)
  where
    extract :: CompilerFlavor -> ALens' BuildInfo [String]
    extract flavor = L.sharedOptions . lookupLens flavor

    combine ghc ghcjs = f GHC ghc ++ f GHCJS ghcjs
      where
        f _flavor []   = []
        f  flavor opts = [(flavor, opts)]

lookupLens :: (Functor f, Ord k) => k -> LensLike' f [(k, [v])] [v]
lookupLens k f kvs = str kvs <$> f (gtr kvs)
  where
    gtr = fromMaybe [] . lookup k

    str []            v = [(k, v)]
    str (x@(k',_):xs) v
        | k == k'       = (k, v) : xs
        | otherwise     = x : str xs v

-------------------------------------------------------------------------------
-- Flag
-------------------------------------------------------------------------------

flagFieldGrammar
    :: (FieldGrammar g, Applicative (g Flag))
    =>  FlagName -> g Flag Flag
flagFieldGrammar name = MkFlag name
    <$> optionalFieldDefAla "description" FreeText L.flagDescription ""
    <*> booleanFieldDef     "default"              L.flagDefault     True
    <*> booleanFieldDef     "manual"               L.flagManual      False
{-# SPECIALIZE flagFieldGrammar :: FlagName -> ParsecFieldGrammar' Flag #-}

-------------------------------------------------------------------------------
-- SourceRepo
-------------------------------------------------------------------------------

sourceRepoFieldGrammar
    :: (FieldGrammar g, Applicative (g SourceRepo))
    => RepoKind -> g SourceRepo SourceRepo
sourceRepoFieldGrammar kind = SourceRepo kind
    <$> optionalField    "type"                L.repoType
    <*> optionalFieldAla "location" FreeText   L.repoLocation
    <*> optionalFieldAla "module"   Token      L.repoModule
    <*> optionalFieldAla "branch"   Token      L.repoBranch
    <*> optionalFieldAla "tag"      Token      L.repoTag
    <*> optionalFieldAla "subdir"   FilePathNT L.repoSubdir
{-# SPECIALIZE sourceRepoFieldGrammar :: RepoKind -> ParsecFieldGrammar' SourceRepo #-}

-------------------------------------------------------------------------------
-- SetupBuildInfo
-------------------------------------------------------------------------------

setupBInfoFieldGrammar
    :: (FieldGrammar g, Applicative (g SetupBuildInfo))
    => Bool -> g SetupBuildInfo SetupBuildInfo
setupBInfoFieldGrammar def = SetupBuildInfo
    <$> monoidalFieldAla "setup-depends" (alaList CommaVCat) L.setupDepends
    <*> setupOptionsFieldGrammar
    <*> pure def
{-# SPECIALIZE setupBInfoFieldGrammar :: Bool -> ParsecFieldGrammar' SetupBuildInfo #-}

setupOptionsFieldGrammar
    :: (FieldGrammar g, Applicative (g SetupBuildInfo))
    => g SetupBuildInfo [(CompilerFlavor, [String])]
setupOptionsFieldGrammar = combine
    <$> monoidalFieldAla "ghc-options"   (alaList' NoCommaFSep Token') (extract GHC)
    <*> monoidalFieldAla "ghcjs-options" (alaList' NoCommaFSep Token') (extract GHCJS)
    <*> monoidalFieldAla "jhc-options"   (alaList' NoCommaFSep Token') (extract JHC)
  where
    extract :: CompilerFlavor -> ALens' SetupBuildInfo [String]
    extract flavor = L.setupOptions . lookupLens flavor

    combine ghc ghcjs jhs =
        f GHC ghc ++ f GHCJS ghcjs ++ f JHC jhs
      where
        f _flavor []   = []
        f  flavor opts = [(flavor, opts)]
{-# SPECIALIZE setupBInfoFieldGrammar :: Bool -> ParsecFieldGrammar SetupBuildInfo [(CompilerFlavor, [String])] #-}<|MERGE_RESOLUTION|>--- conflicted
+++ resolved
@@ -44,21 +44,6 @@
 import           Distribution.Compat.Prelude
 import           Prelude                                ()
 
-<<<<<<< HEAD
-import           Distribution.Compiler                  (CompilerFlavor (..))
-import           Distribution.FieldGrammar
-import           Distribution.ModuleName                (ModuleName)
-import           Distribution.Package
-import           Distribution.PackageDescription
-import           Distribution.Parsec.Common
-import           Distribution.Parsec.Newtypes
-import           Distribution.Parsec.ParseResult
-import           Distribution.Text                      (display)
-import           Distribution.Types.ForeignLib
-import           Distribution.Types.ForeignLibType
-import           Distribution.Types.UnqualComponentName
-import           Distribution.Version                   (anyVersion)
-=======
 import Distribution.Compiler                  (CompilerFlavor (..))
 import Distribution.FieldGrammar
 import Distribution.ModuleName                (ModuleName)
@@ -73,7 +58,6 @@
 import Distribution.Types.ForeignLibType
 import Distribution.Types.UnqualComponentName
 import Distribution.Version                   (anyVersion)
->>>>>>> 94a7374d
 
 import qualified Distribution.SPDX                      as SPDX
 
@@ -562,4 +546,4 @@
       where
         f _flavor []   = []
         f  flavor opts = [(flavor, opts)]
-{-# SPECIALIZE setupBInfoFieldGrammar :: Bool -> ParsecFieldGrammar SetupBuildInfo [(CompilerFlavor, [String])] #-}+{-# SPECIALIZE setupOptionsFieldGrammar :: Bool -> ParsecFieldGrammar SetupBuildInfo [(CompilerFlavor, [String])] #-}