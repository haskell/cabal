-----------------------------------------------------------------------------
-- |
-- Module      :  Distribution.PackageDescription.Check
-- Copyright   :  Lennart Kolmodin 2008
-- License     :  BSD3
--
-- Maintainer  :  cabal-devel@haskell.org
-- Portability :  portable
--
-- This has code for checking for various problems in packages. There is one
-- set of checks that just looks at a 'PackageDescription' in isolation and
-- another set of checks that also looks at files in the package. Some of the
-- checks are basic sanity checks, others are portability standards that we'd
-- like to encourage. There is a 'PackageCheck' type that distinguishes the
-- different kinds of check so we can see which ones are appropriate to report
-- in different situations. This code gets uses when configuring a package when
-- we consider only basic problems. The higher standard is uses when when
-- preparing a source tarball and by Hackage when uploading new packages. The
-- reason for this is that we want to hold packages that are expected to be
-- distributed to a higher standard than packages that are only ever expected
-- to be used on the author's own environment.

module Distribution.PackageDescription.Check (
        -- * Package Checking
        PackageCheck(..),
        checkPackage,
        checkConfiguredPackage,

        -- ** Checking package contents
        checkPackageFiles,
        checkPackageContent,
        CheckPackageContentOps(..),
        checkPackageFileNames,
  ) where

import Distribution.Compat.Prelude
import Prelude ()

import Control.Monad                                 (mapM)
import Data.List                                     (group)
import Distribution.Compat.Lens
import Distribution.Compiler
import Distribution.License
import Distribution.Package
import Distribution.PackageDescription
import Distribution.PackageDescription.Configuration
import Distribution.Pretty                           (prettyShow)
import Distribution.Simple.BuildPaths                (autogenPathsModuleName)
import Distribution.Simple.BuildToolDepends
import Distribution.Simple.CCompiler
import Distribution.Simple.Glob
import Distribution.Simple.Utils                     hiding (findPackageDesc, notice)
import Distribution.System
import Distribution.Text
import Distribution.Types.ComponentRequestedSpec
import Distribution.Types.CondTree
import Distribution.Types.ExeDependency
import Distribution.Types.UnqualComponentName
import Distribution.Utils.Generic                    (isAscii)
import Distribution.Version
import Language.Haskell.Extension
import System.FilePath
       (splitDirectories, splitExtension, splitPath, takeExtension, takeFileName, (<.>), (</>))

import qualified Data.ByteString.Lazy      as BS
import qualified Data.Map                  as Map
import qualified Distribution.Compat.DList as DList
import qualified Distribution.SPDX         as SPDX
import qualified System.Directory          as System

import qualified System.Directory        (getDirectoryContents)
import qualified System.FilePath.Windows as FilePath.Windows (isValid)

import qualified Data.Set as Set

import qualified Distribution.Types.BuildInfo.Lens                 as L
import qualified Distribution.Types.GenericPackageDescription.Lens as L
import qualified Distribution.Types.PackageDescription.Lens        as L

-- | Results of some kind of failed package check.
--
-- There are a range of severities, from merely dubious to totally insane.
-- All of them come with a human readable explanation. In future we may augment
-- them with more machine readable explanations, for example to help an IDE
-- suggest automatic corrections.
--
data PackageCheck =

       -- | This package description is no good. There's no way it's going to
       -- build sensibly. This should give an error at configure time.
       PackageBuildImpossible { explanation :: String }

       -- | A problem that is likely to affect building the package, or an
       -- issue that we'd like every package author to be aware of, even if
       -- the package is never distributed.
     | PackageBuildWarning { explanation :: String }

       -- | An issue that might not be a problem for the package author but
       -- might be annoying or detrimental when the package is distributed to
       -- users. We should encourage distributed packages to be free from these
       -- issues, but occasionally there are justifiable reasons so we cannot
       -- ban them entirely.
     | PackageDistSuspicious { explanation :: String }

       -- | Like PackageDistSuspicious but will only display warnings
       -- rather than causing abnormal exit when you run 'cabal check'.
     | PackageDistSuspiciousWarn { explanation :: String }

       -- | An issue that is OK in the author's environment but is almost
       -- certain to be a portability problem for other environments. We can
       -- quite legitimately refuse to publicly distribute packages with these
       -- problems.
     | PackageDistInexcusable { explanation :: String }
  deriving (Eq)

instance Show PackageCheck where
    show notice = explanation notice

check :: Bool -> PackageCheck -> Maybe PackageCheck
check False _  = Nothing
check True  pc = Just pc

checkSpecVersion :: PackageDescription -> [Int] -> Bool -> PackageCheck
                 -> Maybe PackageCheck
checkSpecVersion pkg specver cond pc
  | specVersion pkg >= mkVersion specver  = Nothing
  | otherwise                             = check cond pc

-- ------------------------------------------------------------
-- * Standard checks
-- ------------------------------------------------------------

-- | Check for common mistakes and problems in package descriptions.
--
-- This is the standard collection of checks covering all aspects except
-- for checks that require looking at files within the package. For those
-- see 'checkPackageFiles'.
--
-- It requires the 'GenericPackageDescription' and optionally a particular
-- configuration of that package. If you pass 'Nothing' then we just check
-- a version of the generic description using 'flattenPackageDescription'.
--
checkPackage :: GenericPackageDescription
             -> Maybe PackageDescription
             -> [PackageCheck]
checkPackage gpkg mpkg =
     checkConfiguredPackage pkg
  ++ checkConditionals gpkg
  ++ checkPackageVersions gpkg
  ++ checkDevelopmentOnlyFlags gpkg
  ++ checkFlagNames gpkg
  ++ checkUnusedFlags gpkg
  ++ checkUnicodeXFields gpkg
  ++ checkPathsModuleExtensions pkg
  where
    pkg = fromMaybe (flattenPackageDescription gpkg) mpkg

--TODO: make this variant go away
--      we should always know the GenericPackageDescription
checkConfiguredPackage :: PackageDescription -> [PackageCheck]
checkConfiguredPackage pkg =
    checkSanity pkg
 ++ checkFields pkg
 ++ checkLicense pkg
 ++ checkSourceRepos pkg
 ++ checkGhcOptions pkg
 ++ checkCCOptions pkg
 ++ checkCPPOptions pkg
 ++ checkPaths pkg
 ++ checkCabalVersion pkg


-- ------------------------------------------------------------
-- * Basic sanity checks
-- ------------------------------------------------------------

-- | Check that this package description is sane.
--
checkSanity :: PackageDescription -> [PackageCheck]
checkSanity pkg =
  catMaybes [

    check (null . unPackageName . packageName $ pkg) $
      PackageBuildImpossible "No 'name' field."

  , check (nullVersion == packageVersion pkg) $
      PackageBuildImpossible "No 'version' field."

  , check (all ($ pkg) [ null . executables
                       , null . testSuites
                       , null . benchmarks
                       , null . allLibraries
                       , null . foreignLibs ]) $
      PackageBuildImpossible
        "No executables, libraries, tests, or benchmarks found. Nothing to do."

  , check (any isNothing (map libName $ subLibraries pkg)) $
      PackageBuildImpossible $ "Found one or more unnamed internal libraries. "
        ++ "Only the non-internal library can have the same name as the package."

  , check (not (null duplicateNames)) $
      PackageBuildImpossible $ "Duplicate sections: "
        ++ commaSep (map unUnqualComponentName duplicateNames)
        ++ ". The name of every library, executable, test suite,"
        ++ " and benchmark section in"
        ++ " the package must be unique."

  -- NB: but it's OK for executables to have the same name!
  -- TODO shouldn't need to compare on the string level
  , check (any (== display (packageName pkg)) (display <$> subLibNames)) $
      PackageBuildImpossible $ "Illegal internal library name "
        ++ display (packageName pkg)
        ++ ". Internal libraries cannot have the same name as the package."
        ++ " Maybe you wanted a non-internal library?"
        ++ " If so, rewrite the section stanza"
        ++ " from 'library: '" ++ display (packageName pkg) ++ "' to 'library'."
  ]
  --TODO: check for name clashes case insensitively: windows file systems cannot
  --cope.

  ++ concatMap (checkLibrary    pkg) (allLibraries pkg)
  ++ concatMap (checkExecutable pkg) (executables pkg)
  ++ concatMap (checkTestSuite  pkg) (testSuites pkg)
  ++ concatMap (checkBenchmark  pkg) (benchmarks pkg)

  ++ catMaybes [

    check (specVersion pkg > cabalVersion) $
      PackageBuildImpossible $
           "This package description follows version "
        ++ display (specVersion pkg) ++ " of the Cabal specification. This "
        ++ "tool only supports up to version " ++ display cabalVersion ++ "."
  ]
  where
    -- The public 'library' gets special dispensation, because it
    -- is common practice to export a library and name the executable
    -- the same as the package.
    subLibNames = catMaybes . map libName $ subLibraries pkg
    exeNames = map exeName $ executables pkg
    testNames = map testName $ testSuites pkg
    bmNames = map benchmarkName $ benchmarks pkg
    duplicateNames = dups $ subLibNames ++ exeNames ++ testNames ++ bmNames

checkLibrary :: PackageDescription -> Library -> [PackageCheck]
checkLibrary pkg lib =
  catMaybes [

    check (not (null moduleDuplicates)) $
       PackageBuildImpossible $
            "Duplicate modules in library: "
         ++ commaSep (map display moduleDuplicates)

  -- TODO: This check is bogus if a required-signature was passed through
  , check (null (explicitLibModules lib) && null (reexportedModules lib)) $
      PackageDistSuspiciousWarn $
           "Library " ++ (case libName lib of
                            Nothing -> ""
                            Just n -> display n
                            ) ++ "does not expose any modules"

    -- check use of signatures sections
  , checkVersion [1,25] (not (null (signatures lib))) $
      PackageDistInexcusable $
           "To use the 'signatures' field the package needs to specify "
        ++ "at least 'cabal-version: 2.0'."

    -- check that all autogen-modules appear on other-modules or exposed-modules
  , check
      (not $ and $ map (flip elem (explicitLibModules lib)) (libModulesAutogen lib)) $
      PackageBuildImpossible $
           "An 'autogen-module' is neither on 'exposed-modules' or "
        ++ "'other-modules'."

  ]

  where
    checkVersion :: [Int] -> Bool -> PackageCheck -> Maybe PackageCheck
    checkVersion ver cond pc
      | specVersion pkg >= mkVersion ver       = Nothing
      | otherwise                              = check cond pc

    -- TODO: not sure if this check is always right in Backpack
    moduleDuplicates = dups (explicitLibModules lib ++
                             map moduleReexportName (reexportedModules lib))

checkExecutable :: PackageDescription -> Executable -> [PackageCheck]
checkExecutable pkg exe =
  catMaybes [

    check (null (modulePath exe)) $
      PackageBuildImpossible $
        "No 'main-is' field found for executable " ++ display (exeName exe)

  , check (not (null (modulePath exe))
       && (not $ fileExtensionSupportedLanguage $ modulePath exe)) $
      PackageBuildImpossible $
           "The 'main-is' field must specify a '.hs' or '.lhs' file "
        ++ "(even if it is generated by a preprocessor), "
        ++ "or it may specify a C/C++/obj-C source file."

  , checkSpecVersion pkg [1,17]
          (fileExtensionSupportedLanguage (modulePath exe)
        && takeExtension (modulePath exe) `notElem` [".hs", ".lhs"]) $
      PackageDistInexcusable $
           "The package uses a C/C++/obj-C source file for the 'main-is' field. "
        ++ "To use this feature you must specify 'cabal-version: >= 1.18'."

  , check (not (null moduleDuplicates)) $
       PackageBuildImpossible $
            "Duplicate modules in executable '" ++ display (exeName exe) ++ "': "
         ++ commaSep (map display moduleDuplicates)

    -- check that all autogen-modules appear on other-modules
  , check
      (not $ and $ map (flip elem (exeModules exe)) (exeModulesAutogen exe)) $
      PackageBuildImpossible $
           "On executable '" ++ display (exeName exe) ++ "' an 'autogen-module' is not "
        ++ "on 'other-modules'"
  ]
  where
    moduleDuplicates = dups (exeModules exe)

checkTestSuite :: PackageDescription -> TestSuite -> [PackageCheck]
checkTestSuite pkg test =
  catMaybes [

    case testInterface test of
      TestSuiteUnsupported tt@(TestTypeUnknown _ _) -> Just $
        PackageBuildWarning $
             quote (display tt) ++ " is not a known type of test suite. "
          ++ "The known test suite types are: "
          ++ commaSep (map display knownTestTypes)

      TestSuiteUnsupported tt -> Just $
        PackageBuildWarning $
             quote (display tt) ++ " is not a supported test suite version. "
          ++ "The known test suite types are: "
          ++ commaSep (map display knownTestTypes)
      _ -> Nothing

  , check (not $ null moduleDuplicates) $
      PackageBuildImpossible $
           "Duplicate modules in test suite '" ++ display (testName test) ++ "': "
        ++ commaSep (map display moduleDuplicates)

  , check mainIsWrongExt $
      PackageBuildImpossible $
           "The 'main-is' field must specify a '.hs' or '.lhs' file "
        ++ "(even if it is generated by a preprocessor), "
        ++ "or it may specify a C/C++/obj-C source file."

  , checkSpecVersion pkg [1,17] (mainIsNotHsExt && not mainIsWrongExt) $
      PackageDistInexcusable $
           "The package uses a C/C++/obj-C source file for the 'main-is' field. "
        ++ "To use this feature you must specify 'cabal-version: >= 1.18'."

    -- check that all autogen-modules appear on other-modules
  , check
      (not $ and $ map
        (flip elem (testModules test))
        (testModulesAutogen test)
      ) $
      PackageBuildImpossible $
           "On test suite '" ++ display (testName test) ++ "' an 'autogen-module' is not "
        ++ "on 'other-modules'"
  ]
  where
    moduleDuplicates = dups $ testModules test

    mainIsWrongExt = case testInterface test of
      TestSuiteExeV10 _ f -> not $ fileExtensionSupportedLanguage f
      _                   -> False

    mainIsNotHsExt = case testInterface test of
      TestSuiteExeV10 _ f -> takeExtension f `notElem` [".hs", ".lhs"]
      _                   -> False

checkBenchmark :: PackageDescription -> Benchmark -> [PackageCheck]
checkBenchmark _pkg bm =
  catMaybes [

    case benchmarkInterface bm of
      BenchmarkUnsupported tt@(BenchmarkTypeUnknown _ _) -> Just $
        PackageBuildWarning $
             quote (display tt) ++ " is not a known type of benchmark. "
          ++ "The known benchmark types are: "
          ++ commaSep (map display knownBenchmarkTypes)

      BenchmarkUnsupported tt -> Just $
        PackageBuildWarning $
             quote (display tt) ++ " is not a supported benchmark version. "
          ++ "The known benchmark types are: "
          ++ commaSep (map display knownBenchmarkTypes)
      _ -> Nothing

  , check (not $ null moduleDuplicates) $
      PackageBuildImpossible $
           "Duplicate modules in benchmark '" ++ display (benchmarkName bm) ++ "': "
        ++ commaSep (map display moduleDuplicates)

  , check mainIsWrongExt $
      PackageBuildImpossible $
           "The 'main-is' field must specify a '.hs' or '.lhs' file "
        ++ "(even if it is generated by a preprocessor)."

    -- check that all autogen-modules appear on other-modules
  , check
      (not $ and $ map
        (flip elem (benchmarkModules bm))
        (benchmarkModulesAutogen bm)
      ) $
      PackageBuildImpossible $
             "On benchmark '" ++ display (benchmarkName bm) ++ "' an 'autogen-module' is "
          ++ "not on 'other-modules'"
  ]
  where
    moduleDuplicates = dups $ benchmarkModules bm

    mainIsWrongExt = case benchmarkInterface bm of
      BenchmarkExeV10 _ f -> takeExtension f `notElem` [".hs", ".lhs"]
      _                   -> False

-- ------------------------------------------------------------
-- * Additional pure checks
-- ------------------------------------------------------------

checkFields :: PackageDescription -> [PackageCheck]
checkFields pkg =
  catMaybes [

    check (not . FilePath.Windows.isValid . display . packageName $ pkg) $
      PackageDistInexcusable $
           "Unfortunately, the package name '" ++ display (packageName pkg)
        ++ "' is one of the reserved system file names on Windows. Many tools "
        ++ "need to convert package names to file names so using this name "
        ++ "would cause problems."

  , check ((isPrefixOf "z-") . display . packageName $ pkg) $
      PackageDistInexcusable $
           "Package names with the prefix 'z-' are reserved by Cabal and "
        ++ "cannot be used."

  , check (isNothing (buildTypeRaw pkg) && specVersion pkg < mkVersion [2,1]) $
      PackageBuildWarning $
           "No 'build-type' specified. If you do not need a custom Setup.hs or "
        ++ "./configure script then use 'build-type: Simple'."

  , check (isJust (setupBuildInfo pkg) && buildType pkg /= Custom) $
      PackageBuildWarning $
           "Ignoring the 'custom-setup' section because the 'build-type' is "
        ++ "not 'Custom'. Use 'build-type: Custom' if you need to use a "
        ++ "custom Setup.hs script."

  , check (not (null unknownCompilers)) $
      PackageBuildWarning $
        "Unknown compiler " ++ commaSep (map quote unknownCompilers)
                            ++ " in 'tested-with' field."

  , check (not (null unknownLanguages)) $
      PackageBuildWarning $
        "Unknown languages: " ++ commaSep unknownLanguages

  , check (not (null unknownExtensions)) $
      PackageBuildWarning $
        "Unknown extensions: " ++ commaSep unknownExtensions

  , check (not (null languagesUsedAsExtensions)) $
      PackageBuildWarning $
           "Languages listed as extensions: "
        ++ commaSep languagesUsedAsExtensions
        ++ ". Languages must be specified in either the 'default-language' "
        ++ " or the 'other-languages' field."

  , check (not (null ourDeprecatedExtensions)) $
      PackageDistSuspicious $
           "Deprecated extensions: "
        ++ commaSep (map (quote . display . fst) ourDeprecatedExtensions)
        ++ ". " ++ unwords
             [ "Instead of '" ++ display ext
            ++ "' use '" ++ display replacement ++ "'."
             | (ext, Just replacement) <- ourDeprecatedExtensions ]

  , check (null (category pkg)) $
      PackageDistSuspicious "No 'category' field."

  , check (null (maintainer pkg)) $
      PackageDistSuspicious "No 'maintainer' field."

  , check (null (synopsis pkg) && null (description pkg)) $
      PackageDistInexcusable "No 'synopsis' or 'description' field."

  , check (null (description pkg) && not (null (synopsis pkg))) $
      PackageDistSuspicious "No 'description' field."

  , check (null (synopsis pkg) && not (null (description pkg))) $
      PackageDistSuspicious "No 'synopsis' field."

    --TODO: recommend the bug reports URL, author and homepage fields
    --TODO: recommend not using the stability field
    --TODO: recommend specifying a source repo

  , check (length (synopsis pkg) >= 80) $
      PackageDistSuspicious
        "The 'synopsis' field is rather long (max 80 chars is recommended)."

    -- See also https://github.com/haskell/cabal/pull/3479
  , check (not (null (description pkg))
           && length (description pkg) <= length (synopsis pkg)) $
      PackageDistSuspicious $
           "The 'description' field should be longer than the 'synopsis' "
        ++ "field. "
        ++ "It's useful to provide an informative 'description' to allow "
        ++ "Haskell programmers who have never heard about your package to "
        ++ "understand the purpose of your package. "
        ++ "The 'description' field content is typically shown by tooling "
        ++ "(e.g. 'cabal info', Haddock, Hackage) below the 'synopsis' which "
        ++ "serves as a headline. "
        ++ "Please refer to <https://www.haskell.org/"
        ++ "cabal/users-guide/developing-packages.html#package-properties>"
        ++ " for more details."

    -- check use of impossible constraints "tested-with: GHC== 6.10 && ==6.12"
  , check (not (null testedWithImpossibleRanges)) $
      PackageDistInexcusable $
           "Invalid 'tested-with' version range: "
        ++ commaSep (map display testedWithImpossibleRanges)
        ++ ". To indicate that you have tested a package with multiple "
        ++ "different versions of the same compiler use multiple entries, "
        ++ "for example 'tested-with: GHC==6.10.4, GHC==6.12.3' and not "
        ++ "'tested-with: GHC==6.10.4 && ==6.12.3'."

  , check (not (null depInternalLibraryWithExtraVersion)) $
      PackageBuildWarning $
           "The package has an extraneous version range for a dependency on an "
        ++ "internal library: "
        ++ commaSep (map display depInternalLibraryWithExtraVersion)
        ++ ". This version range includes the current package but isn't needed "
        ++ "as the current package's library will always be used."

  , check (not (null depInternalLibraryWithImpossibleVersion)) $
      PackageBuildImpossible $
           "The package has an impossible version range for a dependency on an "
        ++ "internal library: "
        ++ commaSep (map display depInternalLibraryWithImpossibleVersion)
        ++ ". This version range does not include the current package, and must "
        ++ "be removed as the current package's library will always be used."

  , check (not (null depInternalExecutableWithExtraVersion)) $
      PackageBuildWarning $
           "The package has an extraneous version range for a dependency on an "
        ++ "internal executable: "
        ++ commaSep (map display depInternalExecutableWithExtraVersion)
        ++ ". This version range includes the current package but isn't needed "
        ++ "as the current package's executable will always be used."

  , check (not (null depInternalExecutableWithImpossibleVersion)) $
      PackageBuildImpossible $
           "The package has an impossible version range for a dependency on an "
        ++ "internal executable: "
        ++ commaSep (map display depInternalExecutableWithImpossibleVersion)
        ++ ". This version range does not include the current package, and must "
        ++ "be removed as the current package's executable will always be used."

  , check (not (null depMissingInternalExecutable)) $
      PackageBuildImpossible $
           "The package depends on a missing internal executable: "
        ++ commaSep (map display depInternalExecutableWithImpossibleVersion)
  ]
  where
    unknownCompilers  = [ name | (OtherCompiler name, _) <- testedWith pkg ]
    unknownLanguages  = [ name | bi <- allBuildInfo pkg
                               , UnknownLanguage name <- allLanguages bi ]
    unknownExtensions = [ name | bi <- allBuildInfo pkg
                               , UnknownExtension name <- allExtensions bi
                               , name `notElem` map display knownLanguages ]
    ourDeprecatedExtensions = nub $ catMaybes
      [ find ((==ext) . fst) deprecatedExtensions
      | bi <- allBuildInfo pkg
      , ext <- allExtensions bi ]
    languagesUsedAsExtensions =
      [ name | bi <- allBuildInfo pkg
             , UnknownExtension name <- allExtensions bi
             , name `elem` map display knownLanguages ]

    testedWithImpossibleRanges =
      [ Dependency (mkPackageName (display compiler)) vr
      | (compiler, vr) <- testedWith pkg
      , isNoVersion vr ]

    internalLibraries =
        map (maybe (packageName pkg) (unqualComponentNameToPackageName) . libName)
            (allLibraries pkg)

    internalExecutables = map exeName $ executables pkg

    internalLibDeps =
      [ dep
      | bi <- allBuildInfo pkg
      , dep@(Dependency name _) <- targetBuildDepends bi
      , name `elem` internalLibraries
      ]

    internalExeDeps =
      [ dep
      | bi <- allBuildInfo pkg
      , dep <- getAllToolDependencies pkg bi
      , isInternal pkg dep
      ]

    depInternalLibraryWithExtraVersion =
      [ dep
      | dep@(Dependency _ versionRange) <- internalLibDeps
      , not $ isAnyVersion versionRange
      , packageVersion pkg `withinRange` versionRange
      ]

    depInternalLibraryWithImpossibleVersion =
      [ dep
      | dep@(Dependency _ versionRange) <- internalLibDeps
      , not $ packageVersion pkg `withinRange` versionRange
      ]

    depInternalExecutableWithExtraVersion =
      [ dep
      | dep@(ExeDependency _ _ versionRange) <- internalExeDeps
      , not $ isAnyVersion versionRange
      , packageVersion pkg `withinRange` versionRange
      ]

    depInternalExecutableWithImpossibleVersion =
      [ dep
      | dep@(ExeDependency _ _ versionRange) <- internalExeDeps
      , not $ packageVersion pkg `withinRange` versionRange
      ]

    depMissingInternalExecutable =
      [ dep
      | dep@(ExeDependency _ eName _) <- internalExeDeps
      , not $ eName `elem` internalExecutables
      ]


checkLicense :: PackageDescription -> [PackageCheck]
checkLicense pkg = case licenseRaw pkg of
    Right l -> checkOldLicense pkg l
    Left  l -> checkNewLicense pkg l

checkNewLicense :: PackageDescription -> SPDX.License -> [PackageCheck]
checkNewLicense _pkg lic = catMaybes
    [ check (lic == SPDX.NONE) $
        PackageDistInexcusable
            "The 'license' field is missing or is NONE."
    ]

checkOldLicense :: PackageDescription -> License -> [PackageCheck]
checkOldLicense pkg lic = catMaybes
  [ check (lic == UnspecifiedLicense) $
      PackageDistInexcusable
        "The 'license' field is missing."

  , check (lic == AllRightsReserved) $
      PackageDistSuspicious
        "The 'license' is AllRightsReserved. Is that really what you want?"

  , checkVersion [1,4] (lic `notElem` compatLicenses) $
      PackageDistInexcusable $
           "Unfortunately the license " ++ quote (prettyShow (license pkg))
        ++ " messes up the parser in earlier Cabal versions so you need to "
        ++ "specify 'cabal-version: >= 1.4'. Alternatively if you require "
        ++ "compatibility with earlier Cabal versions then use 'OtherLicense'."

  , case lic of
      UnknownLicense l -> Just $
        PackageBuildWarning $
             quote ("license: " ++ l) ++ " is not a recognised license. The "
          ++ "known licenses are: "
          ++ commaSep (map display knownLicenses)
      _ -> Nothing

  , check (lic == BSD4) $
      PackageDistSuspicious $
           "Using 'license: BSD4' is almost always a misunderstanding. 'BSD4' "
        ++ "refers to the old 4-clause BSD license with the advertising "
        ++ "clause. 'BSD3' refers the new 3-clause BSD license."

  , case unknownLicenseVersion (lic) of
      Just knownVersions -> Just $
        PackageDistSuspicious $
             "'license: " ++ display (lic) ++ "' is not a known "
          ++ "version of that license. The known versions are "
          ++ commaSep (map display knownVersions)
          ++ ". If this is not a mistake and you think it should be a known "
          ++ "version then please file a ticket."
      _ -> Nothing

  , check (lic `notElem` [ AllRightsReserved
                                 , UnspecifiedLicense, PublicDomain]
           -- AllRightsReserved and PublicDomain are not strictly
           -- licenses so don't need license files.
        && null (licenseFiles pkg)) $
      PackageDistSuspicious "A 'license-file' is not specified."
  ]
  where
    unknownLicenseVersion (GPL  (Just v))
      | v `notElem` knownVersions = Just knownVersions
      where knownVersions = [ v' | GPL  (Just v') <- knownLicenses ]
    unknownLicenseVersion (LGPL (Just v))
      | v `notElem` knownVersions = Just knownVersions
      where knownVersions = [ v' | LGPL (Just v') <- knownLicenses ]
    unknownLicenseVersion (AGPL (Just v))
      | v `notElem` knownVersions = Just knownVersions
      where knownVersions = [ v' | AGPL (Just v') <- knownLicenses ]
    unknownLicenseVersion (Apache  (Just v))
      | v `notElem` knownVersions = Just knownVersions
      where knownVersions = [ v' | Apache  (Just v') <- knownLicenses ]
    unknownLicenseVersion _ = Nothing

    checkVersion :: [Int] -> Bool -> PackageCheck -> Maybe PackageCheck
    checkVersion ver cond pc
      | specVersion pkg >= mkVersion ver       = Nothing
      | otherwise                              = check cond pc

    compatLicenses = [ GPL Nothing, LGPL Nothing, AGPL Nothing, BSD3, BSD4
                     , PublicDomain, AllRightsReserved
                     , UnspecifiedLicense, OtherLicense ]

checkSourceRepos :: PackageDescription -> [PackageCheck]
checkSourceRepos pkg =
  catMaybes $ concat [[

    case repoKind repo of
      RepoKindUnknown kind -> Just $ PackageDistInexcusable $
        quote kind ++ " is not a recognised kind of source-repository. "
                   ++ "The repo kind is usually 'head' or 'this'"
      _ -> Nothing

  , check (isNothing (repoType repo)) $
      PackageDistInexcusable
        "The source-repository 'type' is a required field."

  , check (isNothing (repoLocation repo)) $
      PackageDistInexcusable
        "The source-repository 'location' is a required field."

  , check (repoType repo == Just CVS && isNothing (repoModule repo)) $
      PackageDistInexcusable
        "For a CVS source-repository, the 'module' is a required field."

  , check (repoKind repo == RepoThis && isNothing (repoTag repo)) $
      PackageDistInexcusable $
           "For the 'this' kind of source-repository, the 'tag' is a required "
        ++ "field. It should specify the tag corresponding to this version "
        ++ "or release of the package."

  , check (maybe False isAbsoluteOnAnyPlatform (repoSubdir repo)) $
      PackageDistInexcusable
        "The 'subdir' field of a source-repository must be a relative path."
  ]
  | repo <- sourceRepos pkg ]

--TODO: check location looks like a URL for some repo types.

checkGhcOptions :: PackageDescription -> [PackageCheck]
checkGhcOptions pkg =
  catMaybes [

    checkFlags ["-fasm"] $
      PackageDistInexcusable $
           "'ghc-options: -fasm' is unnecessary and will not work on CPU "
        ++ "architectures other than x86, x86-64, ppc or sparc."

  , checkFlags ["-fvia-C"] $
      PackageDistSuspicious $
           "'ghc-options: -fvia-C' is usually unnecessary. If your package "
        ++ "needs -via-C for correctness rather than performance then it "
        ++ "is using the FFI incorrectly and will probably not work with GHC "
        ++ "6.10 or later."

  , checkFlags ["-fhpc"] $
      PackageDistInexcusable $
           "'ghc-options: -fhpc' is not not necessary. Use the configure flag "
        ++ " --enable-coverage instead."

  , checkFlags ["-prof"] $
      PackageBuildWarning $
           "'ghc-options: -prof' is not necessary and will lead to problems "
        ++ "when used on a library. Use the configure flag "
        ++ "--enable-library-profiling and/or --enable-profiling."

  , checkFlags ["-o"] $
      PackageBuildWarning $
           "'ghc-options: -o' is not needed. "
        ++ "The output files are named automatically."

  , checkFlags ["-hide-package"] $
      PackageBuildWarning $
      "'ghc-options: -hide-package' is never needed. "
      ++ "Cabal hides all packages."

  , checkFlags ["--make"] $
      PackageBuildWarning $
      "'ghc-options: --make' is never needed. Cabal uses this automatically."

  , checkFlags ["-main-is"] $
      PackageDistSuspicious $
      "'ghc-options: -main-is' is not portable."

  , checkNonTestAndBenchmarkFlags ["-O0", "-Onot"] $
      PackageDistSuspicious $
      "'ghc-options: -O0' is not needed. "
      ++ "Use the --disable-optimization configure flag."

  , checkTestAndBenchmarkFlags ["-O0", "-Onot"] $
      PackageDistSuspiciousWarn $
      "'ghc-options: -O0' is not needed. "
      ++ "Use the --disable-optimization configure flag."

  , checkFlags [ "-O", "-O1"] $
      PackageDistInexcusable $
      "'ghc-options: -O' is not needed. "
      ++ "Cabal automatically adds the '-O' flag. "
      ++ "Setting it yourself interferes with the --disable-optimization flag."

  , checkFlags ["-O2"] $
      PackageDistSuspiciousWarn $
      "'ghc-options: -O2' is rarely needed. "
      ++ "Check that it is giving a real benefit "
      ++ "and not just imposing longer compile times on your users."

  , checkFlags ["-split-sections"] $
      PackageBuildWarning $
        "'ghc-options: -split-sections' is not needed. "
        ++ "Use the --enable-split-sections configure flag."

  , checkFlags ["-split-objs"] $
      PackageBuildWarning $
        "'ghc-options: -split-objs' is not needed. "
        ++ "Use the --enable-split-objs configure flag."

  , checkFlags ["-optl-Wl,-s", "-optl-s"] $
      PackageDistInexcusable $
           "'ghc-options: -optl-Wl,-s' is not needed and is not portable to all"
        ++ " operating systems. Cabal 1.4 and later automatically strip"
        ++ " executables. Cabal also has a flag --disable-executable-stripping"
        ++ " which is necessary when building packages for some Linux"
        ++ " distributions and using '-optl-Wl,-s' prevents that from working."

  , checkFlags ["-fglasgow-exts"] $
      PackageDistSuspicious $
        "Instead of 'ghc-options: -fglasgow-exts' it is preferable to use "
        ++ "the 'extensions' field."

  , check ("-threaded" `elem` lib_ghc_options) $
      PackageBuildWarning $
           "'ghc-options: -threaded' has no effect for libraries. It should "
        ++ "only be used for executables."

  , check ("-rtsopts" `elem` lib_ghc_options) $
      PackageBuildWarning $
           "'ghc-options: -rtsopts' has no effect for libraries. It should "
        ++ "only be used for executables."

  , check (any (\opt -> "-with-rtsopts" `isPrefixOf` opt) lib_ghc_options) $
      PackageBuildWarning $
           "'ghc-options: -with-rtsopts' has no effect for libraries. It "
        ++ "should only be used for executables."

  , checkAlternatives "ghc-options" "extensions"
      [ (flag, display extension) | flag <- all_ghc_options
                                  , Just extension <- [ghcExtension flag] ]

  , checkAlternatives "ghc-options" "extensions"
      [ (flag, extension) | flag@('-':'X':extension) <- all_ghc_options ]

  , checkAlternatives "ghc-options" "cpp-options" $
         [ (flag, flag) | flag@('-':'D':_) <- all_ghc_options ]
      ++ [ (flag, flag) | flag@('-':'U':_) <- all_ghc_options ]

  , checkAlternatives "ghc-options" "include-dirs"
      [ (flag, dir) | flag@('-':'I':dir) <- all_ghc_options ]

  , checkAlternatives "ghc-options" "extra-libraries"
      [ (flag, lib) | flag@('-':'l':lib) <- all_ghc_options ]

  , checkAlternatives "ghc-options" "extra-lib-dirs"
      [ (flag, dir) | flag@('-':'L':dir) <- all_ghc_options ]

  , checkAlternatives "ghc-options" "frameworks"
      [ (flag, fmwk) | (flag@"-framework", fmwk) <-
           zip all_ghc_options (safeTail all_ghc_options) ]

  , checkAlternatives "ghc-options" "extra-framework-dirs"
      [ (flag, dir) | (flag@"-framework-path", dir) <-
           zip all_ghc_options (safeTail all_ghc_options) ]
  ]

  where
    all_ghc_options    = concatMap get_ghc_options (allBuildInfo pkg)
    lib_ghc_options    = concatMap (get_ghc_options . libBuildInfo)
                         (allLibraries pkg)
    get_ghc_options bi = hcOptions GHC bi ++ hcProfOptions GHC bi
                         ++ hcSharedOptions GHC bi

    test_ghc_options      = concatMap (get_ghc_options . testBuildInfo)
                            (testSuites pkg)
    benchmark_ghc_options = concatMap (get_ghc_options . benchmarkBuildInfo)
                            (benchmarks pkg)
    test_and_benchmark_ghc_options     = test_ghc_options ++
                                         benchmark_ghc_options
    non_test_and_benchmark_ghc_options = concatMap get_ghc_options
                                         (allBuildInfo (pkg { testSuites = []
                                                            , benchmarks = []
                                                            }))

    checkFlags :: [String] -> PackageCheck -> Maybe PackageCheck
    checkFlags flags = check (any (`elem` flags) all_ghc_options)

    checkTestAndBenchmarkFlags :: [String] -> PackageCheck -> Maybe PackageCheck
    checkTestAndBenchmarkFlags flags = check (any (`elem` flags) test_and_benchmark_ghc_options)

    checkNonTestAndBenchmarkFlags :: [String] -> PackageCheck -> Maybe PackageCheck
    checkNonTestAndBenchmarkFlags flags = check (any (`elem` flags) non_test_and_benchmark_ghc_options)

    ghcExtension ('-':'f':name) = case name of
      "allow-overlapping-instances"    -> enable  OverlappingInstances
      "no-allow-overlapping-instances" -> disable OverlappingInstances
      "th"                             -> enable  TemplateHaskell
      "no-th"                          -> disable TemplateHaskell
      "ffi"                            -> enable  ForeignFunctionInterface
      "no-ffi"                         -> disable ForeignFunctionInterface
      "fi"                             -> enable  ForeignFunctionInterface
      "no-fi"                          -> disable ForeignFunctionInterface
      "monomorphism-restriction"       -> enable  MonomorphismRestriction
      "no-monomorphism-restriction"    -> disable MonomorphismRestriction
      "mono-pat-binds"                 -> enable  MonoPatBinds
      "no-mono-pat-binds"              -> disable MonoPatBinds
      "allow-undecidable-instances"    -> enable  UndecidableInstances
      "no-allow-undecidable-instances" -> disable UndecidableInstances
      "allow-incoherent-instances"     -> enable  IncoherentInstances
      "no-allow-incoherent-instances"  -> disable IncoherentInstances
      "arrows"                         -> enable  Arrows
      "no-arrows"                      -> disable Arrows
      "generics"                       -> enable  Generics
      "no-generics"                    -> disable Generics
      "implicit-prelude"               -> enable  ImplicitPrelude
      "no-implicit-prelude"            -> disable ImplicitPrelude
      "implicit-params"                -> enable  ImplicitParams
      "no-implicit-params"             -> disable ImplicitParams
      "bang-patterns"                  -> enable  BangPatterns
      "no-bang-patterns"               -> disable BangPatterns
      "scoped-type-variables"          -> enable  ScopedTypeVariables
      "no-scoped-type-variables"       -> disable ScopedTypeVariables
      "extended-default-rules"         -> enable  ExtendedDefaultRules
      "no-extended-default-rules"      -> disable ExtendedDefaultRules
      _                                -> Nothing
    ghcExtension "-cpp"             = enable CPP
    ghcExtension _                  = Nothing

    enable  e = Just (EnableExtension e)
    disable e = Just (DisableExtension e)

checkCCOptions :: PackageDescription -> [PackageCheck]
checkCCOptions pkg =
  catMaybes [

    checkAlternatives "cc-options" "include-dirs"
      [ (flag, dir) | flag@('-':'I':dir) <- all_ccOptions ]

  , checkAlternatives "cc-options" "extra-libraries"
      [ (flag, lib) | flag@('-':'l':lib) <- all_ccOptions ]

  , checkAlternatives "cc-options" "extra-lib-dirs"
      [ (flag, dir) | flag@('-':'L':dir) <- all_ccOptions ]

  , checkAlternatives "ld-options" "extra-libraries"
      [ (flag, lib) | flag@('-':'l':lib) <- all_ldOptions ]

  , checkAlternatives "ld-options" "extra-lib-dirs"
      [ (flag, dir) | flag@('-':'L':dir) <- all_ldOptions ]

  , checkCCFlags [ "-O", "-Os", "-O0", "-O1", "-O2", "-O3" ] $
      PackageDistSuspicious $
           "'cc-options: -O[n]' is generally not needed. When building with "
        ++ " optimisations Cabal automatically adds '-O2' for C code. "
        ++ "Setting it yourself interferes with the --disable-optimization "
        ++ "flag."
  ]

  where all_ccOptions = [ opts | bi <- allBuildInfo pkg
                              , opts <- ccOptions bi ]
        all_ldOptions = [ opts | bi <- allBuildInfo pkg
                               , opts <- ldOptions bi ]

        checkCCFlags :: [String] -> PackageCheck -> Maybe PackageCheck
        checkCCFlags flags = check (any (`elem` flags) all_ccOptions)

checkCPPOptions :: PackageDescription -> [PackageCheck]
checkCPPOptions pkg =
  catMaybes [
    checkAlternatives "cpp-options" "include-dirs"
      [ (flag, dir) | flag@('-':'I':dir) <- all_cppOptions]
    ]
  where all_cppOptions = [ opts | bi <- allBuildInfo pkg
                                , opts <- cppOptions bi ]

checkAlternatives :: String -> String -> [(String, String)]
                  -> Maybe PackageCheck
checkAlternatives badField goodField flags =
  check (not (null badFlags)) $
    PackageBuildWarning $
         "Instead of " ++ quote (badField ++ ": " ++ unwords badFlags)
      ++ " use " ++ quote (goodField ++ ": " ++ unwords goodFlags)

  where (badFlags, goodFlags) = unzip flags

checkPaths :: PackageDescription -> [PackageCheck]
checkPaths pkg =
  [ PackageBuildWarning $
         quote (kind ++ ": " ++ path)
      ++ " is a relative path outside of the source tree. "
      ++ "This will not work when generating a tarball with 'sdist'."
  | (path, kind) <- relPaths ++ absPaths
  , isOutsideTree path ]
  ++
  [ PackageDistInexcusable $
      quote (kind ++ ": " ++ path) ++ " is an absolute path."
  | (path, kind) <- relPaths
  , isAbsoluteOnAnyPlatform path ]
  ++
  [ PackageDistInexcusable $
         quote (kind ++ ": " ++ path) ++ " points inside the 'dist' "
      ++ "directory. This is not reliable because the location of this "
      ++ "directory is configurable by the user (or package manager). In "
      ++ "addition the layout of the 'dist' directory is subject to change "
      ++ "in future versions of Cabal."
  | (path, kind) <- relPaths ++ absPaths
  , isInsideDist path ]
  ++
  [ PackageDistInexcusable $
         "The 'ghc-options' contains the path '" ++ path ++ "' which points "
      ++ "inside the 'dist' directory. This is not reliable because the "
      ++ "location of this directory is configurable by the user (or package "
      ++ "manager). In addition the layout of the 'dist' directory is subject "
      ++ "to change in future versions of Cabal."
  | bi <- allBuildInfo pkg
  , (GHC, flags) <- options bi
  , path <- flags
  , isInsideDist path ]
  ++
  [ PackageDistInexcusable $
        "In the 'data-files' field: " ++ explainGlobSyntaxError pat err
  | pat <- dataFiles pkg
  , Left err <- [parseFileGlob (specVersion pkg) pat]
  ]
  ++
  [ PackageDistInexcusable $
        "In the 'extra-source-files' field: " ++ explainGlobSyntaxError pat err
  | pat <- extraSrcFiles pkg
  , Left err <- [parseFileGlob (specVersion pkg) pat]
  ]
  ++
  [ PackageDistInexcusable $
        "In the 'extra-doc-files' field: " ++ explainGlobSyntaxError pat err
  | pat <- extraDocFiles pkg
  , Left err <- [parseFileGlob (specVersion pkg) pat]
  ]
  where
    isOutsideTree path = case splitDirectories path of
      "..":_     -> True
      ".":"..":_ -> True
      _          -> False
    isInsideDist path = case map lowercase (splitDirectories path) of
      "dist"    :_ -> True
      ".":"dist":_ -> True
      _            -> False
    -- paths that must be relative
    relPaths =
         [ (path, "extra-source-files") | path <- extraSrcFiles pkg ]
      ++ [ (path, "extra-tmp-files")    | path <- extraTmpFiles pkg ]
      ++ [ (path, "extra-doc-files")    | path <- extraDocFiles pkg ]
      ++ [ (path, "data-files")         | path <- dataFiles     pkg ]
      ++ [ (path, "data-dir")           | path <- [dataDir      pkg]]
      ++ [ (path, "license-file")       | path <- licenseFiles  pkg ]
      ++ concat
<<<<<<< HEAD
         [    [ (path, "c-sources")        | path <- cSources        bi ]
=======
         [    [ (path, "asm-sources")      | path <- asmSources      bi ]
           ++ [ (path, "cmm-sources")      | path <- cmmSources      bi ]
           ++ [ (path, "c-sources")        | path <- cSources        bi ]
>>>>>>> 765de7b3
           ++ [ (path, "cxx-sources")      | path <- cxxSources      bi ]
           ++ [ (path, "js-sources")       | path <- jsSources       bi ]
           ++ [ (path, "install-includes") | path <- installIncludes bi ]
           ++ [ (path, "hs-source-dirs")   | path <- hsSourceDirs    bi ]
         | bi <- allBuildInfo pkg ]
    -- paths that are allowed to be absolute
    absPaths = concat
      [    [ (path, "includes")         | path <- includes        bi ]
        ++ [ (path, "include-dirs")     | path <- includeDirs     bi ]
        ++ [ (path, "extra-lib-dirs")   | path <- extraLibDirs    bi ]
      | bi <- allBuildInfo pkg ]

--TODO: check sets of paths that would be interpreted differently between Unix
-- and windows, ie case-sensitive or insensitive. Things that might clash, or
-- conversely be distinguished.

--TODO: use the tar path checks on all the above paths

-- | Check that the package declares the version in the @\"cabal-version\"@
-- field correctly.
--
checkCabalVersion :: PackageDescription -> [PackageCheck]
checkCabalVersion pkg =
  catMaybes [

    -- check syntax of cabal-version field
    check (specVersion pkg >= mkVersion [1,10]
           && not simpleSpecVersionRangeSyntax) $
      PackageBuildWarning $
           "Packages relying on Cabal 1.10 or later must only specify a "
        ++ "version range of the form 'cabal-version: >= x.y'. Use "
        ++ "'cabal-version: >= " ++ display (specVersion pkg) ++ "'."

    -- check syntax of cabal-version field
  , check (specVersion pkg < mkVersion [1,9]
           && not simpleSpecVersionRangeSyntax) $
      PackageDistSuspicious $
           "It is recommended that the 'cabal-version' field only specify a "
        ++ "version range of the form '>= x.y'. Use "
        ++ "'cabal-version: >= " ++ display (specVersion pkg) ++ "'. "
        ++ "Tools based on Cabal 1.10 and later will ignore upper bounds."

    -- check syntax of cabal-version field
  , checkVersion [1,12] simpleSpecVersionSyntax $
      PackageBuildWarning $
           "With Cabal 1.10 or earlier, the 'cabal-version' field must use "
        ++ "range syntax rather than a simple version number. Use "
        ++ "'cabal-version: >= " ++ display (specVersion pkg) ++ "'."

    -- check syntax of cabal-version field
  , check (specVersion pkg >= mkVersion [1,12]
           && not simpleSpecVersionSyntax) $
      (if specVersion pkg >= mkVersion [2,0] then PackageDistSuspicious else PackageDistSuspiciousWarn) $
           "Packages relying on Cabal 1.12 or later should specify a "
        ++ "specific version of the Cabal spec of the form "
        ++ "'cabal-version: x.y'. "
        ++ "Use 'cabal-version: " ++ display (specVersion pkg) ++ "'."

    -- check use of test suite sections
  , checkVersion [1,8] (not (null $ testSuites pkg)) $
      PackageDistInexcusable $
           "The 'test-suite' section is new in Cabal 1.10. "
        ++ "Unfortunately it messes up the parser in older Cabal versions "
        ++ "so you must specify at least 'cabal-version: >= 1.8', but note "
        ++ "that only Cabal 1.10 and later can actually run such test suites."

    -- check use of default-language field
    -- note that we do not need to do an equivalent check for the
    -- other-language field since that one does not change behaviour
  , checkVersion [1,10] (any isJust (buildInfoField defaultLanguage)) $
      PackageBuildWarning $
           "To use the 'default-language' field the package needs to specify "
        ++ "at least 'cabal-version: >= 1.10'."

  , check (specVersion pkg >= mkVersion [1,10]
           && (any isNothing (buildInfoField defaultLanguage))) $
      PackageBuildWarning $
           "Packages using 'cabal-version: >= 1.10' must specify the "
        ++ "'default-language' field for each component (e.g. Haskell98 or "
        ++ "Haskell2010). If a component uses different languages in "
        ++ "different modules then list the other ones in the "
        ++ "'other-languages' field."

  , checkVersion [1,18]
    (not . null $ extraDocFiles pkg) $
      PackageDistInexcusable $
           "To use the 'extra-doc-files' field the package needs to specify "
        ++ "at least 'cabal-version: >= 1.18'."

  , checkVersion [2,0]
    (not (null (subLibraries pkg))) $
      PackageDistInexcusable $
           "To use multiple 'library' sections or a named library section "
        ++ "the package needs to specify at least 'cabal-version: 2.0'."

    -- check use of reexported-modules sections
  , checkVersion [1,21]
    (any (not.null.reexportedModules) (allLibraries pkg)) $
      PackageDistInexcusable $
           "To use the 'reexported-module' field the package needs to specify "
        ++ "at least 'cabal-version: >= 1.22'."

    -- check use of thinning and renaming
  , checkVersion [1,25] usesBackpackIncludes $
      PackageDistInexcusable $
           "To use the 'mixins' field the package needs to specify "
        ++ "at least 'cabal-version: 2.0'."

    -- check use of 'extra-framework-dirs' field
  , checkVersion [1,23] (any (not . null) (buildInfoField extraFrameworkDirs)) $
      -- Just a warning, because this won't break on old Cabal versions.
      PackageDistSuspiciousWarn $
           "To use the 'extra-framework-dirs' field the package needs to specify"
        ++ " at least 'cabal-version: >= 1.24'."

    -- check use of default-extensions field
    -- don't need to do the equivalent check for other-extensions
  , checkVersion [1,10] (any (not . null) (buildInfoField defaultExtensions)) $
      PackageBuildWarning $
           "To use the 'default-extensions' field the package needs to specify "
        ++ "at least 'cabal-version: >= 1.10'."

    -- check use of extensions field
  , check (specVersion pkg >= mkVersion [1,10]
           && (any (not . null) (buildInfoField oldExtensions))) $
      PackageBuildWarning $
           "For packages using 'cabal-version: >= 1.10' the 'extensions' "
        ++ "field is deprecated. The new 'default-extensions' field lists "
        ++ "extensions that are used in all modules in the component, while "
        ++ "the 'other-extensions' field lists extensions that are used in "
        ++ "some modules, e.g. via the {-# LANGUAGE #-} pragma."

    -- check use of "foo (>= 1.0 && < 1.4) || >=1.8 " version-range syntax
  , checkVersion [1,8] (not (null versionRangeExpressions)) $
      PackageDistInexcusable $
           "The package uses full version-range expressions "
        ++ "in a 'build-depends' field: "
        ++ commaSep (map displayRawDependency versionRangeExpressions)
        ++ ". To use this new syntax the package needs to specify at least "
        ++ "'cabal-version: >= 1.8'. Alternatively, if broader compatibility "
        ++ "is important, then convert to conjunctive normal form, and use "
        ++ "multiple 'build-depends:' lines, one conjunct per line."

    -- check use of "build-depends: foo == 1.*" syntax
  , checkVersion [1,6] (not (null depsUsingWildcardSyntax)) $
      PackageDistInexcusable $
           "The package uses wildcard syntax in the 'build-depends' field: "
        ++ commaSep (map display depsUsingWildcardSyntax)
        ++ ". To use this new syntax the package need to specify at least "
        ++ "'cabal-version: >= 1.6'. Alternatively, if broader compatibility "
        ++ "is important then use: " ++ commaSep
           [ display (Dependency name (eliminateWildcardSyntax versionRange))
           | Dependency name versionRange <- depsUsingWildcardSyntax ]

    -- check use of "build-depends: foo ^>= 1.2.3" syntax
  , checkVersion [2,0] (not (null depsUsingMajorBoundSyntax)) $
      PackageDistInexcusable $
           "The package uses major bounded version syntax in the "
        ++ "'build-depends' field: "
        ++ commaSep (map display depsUsingMajorBoundSyntax)
        ++ ". To use this new syntax the package need to specify at least "
        ++ "'cabal-version: 2.0'. Alternatively, if broader compatibility "
        ++ "is important then use: " ++ commaSep
           [ display (Dependency name (eliminateMajorBoundSyntax versionRange))
           | Dependency name versionRange <- depsUsingMajorBoundSyntax ]

  , checkVersion [2,1] (any (not . null)
                        (concatMap buildInfoField
                         [ asmSources
                         , cmmSources
                         , extraBundledLibs
                         , extraLibFlavours ])) $
      PackageDistInexcusable $
           "The use of 'asm-sources', 'cmm-sources', 'extra-bundled-libraries' "
        ++ " and 'extra-library-flavours' requires the package "
        ++ " to specify at least 'cabal-version: >= 2.1'."

  , checkVersion [2,1] (any (not . null)
                        (buildInfoField virtualModules)) $
      PackageDistInexcusable $
           "The use of 'virtual-modules' requires the package "
        ++ " to specify at least 'cabal-version: >= 2.1'."

    -- check use of "tested-with: GHC (>= 1.0 && < 1.4) || >=1.8 " syntax
  , checkVersion [1,8] (not (null testedWithVersionRangeExpressions)) $
      PackageDistInexcusable $
           "The package uses full version-range expressions "
        ++ "in a 'tested-with' field: "
        ++ commaSep (map displayRawDependency testedWithVersionRangeExpressions)
        ++ ". To use this new syntax the package needs to specify at least "
        ++ "'cabal-version: >= 1.8'."

    -- check use of "tested-with: GHC == 6.12.*" syntax
  , checkVersion [1,6] (not (null testedWithUsingWildcardSyntax)) $
      PackageDistInexcusable $
           "The package uses wildcard syntax in the 'tested-with' field: "
        ++ commaSep (map display testedWithUsingWildcardSyntax)
        ++ ". To use this new syntax the package need to specify at least "
        ++ "'cabal-version: >= 1.6'. Alternatively, if broader compatibility "
        ++ "is important then use: " ++ commaSep
           [ display (Dependency name (eliminateWildcardSyntax versionRange))
           | Dependency name versionRange <- testedWithUsingWildcardSyntax ]

    -- check use of "source-repository" section
  , checkVersion [1,6] (not (null (sourceRepos pkg))) $
      PackageDistInexcusable $
           "The 'source-repository' section is new in Cabal 1.6. "
        ++ "Unfortunately it messes up the parser in earlier Cabal versions "
        ++ "so you need to specify 'cabal-version: >= 1.6'."

    -- check for new language extensions
  , checkVersion [1,2,3] (not (null mentionedExtensionsThatNeedCabal12)) $
      PackageDistInexcusable $
           "Unfortunately the language extensions "
        ++ commaSep (map (quote . display) mentionedExtensionsThatNeedCabal12)
        ++ " break the parser in earlier Cabal versions so you need to "
        ++ "specify 'cabal-version: >= 1.2.3'. Alternatively if you require "
        ++ "compatibility with earlier Cabal versions then you may be able to "
        ++ "use an equivalent compiler-specific flag."

  , checkVersion [1,4] (not (null mentionedExtensionsThatNeedCabal14)) $
      PackageDistInexcusable $
           "Unfortunately the language extensions "
        ++ commaSep (map (quote . display) mentionedExtensionsThatNeedCabal14)
        ++ " break the parser in earlier Cabal versions so you need to "
        ++ "specify 'cabal-version: >= 1.4'. Alternatively if you require "
        ++ "compatibility with earlier Cabal versions then you may be able to "
        ++ "use an equivalent compiler-specific flag."

  , check (specVersion pkg >= mkVersion [1,23]
           && isNothing (setupBuildInfo pkg)
           && buildType pkg == Custom) $
      PackageBuildWarning $
           "Packages using 'cabal-version: >= 1.24' with 'build-type: Custom' "
        ++ "must use a 'custom-setup' section with a 'setup-depends' field "
        ++ "that specifies the dependencies of the Setup.hs script itself. "
        ++ "The 'setup-depends' field uses the same syntax as 'build-depends', "
        ++ "so a simple example would be 'setup-depends: base, Cabal'."

  , check (specVersion pkg < mkVersion [1,23]
           && isNothing (setupBuildInfo pkg)
           && buildType pkg == Custom) $
      PackageDistSuspiciousWarn $
           "From version 1.24 cabal supports specifiying explicit dependencies "
        ++ "for Custom setup scripts. Consider using cabal-version >= 1.24 and "
        ++ "adding a 'custom-setup' section with a 'setup-depends' field "
        ++ "that specifies the dependencies of the Setup.hs script itself. "
        ++ "The 'setup-depends' field uses the same syntax as 'build-depends', "
        ++ "so a simple example would be 'setup-depends: base, Cabal'."

  , check (specVersion pkg >= mkVersion [1,25]
           && elem (autogenPathsModuleName pkg) allModuleNames
           && not (elem (autogenPathsModuleName pkg) allModuleNamesAutogen) ) $
      PackageDistInexcusable $
           "Packages using 'cabal-version: 2.0' and the autogenerated "
        ++ "module Paths_* must include it also on the 'autogen-modules' field "
        ++ "besides 'exposed-modules' and 'other-modules'. This specifies that "
        ++ "the module does not come with the package and is generated on "
        ++ "setup. Modules built with a custom Setup.hs script also go here "
        ++ "to ensure that commands like sdist don't fail."

  ]
  where
    -- Perform a check on packages that use a version of the spec less than
    -- the version given. This is for cases where a new Cabal version adds
    -- a new feature and we want to check that it is not used prior to that
    -- version.
    checkVersion :: [Int] -> Bool -> PackageCheck -> Maybe PackageCheck
    checkVersion ver cond pc
      | specVersion pkg >= mkVersion ver       = Nothing
      | otherwise                              = check cond pc

    buildInfoField field         = map field (allBuildInfo pkg)

    versionRangeExpressions =
        [ dep | dep@(Dependency _ vr) <- allBuildDepends pkg
              , usesNewVersionRangeSyntax vr ]

    testedWithVersionRangeExpressions =
        [ Dependency (mkPackageName (display compiler)) vr
        | (compiler, vr) <- testedWith pkg
        , usesNewVersionRangeSyntax vr ]

    simpleSpecVersionRangeSyntax =
        either (const True) (cataVersionRange alg) (specVersionRaw pkg)
      where
        alg (OrLaterVersionF _) = True
        alg _                   = False

    -- is the cabal-version field a simple version number, rather than a range
    simpleSpecVersionSyntax =
      either (const True) (const False) (specVersionRaw pkg)

    usesNewVersionRangeSyntax :: VersionRange -> Bool
    usesNewVersionRangeSyntax
        = (> 2) -- uses the new syntax if depth is more than 2
        . cataVersionRange alg
      where
        alg (UnionVersionRangesF a b) = a + b
        alg (IntersectVersionRangesF a b) = a + b
        alg (VersionRangeParensF _) = 3
        alg _ = 1 :: Int

    depsUsingWildcardSyntax = [ dep | dep@(Dependency _ vr) <- allBuildDepends pkg
                                    , usesWildcardSyntax vr ]

    depsUsingMajorBoundSyntax = [ dep | dep@(Dependency _ vr) <- allBuildDepends pkg
                                      , usesMajorBoundSyntax vr ]

    usesBackpackIncludes = any (not . null . mixins) (allBuildInfo pkg)

    testedWithUsingWildcardSyntax =
      [ Dependency (mkPackageName (display compiler)) vr
      | (compiler, vr) <- testedWith pkg
      , usesWildcardSyntax vr ]

    usesWildcardSyntax :: VersionRange -> Bool
    usesWildcardSyntax = cataVersionRange alg
      where
        alg (WildcardVersionF _)          = True
        alg (UnionVersionRangesF a b)     = a || b
        alg (IntersectVersionRangesF a b) = a || b
        alg (VersionRangeParensF a)       = a
        alg _                             = False

    -- NB: this eliminates both, WildcardVersion and MajorBoundVersion
    -- because when WildcardVersion is not support, neither is MajorBoundVersion
    eliminateWildcardSyntax = hyloVersionRange embed projectVersionRange
      where
        embed (WildcardVersionF v) = intersectVersionRanges
            (orLaterVersion v) (earlierVersion (wildcardUpperBound v))
        embed (MajorBoundVersionF v) = intersectVersionRanges
            (orLaterVersion v) (earlierVersion (majorUpperBound v))
        embed vr = embedVersionRange vr

    usesMajorBoundSyntax :: VersionRange -> Bool
    usesMajorBoundSyntax = cataVersionRange alg
      where
        alg (MajorBoundVersionF _)        = True
        alg (UnionVersionRangesF a b)     = a || b
        alg (IntersectVersionRangesF a b) = a || b
        alg (VersionRangeParensF a)       = a
        alg _                             = False

    eliminateMajorBoundSyntax = hyloVersionRange embed projectVersionRange
      where
        embed (MajorBoundVersionF v) = intersectVersionRanges
            (orLaterVersion v) (earlierVersion (majorUpperBound v))
        embed vr = embedVersionRange vr

    mentionedExtensions = [ ext | bi <- allBuildInfo pkg
                                , ext <- allExtensions bi ]
    mentionedExtensionsThatNeedCabal12 =
      nub (filter (`elem` compatExtensionsExtra) mentionedExtensions)

    -- As of Cabal-1.4 we can add new extensions without worrying about
    -- breaking old versions of cabal.
    mentionedExtensionsThatNeedCabal14 =
      nub (filter (`notElem` compatExtensions) mentionedExtensions)

    -- The known extensions in Cabal-1.2.3
    compatExtensions =
      map EnableExtension
      [ OverlappingInstances, UndecidableInstances, IncoherentInstances
      , RecursiveDo, ParallelListComp, MultiParamTypeClasses
      , FunctionalDependencies, Rank2Types
      , RankNTypes, PolymorphicComponents, ExistentialQuantification
      , ScopedTypeVariables, ImplicitParams, FlexibleContexts
      , FlexibleInstances, EmptyDataDecls, CPP, BangPatterns
      , TypeSynonymInstances, TemplateHaskell, ForeignFunctionInterface
      , Arrows, Generics, NamedFieldPuns, PatternGuards
      , GeneralizedNewtypeDeriving, ExtensibleRecords, RestrictedTypeSynonyms
      , HereDocuments] ++
      map DisableExtension
      [MonomorphismRestriction, ImplicitPrelude] ++
      compatExtensionsExtra

    -- The extra known extensions in Cabal-1.2.3 vs Cabal-1.1.6
    -- (Cabal-1.1.6 came with ghc-6.6. Cabal-1.2 came with ghc-6.8)
    compatExtensionsExtra =
      map EnableExtension
      [ KindSignatures, MagicHash, TypeFamilies, StandaloneDeriving
      , UnicodeSyntax, PatternSignatures, UnliftedFFITypes, LiberalTypeSynonyms
      , TypeOperators, RecordWildCards, RecordPuns, DisambiguateRecordFields
      , OverloadedStrings, GADTs, RelaxedPolyRec
      , ExtendedDefaultRules, UnboxedTuples, DeriveDataTypeable
      , ConstrainedClassMethods
      ] ++
      map DisableExtension
      [MonoPatBinds]

    allModuleNames =
         (case library pkg of
           Nothing -> []
           (Just lib) -> explicitLibModules lib
         )
      ++ concatMap otherModules (allBuildInfo pkg)

    allModuleNamesAutogen = concatMap autogenModules (allBuildInfo pkg)

displayRawDependency :: Dependency -> String
displayRawDependency (Dependency pkg vr) =
  display pkg ++ " " ++ display vr


-- ------------------------------------------------------------
-- * Checks on the GenericPackageDescription
-- ------------------------------------------------------------

-- | Check the build-depends fields for any weirdness or bad practise.
--
checkPackageVersions :: GenericPackageDescription -> [PackageCheck]
checkPackageVersions pkg =
  catMaybes [

    -- Check that the version of base is bounded above.
    -- For example this bans "build-depends: base >= 3".
    -- It should probably be "build-depends: base >= 3 && < 4"
    -- which is the same as  "build-depends: base == 3.*"
    check (not (boundedAbove baseDependency)) $
      PackageDistInexcusable $
           "The dependency 'build-depends: base' does not specify an upper "
        ++ "bound on the version number. Each major release of the 'base' "
        ++ "package changes the API in various ways and most packages will "
        ++ "need some changes to compile with it. The recommended practise "
        ++ "is to specify an upper bound on the version of the 'base' "
        ++ "package. This ensures your package will continue to build when a "
        ++ "new major version of the 'base' package is released. If you are "
        ++ "not sure what upper bound to use then use the next  major "
        ++ "version. For example if you have tested your package with 'base' "
        ++ "version 4.5 and 4.6 then use 'build-depends: base >= 4.5 && < 4.7'."

  ]
  where
    -- TODO: What we really want to do is test if there exists any
    -- configuration in which the base version is unbounded above.
    -- However that's a bit tricky because there are many possible
    -- configurations. As a cheap easy and safe approximation we will
    -- pick a single "typical" configuration and check if that has an
    -- open upper bound. To get a typical configuration we finalise
    -- using no package index and the current platform.
    finalised = finalizePD
                              mempty defaultComponentRequestedSpec (const True)
                              buildPlatform
                              (unknownCompilerInfo
                                (CompilerId buildCompilerFlavor nullVersion)
                                NoAbiTag)
                              [] pkg
    baseDependency = case finalised of
      Right (pkg', _) | not (null baseDeps) ->
          foldr intersectVersionRanges anyVersion baseDeps
        where
          baseDeps =
            [ vr | Dependency pname vr <- allBuildDepends pkg'
                 , pname == mkPackageName "base" ]

      -- Just in case finalizePD fails for any reason,
      -- or if the package doesn't depend on the base package at all,
      -- then we will just skip the check, since boundedAbove noVersion = True
      _          -> noVersion

    boundedAbove :: VersionRange -> Bool
    boundedAbove vr = case asVersionIntervals vr of
      []        -> True -- this is the inconsistent version range.
      intervals -> case last intervals of
        (_,   UpperBound _ _) -> True
        (_, NoUpperBound    ) -> False


checkConditionals :: GenericPackageDescription -> [PackageCheck]
checkConditionals pkg =
  catMaybes [

    check (not $ null unknownOSs) $
      PackageDistInexcusable $
           "Unknown operating system name "
        ++ commaSep (map quote unknownOSs)

  , check (not $ null unknownArches) $
      PackageDistInexcusable $
           "Unknown architecture name "
        ++ commaSep (map quote unknownArches)

  , check (not $ null unknownImpls) $
      PackageDistInexcusable $
           "Unknown compiler name "
        ++ commaSep (map quote unknownImpls)
  ]
  where
    unknownOSs    = [ os   | OS   (OtherOS os)           <- conditions ]
    unknownArches = [ arch | Arch (OtherArch arch)       <- conditions ]
    unknownImpls  = [ impl | Impl (OtherCompiler impl) _ <- conditions ]
    conditions = concatMap fvs (maybeToList (condLibrary pkg))
              ++ concatMap (fvs . snd) (condSubLibraries pkg)
              ++ concatMap (fvs . snd) (condForeignLibs pkg)
              ++ concatMap (fvs . snd) (condExecutables pkg)
              ++ concatMap (fvs . snd) (condTestSuites pkg)
              ++ concatMap (fvs . snd) (condBenchmarks pkg)
    fvs (CondNode _ _ ifs) = concatMap compfv ifs -- free variables
    compfv (CondBranch c ct mct) = condfv c ++ fvs ct ++ maybe [] fvs mct
    condfv c = case c of
      Var v      -> [v]
      Lit _      -> []
      CNot c1    -> condfv c1
      COr  c1 c2 -> condfv c1 ++ condfv c2
      CAnd c1 c2 -> condfv c1 ++ condfv c2

checkFlagNames :: GenericPackageDescription -> [PackageCheck]
checkFlagNames gpd
    | null invalidFlagNames = []
    | otherwise             = [ PackageDistInexcusable
        $ "Suspicious flag names: " ++ unwords invalidFlagNames ++ ". "
        ++ "To avoid ambiguity in command line interfaces, flag shouldn't "
        ++ "start with a dash. Also for better compatibility, flag names "
        ++ "shouldn't contain non-ascii characters."
        ]
  where
    invalidFlagNames =
        [ fn
        | flag <- genPackageFlags gpd
        , let fn = unFlagName (flagName flag)
        , invalidFlagName fn
        ]
    -- starts with dash
    invalidFlagName ('-':_) = True
    -- mon ascii letter
    invalidFlagName cs = any (not . isAscii) cs

checkUnusedFlags :: GenericPackageDescription -> [PackageCheck]
checkUnusedFlags gpd
    | declared == used = []
    | otherwise        = [ PackageDistSuspicious
        $ "Declared and used flag sets differ: "
        ++ s declared ++ " /= " ++ s used ++ ". "
        ]
  where
    s :: Set.Set FlagName -> String
    s = commaSep . map unFlagName . Set.toList

    declared :: Set.Set FlagName
    declared = toSetOf (L.genPackageFlags . traverse . L.flagName) gpd

    used :: Set.Set FlagName
    used = mconcat
        [ toSetOf (L.condLibrary      . traverse      . traverseCondTreeV . L._Flag) gpd
        , toSetOf (L.condSubLibraries . traverse . _2 . traverseCondTreeV . L._Flag) gpd
        , toSetOf (L.condForeignLibs  . traverse . _2 . traverseCondTreeV . L._Flag) gpd
        , toSetOf (L.condExecutables  . traverse . _2 . traverseCondTreeV . L._Flag) gpd
        , toSetOf (L.condTestSuites   . traverse . _2 . traverseCondTreeV . L._Flag) gpd
        , toSetOf (L.condBenchmarks   . traverse . _2 . traverseCondTreeV . L._Flag) gpd
        ]

checkUnicodeXFields :: GenericPackageDescription -> [PackageCheck]
checkUnicodeXFields gpd
    | null nonAsciiXFields = []
    | otherwise            = [ PackageDistInexcusable
        $ "Non ascii custom fields: " ++ unwords nonAsciiXFields ++ ". "
        ++ "For better compatibility, custom field names "
        ++ "shouldn't contain non-ascii characters."
        ]
  where
    nonAsciiXFields :: [String]
    nonAsciiXFields = [ n | (n, _) <- xfields, any (not . isAscii) n ]

    xfields :: [(String,String)]
    xfields = DList.runDList $ mconcat
        [ toDListOf (L.packageDescription . L.customFieldsPD . traverse) gpd
        , toDListOf (L.traverseBuildInfos . L.customFieldsBI . traverse) gpd
        ]

-- | cabal-version <2.2 + Paths_module + default-extensions: doesn't build.
checkPathsModuleExtensions :: PackageDescription -> [PackageCheck]
checkPathsModuleExtensions pd
    | specVersion pd >= mkVersion [2,1] = []
    | any checkBI (allBuildInfo pd) || any checkLib (allLibraries pd)
        = return $ PackageBuildImpossible $ unwords
            [ "The package uses RebindableSyntax with OverloadedStrings or OverloadedLists"
            , "in default-extensions, and also Paths_ autogen module."
            , "That configuration is known to cause compile failures with Cabal < 2.2."
            , "To use these default-extensions with Paths_ autogen module"
            , "specify at least 'cabal-version: 2.2'."
            ]
    | otherwise = []
  where
    mn = autogenPathsModuleName pd

    checkLib :: Library -> Bool
    checkLib l = mn `elem` exposedModules l && checkExts (l ^. L.defaultExtensions)

    checkBI :: BuildInfo -> Bool
    checkBI bi =
        (mn `elem` otherModules bi || mn `elem` autogenModules bi) &&
        checkExts (bi ^. L.defaultExtensions)

    checkExts exts = rebind `elem` exts && (strings `elem` exts || lists `elem` exts)
      where
        rebind  = EnableExtension RebindableSyntax
        strings = EnableExtension OverloadedStrings
        lists   = EnableExtension OverloadedLists

checkDevelopmentOnlyFlagsBuildInfo :: BuildInfo -> [PackageCheck]
checkDevelopmentOnlyFlagsBuildInfo bi =
  catMaybes [

    check has_WerrorWall $
      PackageDistInexcusable $
           "'ghc-options: -Wall -Werror' makes the package very easy to "
        ++ "break with future GHC versions because new GHC versions often "
        ++ "add new warnings. Use just 'ghc-options: -Wall' instead."
        ++ extraExplanation

  , check (not has_WerrorWall && has_Werror) $
      PackageDistInexcusable $
           "'ghc-options: -Werror' makes the package easy to "
        ++ "break with future GHC versions because new GHC versions often "
        ++ "add new warnings. "
        ++ extraExplanation

  , checkFlags ["-fdefer-type-errors"] $
      PackageDistInexcusable $
           "'ghc-options: -fdefer-type-errors' is fine during development but "
        ++ "is not appropriate for a distributed package. "
        ++ extraExplanation

    -- -dynamic is not a debug flag
  , check (any (\opt -> "-d" `isPrefixOf` opt && opt /= "-dynamic")
           ghc_options) $
      PackageDistInexcusable $
           "'ghc-options: -d*' debug flags are not appropriate "
        ++ "for a distributed package. "
        ++ extraExplanation

  , checkFlags ["-fprof-auto", "-fprof-auto-top", "-fprof-auto-calls",
               "-fprof-cafs", "-fno-prof-count-entries",
               "-auto-all", "-auto", "-caf-all"] $
      PackageDistSuspicious $
           "'ghc-options/ghc-prof-options: -fprof*' profiling flags are typically not "
        ++ "appropriate for a distributed library package. These flags are "
        ++ "useful to profile this package, but when profiling other packages "
        ++ "that use this one these flags clutter the profile output with "
        ++ "excessive detail. If you think other packages really want to see "
        ++ "cost centres from this package then use '-fprof-auto-exported' "
        ++ "which puts cost centres only on exported functions. "
        ++ extraExplanation
  ]
  where
    extraExplanation =
         " Alternatively, if you want to use this, make it conditional based "
      ++ "on a Cabal configuration flag (with 'manual: True' and 'default: "
      ++ "False') and enable that flag during development."

    has_WerrorWall   = has_Werror && ( has_Wall || has_W )
    has_Werror       = "-Werror" `elem` ghc_options
    has_Wall         = "-Wall"   `elem` ghc_options
    has_W            = "-W"      `elem` ghc_options
    ghc_options      = hcOptions GHC bi ++ hcProfOptions GHC bi
                       ++ hcSharedOptions GHC bi

    checkFlags :: [String] -> PackageCheck -> Maybe PackageCheck
    checkFlags flags = check (any (`elem` flags) ghc_options)

checkDevelopmentOnlyFlags :: GenericPackageDescription -> [PackageCheck]
checkDevelopmentOnlyFlags pkg =
    concatMap checkDevelopmentOnlyFlagsBuildInfo
              [ bi
              | (conditions, bi) <- allConditionalBuildInfo
              , not (any guardedByManualFlag conditions) ]
  where
    guardedByManualFlag = definitelyFalse

    -- We've basically got three-values logic here: True, False or unknown
    -- hence this pattern to propagate the unknown cases properly.
    definitelyFalse (Var (Flag n)) = maybe False not (Map.lookup n manualFlags)
    definitelyFalse (Var _)        = False
    definitelyFalse (Lit  b)       = not b
    definitelyFalse (CNot c)       = definitelyTrue c
    definitelyFalse (COr  c1 c2)   = definitelyFalse c1 && definitelyFalse c2
    definitelyFalse (CAnd c1 c2)   = definitelyFalse c1 || definitelyFalse c2

    definitelyTrue (Var (Flag n)) = fromMaybe False (Map.lookup n manualFlags)
    definitelyTrue (Var _)        = False
    definitelyTrue (Lit  b)       = b
    definitelyTrue (CNot c)       = definitelyFalse c
    definitelyTrue (COr  c1 c2)   = definitelyTrue c1 || definitelyTrue c2
    definitelyTrue (CAnd c1 c2)   = definitelyTrue c1 && definitelyTrue c2

    manualFlags = Map.fromList
                    [ (flagName flag, flagDefault flag)
                    | flag <- genPackageFlags pkg
                    , flagManual flag ]

    allConditionalBuildInfo :: [([Condition ConfVar], BuildInfo)]
    allConditionalBuildInfo =
        concatMap (collectCondTreePaths libBuildInfo)
                  (maybeToList (condLibrary pkg))

     ++ concatMap (collectCondTreePaths libBuildInfo . snd)
                  (condSubLibraries pkg)

     ++ concatMap (collectCondTreePaths buildInfo . snd)
                  (condExecutables pkg)

     ++ concatMap (collectCondTreePaths testBuildInfo . snd)
                  (condTestSuites pkg)

     ++ concatMap (collectCondTreePaths benchmarkBuildInfo . snd)
                  (condBenchmarks pkg)

    -- get all the leaf BuildInfo, paired up with the path (in the tree sense)
    -- of if-conditions that guard it
    collectCondTreePaths :: (a -> b)
                         -> CondTree v c a
                         -> [([Condition v], b)]
    collectCondTreePaths mapData = go []
      where
        go conditions condNode =
            -- the data at this level in the tree:
            (reverse conditions, mapData (condTreeData condNode))

          : concat
            [ go (condition:conditions) ifThen
            | (CondBranch condition ifThen _) <- condTreeComponents condNode ]

         ++ concat
            [ go (condition:conditions) elseThen
            | (CondBranch condition _ (Just elseThen)) <- condTreeComponents condNode ]


-- ------------------------------------------------------------
-- * Checks involving files in the package
-- ------------------------------------------------------------

-- | Sanity check things that requires IO. It looks at the files in the
-- package and expects to find the package unpacked in at the given file path.
--
checkPackageFiles :: PackageDescription -> FilePath -> NoCallStackIO [PackageCheck]
checkPackageFiles pkg root = checkPackageContent checkFilesIO pkg
  where
    checkFilesIO = CheckPackageContentOps {
      doesFileExist        = System.doesFileExist                  . relative,
      doesDirectoryExist   = System.doesDirectoryExist             . relative,
      getDirectoryContents = System.Directory.getDirectoryContents . relative,
      getFileContents      = BS.readFile                           . relative
    }
    relative path = root </> path

-- | A record of operations needed to check the contents of packages.
-- Used by 'checkPackageContent'.
--
data CheckPackageContentOps m = CheckPackageContentOps {
    doesFileExist        :: FilePath -> m Bool,
    doesDirectoryExist   :: FilePath -> m Bool,
    getDirectoryContents :: FilePath -> m [FilePath],
    getFileContents      :: FilePath -> m BS.ByteString
  }

-- | Sanity check things that requires looking at files in the package.
-- This is a generalised version of 'checkPackageFiles' that can work in any
-- monad for which you can provide 'CheckPackageContentOps' operations.
--
-- The point of this extra generality is to allow doing checks in some virtual
-- file system, for example a tarball in memory.
--
checkPackageContent :: Monad m => CheckPackageContentOps m
                    -> PackageDescription
                    -> m [PackageCheck]
checkPackageContent ops pkg = do
  cabalBomError   <- checkCabalFileBOM    ops
  cabalNameError  <- checkCabalFileName   ops pkg
  licenseErrors   <- checkLicensesExist   ops pkg
  setupError      <- checkSetupExists     ops pkg
  configureError  <- checkConfigureExists ops pkg
  localPathErrors <- checkLocalPathsExist ops pkg
  vcsLocation     <- checkMissingVcsInfo  ops pkg

  return $ licenseErrors
        ++ catMaybes [cabalBomError, cabalNameError, setupError, configureError]
        ++ localPathErrors
        ++ vcsLocation

checkCabalFileBOM :: Monad m => CheckPackageContentOps m
                  -> m (Maybe PackageCheck)
checkCabalFileBOM ops = do
  epdfile <- findPackageDesc ops
  case epdfile of
    -- MASSIVE HACK.  If the Cabal file doesn't exist, that is
    -- a very strange situation to be in, because the driver code
    -- in 'Distribution.Setup' ought to have noticed already!
    -- But this can be an issue, see #3552 and also when
    -- --cabal-file is specified.  So if you can't find the file,
    -- just don't bother with this check.
    Left _       -> return $ Nothing
    Right pdfile -> (flip check pc . BS.isPrefixOf bomUtf8)
                    `liftM` (getFileContents ops pdfile)
      where pc = PackageDistInexcusable $
                 pdfile ++ " starts with an Unicode byte order mark (BOM)."
                 ++ " This may cause problems with older cabal versions."

  where
    bomUtf8 :: BS.ByteString
    bomUtf8 = BS.pack [0xef,0xbb,0xbf] -- U+FEFF encoded as UTF8

checkCabalFileName :: Monad m => CheckPackageContentOps m
                 -> PackageDescription
                 -> m (Maybe PackageCheck)
checkCabalFileName ops pkg = do
  -- findPackageDesc already takes care to detect missing/multiple
  -- .cabal files; we don't include this check in 'findPackageDesc' in
  -- order not to short-cut other checks which call 'findPackageDesc'
  epdfile <- findPackageDesc ops
  case epdfile of
    -- see "MASSIVE HACK" note in 'checkCabalFileBOM'
    Left _       -> return Nothing
    Right pdfile
      | takeFileName pdfile == expectedCabalname -> return Nothing
      | otherwise -> return $ Just $ PackageDistInexcusable $
                 "The filename " ++ pdfile ++ " does not match package name " ++
                 "(expected: " ++ expectedCabalname ++ ")"
  where
    pkgname = unPackageName . packageName $ pkg
    expectedCabalname = pkgname <.> "cabal"


-- |Find a package description file in the given directory.  Looks for
-- @.cabal@ files.  Like 'Distribution.Simple.Utils.findPackageDesc',
-- but generalized over monads.
findPackageDesc :: Monad m => CheckPackageContentOps m
                 -> m (Either PackageCheck FilePath) -- ^<pkgname>.cabal
findPackageDesc ops
 = do let dir = "."
      files <- getDirectoryContents ops dir
      -- to make sure we do not mistake a ~/.cabal/ dir for a <pkgname>.cabal
      -- file we filter to exclude dirs and null base file names:
      cabalFiles <- filterM (doesFileExist ops)
                       [ dir </> file
                       | file <- files
                       , let (name, ext) = splitExtension file
                       , not (null name) && ext == ".cabal" ]
      case cabalFiles of
        []          -> return (Left $ PackageBuildImpossible noDesc)
        [cabalFile] -> return (Right cabalFile)
        multiple    -> return (Left $ PackageBuildImpossible
                               $ multiDesc multiple)

  where
    noDesc :: String
    noDesc = "No cabal file found.\n"
             ++ "Please create a package description file <pkgname>.cabal"

    multiDesc :: [String] -> String
    multiDesc l = "Multiple cabal files found while checking.\n"
                  ++ "Please use only one of: "
                  ++ intercalate ", " l

checkLicensesExist :: Monad m => CheckPackageContentOps m
                   -> PackageDescription
                   -> m [PackageCheck]
checkLicensesExist ops pkg = do
    exists <- mapM (doesFileExist ops) (licenseFiles pkg)
    return
      [ PackageBuildWarning $
           "The '" ++ fieldname ++ "' field refers to the file "
        ++ quote file ++ " which does not exist."
      | (file, False) <- zip (licenseFiles pkg) exists ]
  where
    fieldname | length (licenseFiles pkg) == 1 = "license-file"
              | otherwise                      = "license-files"

checkSetupExists :: Monad m => CheckPackageContentOps m
                 -> PackageDescription
                 -> m (Maybe PackageCheck)
checkSetupExists ops pkg = do
  let simpleBuild = buildType pkg == Simple
  hsexists  <- doesFileExist ops "Setup.hs"
  lhsexists <- doesFileExist ops "Setup.lhs"
  return $ check (not simpleBuild && not hsexists && not lhsexists) $
    PackageDistInexcusable $
      "The package is missing a Setup.hs or Setup.lhs script."

checkConfigureExists :: Monad m => CheckPackageContentOps m
                     -> PackageDescription
                     -> m (Maybe PackageCheck)
checkConfigureExists ops pd
  | buildType pd == Configure = do
      exists <- doesFileExist ops "configure"
      return $ check (not exists) $
        PackageBuildWarning $
          "The 'build-type' is 'Configure' but there is no 'configure' script. "
          ++ "You probably need to run 'autoreconf -i' to generate it."
  | otherwise = return Nothing

checkLocalPathsExist :: Monad m => CheckPackageContentOps m
                     -> PackageDescription
                     -> m [PackageCheck]
checkLocalPathsExist ops pkg = do
  let dirs = [ (dir, kind)
             | bi <- allBuildInfo pkg
             , (dir, kind) <-
                  [ (dir, "extra-lib-dirs") | dir <- extraLibDirs bi ]
               ++ [ (dir, "extra-framework-dirs")
                  | dir <- extraFrameworkDirs  bi ]
               ++ [ (dir, "include-dirs")   | dir <- includeDirs  bi ]
               ++ [ (dir, "hs-source-dirs") | dir <- hsSourceDirs bi ]
             , isRelativeOnAnyPlatform dir ]
  missing <- filterM (liftM not . doesDirectoryExist ops . fst) dirs
  return [ PackageBuildWarning {
             explanation = quote (kind ++ ": " ++ dir)
                        ++ " directory does not exist."
           }
         | (dir, kind) <- missing ]

checkMissingVcsInfo :: Monad m => CheckPackageContentOps m
                    -> PackageDescription
                    -> m [PackageCheck]
checkMissingVcsInfo ops pkg | null (sourceRepos pkg) = do
    vcsInUse <- liftM or $ mapM (doesDirectoryExist ops) repoDirnames
    if vcsInUse
      then return [ PackageDistSuspicious message ]
      else return []
  where
    repoDirnames = [ dirname | repo    <- knownRepoTypes
                             , dirname <- repoTypeDirname repo ]
    message  = "When distributing packages it is encouraged to specify source "
            ++ "control information in the .cabal file using one or more "
            ++ "'source-repository' sections. See the Cabal user guide for "
            ++ "details."

checkMissingVcsInfo _ _ = return []

repoTypeDirname :: RepoType -> [FilePath]
repoTypeDirname Darcs      = ["_darcs"]
repoTypeDirname Git        = [".git"]
repoTypeDirname SVN        = [".svn"]
repoTypeDirname CVS        = ["CVS"]
repoTypeDirname Mercurial  = [".hg"]
repoTypeDirname GnuArch    = [".arch-params"]
repoTypeDirname Bazaar     = [".bzr"]
repoTypeDirname Monotone   = ["_MTN"]
repoTypeDirname _          = []


-- ------------------------------------------------------------
-- * Checks involving files in the package
-- ------------------------------------------------------------

-- | Check the names of all files in a package for portability problems. This
-- should be done for example when creating or validating a package tarball.
--
checkPackageFileNames :: [FilePath] -> [PackageCheck]
checkPackageFileNames files =
     (take 1 . mapMaybe checkWindowsPath $ files)
  ++ (take 1 . mapMaybe checkTarPath     $ files)
      -- If we get any of these checks triggering then we're likely to get
      -- many, and that's probably not helpful, so return at most one.

checkWindowsPath :: FilePath -> Maybe PackageCheck
checkWindowsPath path =
  check (not $ FilePath.Windows.isValid path') $
    PackageDistInexcusable $
         "Unfortunately, the file " ++ quote path ++ " is not a valid file "
      ++ "name on Windows which would cause portability problems for this "
      ++ "package. Windows file names cannot contain any of the characters "
      ++ "\":*?<>|\" and there are a few reserved names including \"aux\", "
      ++ "\"nul\", \"con\", \"prn\", \"com1-9\", \"lpt1-9\" and \"clock$\"."
  where
    path' = ".\\" ++ path
    -- force a relative name to catch invalid file names like "f:oo" which
    -- otherwise parse as file "oo" in the current directory on the 'f' drive.

-- | Check a file name is valid for the portable POSIX tar format.
--
-- The POSIX tar format has a restriction on the length of file names. It is
-- unfortunately not a simple restriction like a maximum length. The exact
-- restriction is that either the whole path be 100 characters or less, or it
-- be possible to split the path on a directory separator such that the first
-- part is 155 characters or less and the second part 100 characters or less.
--
checkTarPath :: FilePath -> Maybe PackageCheck
checkTarPath path
  | length path > 255   = Just longPath
  | otherwise = case pack nameMax (reverse (splitPath path)) of
    Left err           -> Just err
    Right []           -> Nothing
    Right (h:rest) -> case pack prefixMax remainder of
      Left err         -> Just err
      Right []         -> Nothing
      Right (_:_)      -> Just noSplit
     where
        -- drop the '/' between the name and prefix:
        remainder = init h : rest

  where
    nameMax, prefixMax :: Int
    nameMax   = 100
    prefixMax = 155

    pack _   []     = Left emptyName
    pack maxLen (c:cs)
      | n > maxLen  = Left longName
      | otherwise   = Right (pack' maxLen n cs)
      where n = length c

    pack' maxLen n (c:cs)
      | n' <= maxLen = pack' maxLen n' cs
      where n' = n + length c
    pack' _     _ cs = cs

    longPath = PackageDistInexcusable $
         "The following file name is too long to store in a portable POSIX "
      ++ "format tar archive. The maximum length is 255 ASCII characters.\n"
      ++ "The file in question is:\n  " ++ path
    longName = PackageDistInexcusable $
         "The following file name is too long to store in a portable POSIX "
      ++ "format tar archive. The maximum length for the name part (including "
      ++ "extension) is 100 ASCII characters. The maximum length for any "
      ++ "individual directory component is 155.\n"
      ++ "The file in question is:\n  " ++ path
    noSplit = PackageDistInexcusable $
         "The following file name is too long to store in a portable POSIX "
      ++ "format tar archive. While the total length is less than 255 ASCII "
      ++ "characters, there are unfortunately further restrictions. It has to "
      ++ "be possible to split the file path on a directory separator into "
      ++ "two parts such that the first part fits in 155 characters or less "
      ++ "and the second part fits in 100 characters or less. Basically you "
      ++ "have to make the file name or directory names shorter, or you could "
      ++ "split a long directory name into nested subdirectories with shorter "
      ++ "names.\nThe file in question is:\n  " ++ path
    emptyName = PackageDistInexcusable $
         "Encountered a file with an empty name, something is very wrong! "
      ++ "Files with an empty name cannot be stored in a tar archive or in "
      ++ "standard file systems."

-- ------------------------------------------------------------
-- * Utils
-- ------------------------------------------------------------

quote :: String -> String
quote s = "'" ++ s ++ "'"

commaSep :: [String] -> String
commaSep = intercalate ", "

dups :: Ord a => [a] -> [a]
dups xs = [ x | (x:_:_) <- group (sort xs) ]

fileExtensionSupportedLanguage :: FilePath -> Bool
fileExtensionSupportedLanguage path =
    isHaskell || isC
  where
    extension = takeExtension path
    isHaskell = extension `elem` [".hs", ".lhs"]
    isC       = isJust (filenameCDialect extension)<|MERGE_RESOLUTION|>--- conflicted
+++ resolved
@@ -1082,13 +1082,9 @@
       ++ [ (path, "data-dir")           | path <- [dataDir      pkg]]
       ++ [ (path, "license-file")       | path <- licenseFiles  pkg ]
       ++ concat
-<<<<<<< HEAD
-         [    [ (path, "c-sources")        | path <- cSources        bi ]
-=======
          [    [ (path, "asm-sources")      | path <- asmSources      bi ]
            ++ [ (path, "cmm-sources")      | path <- cmmSources      bi ]
            ++ [ (path, "c-sources")        | path <- cSources        bi ]
->>>>>>> 765de7b3
            ++ [ (path, "cxx-sources")      | path <- cxxSources      bi ]
            ++ [ (path, "js-sources")       | path <- jsSources       bi ]
            ++ [ (path, "install-includes") | path <- installIncludes bi ]
