--- conflicted
+++ resolved
@@ -32,14 +32,9 @@
         parseTestedWithQ, parseLicenseQ, parseLanguageQ, parseExtensionQ,
         parseSepList, parseCommaList, parseOptCommaList,
         showFilePath, showToken, showTestedWith, showFreeText, parseFreeText,
-<<<<<<< HEAD
         field, simpleField, simpleNestedField, listField, nestedListField,
         spaceListField, commaListField, nestedCommaListField, commaNewLineListField,
         optsField, liftField, boolField, parseQuoted, indentWith,
-=======
-        field, simpleField, listField, spaceListField, commaListField,
-        commaNewLineListField, optsField, liftField, boolField, parseQuoted,
->>>>>>> 41d52be7
 
         UnrecFieldParser, warnUnrec, ignoreUnrec,
   ) where
@@ -192,7 +187,12 @@
 simpleField :: String -> (a -> Doc) -> ReadP a a
             -> (b -> a) -> (a -> b -> b) -> FieldDescr b
 simpleField name showF readF get set
-  = liftField get set $ field name showF readF
+  = liftField get set $ field name (showField name showF) readF
+
+simpleNestedField :: String -> (a -> Doc) -> ReadP a a
+            -> (b -> a) -> (a -> b -> b) -> FieldDescr b
+simpleNestedField name showF readF get set
+  = liftField get set $ field name (showNestedField name showF) readF
 
 commaListField :: String -> (a -> Doc) -> ReadP [a] a
                   -> (b -> [a]) -> ([a] -> b -> b) -> FieldDescr b
@@ -223,15 +223,15 @@
                  -> (b -> [a]) -> ([a] -> b -> b) -> FieldDescr b
 spaceListField name showF readF get set =
   liftField get set' $
-    field name (fsep . map showF) (parseSpaceList readF)
+    field name (showField name showF') (parseSpaceList readF)
   where
     set' xs b = set (get b ++ xs) b
+    showF'    = fsep . map showF
 
 listField :: String -> (a -> Doc) -> ReadP [a] a
              -> (b -> [a]) -> ([a] -> b -> b) -> FieldDescr b
 listField name showF readF get set =
   liftField get set' $
-<<<<<<< HEAD
     field name (showField name showF') (parseOptCommaList readF)
   where
     set' xs b = set (get b ++ xs) b
@@ -242,11 +242,9 @@
 nestedListField name showF readF get set =
   liftField get set' $
     field name (showNestedField name showF') (parseOptCommaList readF)
-=======
-    field name (fsep . map showF) (parseOptCommaList readF)
->>>>>>> 41d52be7
   where
     set' xs b = set (get b ++ xs) b
+    showF'    = vcat . map showF
 
 optsField :: String -> CompilerFlavor -> (b -> [(CompilerFlavor,[String])])
              -> ([(CompilerFlavor,[String])] -> b -> b) -> FieldDescr b
@@ -267,7 +265,7 @@
 --       liberally but not accept new parses. We cannot do that with ReadP
 --       because it does not support warnings. We need a new parser framework!
 boolField :: String -> (b -> Bool) -> (Bool -> b -> b) -> FieldDescr b
-boolField name get set = liftField get set (FieldDescr name showF readF)
+boolField name get set = liftField get set (FieldDescr name (showField name showF) readF)
   where
     showF = text . show
     readF line str _
@@ -287,6 +285,22 @@
 
 ppField :: String -> Doc -> Doc
 ppField name fielddoc = text name <> colon <+> fielddoc
+
+showField :: String -> (a -> Doc) -> a -> Doc
+showField name showF a =
+  if isEmpty shown
+    then empty
+    else text name <> colon <+> shown
+  where
+    shown = showF a
+
+showNestedField :: String -> (a -> Doc) -> a -> Doc
+showNestedField name showF as =
+   if isEmpty shown
+     then empty
+     else text name <> colon $+$ nest indentWith shown
+   where
+     shown = showF as
 
 showFields :: [FieldDescr a] -> a -> String
 showFields fields = render . ($+$ text "") . ppFields fields
@@ -745,4 +759,8 @@
 lines_ s                 =  let (l, s') = break (== '\n') s
                             in  l : case s' of
                                         []    -> []
-                                        (_:s'') -> lines_ s''+                                        (_:s'') -> lines_ s''
+
+-- | the indentation used for pretty printing
+indentWith :: Int
+indentWith = 4