{-# LANGUAGE FlexibleContexts #-}
{-# LANGUAGE RankNTypes #-}
{-# LANGUAGE CPP #-}

-----------------------------------------------------------------------------
-- |
-- Module      :  Distribution.Simple.GHC
-- Copyright   :  Isaac Jones 2003-2007
-- License     :  BSD3
--
-- Maintainer  :  cabal-devel@haskell.org
-- Portability :  portable
--
-- This is a fairly large module. It contains most of the GHC-specific code for
-- configuring, building and installing packages. It also exports a function
-- for finding out what packages are already installed. Configuring involves
-- finding the @ghc@ and @ghc-pkg@ programs, finding what language extensions
-- this version of ghc supports and returning a 'Compiler' value.
--
-- 'getInstalledPackages' involves calling the @ghc-pkg@ program to find out
-- what packages are installed.
--
-- Building is somewhat complex as there is quite a bit of information to take
-- into account. We have to build libs and programs, possibly for profiling and
-- shared libs. We have to support building libraries that will be usable by
-- GHCi and also ghc's @-split-objs@ feature. We have to compile any C files
-- using ghc. Linking, especially for @split-objs@ is remarkably complex,
-- partly because there tend to be 1,000's of @.o@ files and this can often be
-- more than we can pass to the @ld@ or @ar@ programs in one go.
--
-- Installing for libs and exes involves finding the right files and copying
-- them to the right places. One of the more tricky things about this module is
-- remembering the layout of files in the build directory (which is not
-- explicitly documented) and thus what search dirs are used for various kinds
-- of files.

module Distribution.Simple.GHC (
        getGhcInfo,
        configure,
        getInstalledPackages,
        getInstalledPackagesMonitorFiles,
        getPackageDBContents,
        buildLib, buildFLib, buildExe,
        replLib, replFLib, replExe,
        startInterpreter,
        installLib, installFLib, installExe,
        libAbiHash,
        hcPkgInfo,
        registerPackage,
        componentGhcOptions,
        componentCcGhcOptions,
        getLibDir,
        isDynamic,
        getGlobalPackageDB,
        pkgRoot,
        -- * Constructing GHC environment files
        Internal.GhcEnvironmentFileEntry(..),
        Internal.simpleGhcEnvironmentFile,
        Internal.writeGhcEnvironmentFile,
        -- * Version-specific implementation quirks
        getImplInfo,
        GhcImplInfo(..)
 ) where

import Prelude ()
import Distribution.Compat.Prelude

import qualified Distribution.Simple.GHC.IPI642 as IPI642
import qualified Distribution.Simple.GHC.Internal as Internal
import Distribution.Simple.GHC.ImplInfo
import Distribution.PackageDescription.Utils (cabalBug)
import Distribution.PackageDescription as PD
import Distribution.InstalledPackageInfo (InstalledPackageInfo)
import qualified Distribution.InstalledPackageInfo as InstalledPackageInfo
import Distribution.Simple.PackageIndex (InstalledPackageIndex)
import qualified Distribution.Simple.PackageIndex as PackageIndex
import Distribution.Simple.LocalBuildInfo
import Distribution.Types.ComponentLocalBuildInfo
import qualified Distribution.Simple.Hpc as Hpc
import Distribution.Simple.BuildPaths
import Distribution.Simple.Utils
import Distribution.Package
import qualified Distribution.ModuleName as ModuleName
import Distribution.ModuleName (ModuleName)
import Distribution.Simple.Program
import Distribution.Simple.Program.Builtin (runghcProgram)
import qualified Distribution.Simple.Program.HcPkg as HcPkg
import qualified Distribution.Simple.Program.Ar    as Ar
import qualified Distribution.Simple.Program.Ld    as Ld
import qualified Distribution.Simple.Program.Strip as Strip
import Distribution.Simple.Program.GHC
import Distribution.Simple.Setup
import qualified Distribution.Simple.Setup as Cabal
import Distribution.Simple.Compiler hiding (Flag)
import Distribution.Version
import Distribution.System
import Distribution.Verbosity
import Distribution.Text
import Distribution.Types.ForeignLib
import Distribution.Types.ForeignLibType
import Distribution.Types.ForeignLibOption
import Distribution.Types.UnqualComponentName
import Distribution.Utils.NubList
import Language.Haskell.Extension

import Control.Monad (msum)
import Data.Char (isLower)
import qualified Data.Map as Map
import System.Directory
         ( doesFileExist, getAppUserDataDirectory, createDirectoryIfMissing
         , canonicalizePath, removeFile, renameFile )
import System.FilePath          ( (</>), (<.>), takeExtension
                                , takeDirectory, replaceExtension
                                ,isRelative )
import qualified System.Info
#ifndef mingw32_HOST_OS
import System.Posix (createSymbolicLink)
#endif /* mingw32_HOST_OS */

-- -----------------------------------------------------------------------------
-- Configuring

configure :: Verbosity -> Maybe FilePath -> Maybe FilePath
          -> ProgramDb
          -> IO (Compiler, Maybe Platform, ProgramDb)
configure verbosity hcPath hcPkgPath conf0 = do

  (ghcProg, ghcVersion, progdb1) <-
    requireProgramVersion verbosity ghcProgram
      (orLaterVersion (mkVersion [6,11]))
      (userMaybeSpecifyPath "ghc" hcPath conf0)
  let implInfo = ghcVersionImplInfo ghcVersion

  -- Cabal currently supports ghc >= 6.11 && < 8.7
  unless (ghcVersion < mkVersion [8,7]) $
    warn verbosity $
         "Unknown/unsupported 'ghc' version detected "
      ++ "(Cabal " ++ display cabalVersion ++ " supports 'ghc' version < 8.7): "
      ++ programPath ghcProg ++ " is version " ++ display ghcVersion

  -- This is slightly tricky, we have to configure ghc first, then we use the
  -- location of ghc to help find ghc-pkg in the case that the user did not
  -- specify the location of ghc-pkg directly:
  (ghcPkgProg, ghcPkgVersion, progdb2) <-
    requireProgramVersion verbosity ghcPkgProgram {
      programFindLocation = guessGhcPkgFromGhcPath ghcProg
    }
    anyVersion (userMaybeSpecifyPath "ghc-pkg" hcPkgPath progdb1)

  when (ghcVersion /= ghcPkgVersion) $ die' verbosity $
       "Version mismatch between ghc and ghc-pkg: "
    ++ programPath ghcProg ++ " is version " ++ display ghcVersion ++ " "
    ++ programPath ghcPkgProg ++ " is version " ++ display ghcPkgVersion

  -- Likewise we try to find the matching hsc2hs and haddock programs.
  let hsc2hsProgram' = hsc2hsProgram {
                           programFindLocation = guessHsc2hsFromGhcPath ghcProg
                       }
      haddockProgram' = haddockProgram {
                           programFindLocation = guessHaddockFromGhcPath ghcProg
                       }
      hpcProgram' = hpcProgram {
                        programFindLocation = guessHpcFromGhcPath ghcProg
                    }
      runghcProgram' = runghcProgram {
                        programFindLocation = guessRunghcFromGhcPath ghcProg
                    }
      progdb3 = addKnownProgram haddockProgram' $
              addKnownProgram hsc2hsProgram' $
              addKnownProgram hpcProgram' $
              addKnownProgram runghcProgram' progdb2

  languages  <- Internal.getLanguages verbosity implInfo ghcProg
  extensions0 <- Internal.getExtensions verbosity implInfo ghcProg

  ghcInfo <- Internal.getGhcInfo verbosity implInfo ghcProg
  let ghcInfoMap = Map.fromList ghcInfo
      extensions = -- workaround https://ghc.haskell.org/ticket/11214
                   filterExt JavaScriptFFI $
                   -- see 'filterExtTH' comment below
                   filterExtTH $ extensions0

      -- starting with GHC 8.0, `TemplateHaskell` will be omitted from
      -- `--supported-extensions` when it's not available.
      -- for older GHCs we can use the "Have interpreter" property to
      -- filter out `TemplateHaskell`
      filterExtTH | ghcVersion < mkVersion [8]
                   , Just "NO" <- Map.lookup "Have interpreter" ghcInfoMap
                   = filterExt TemplateHaskell
                  | otherwise = id

      filterExt ext = filter ((/= EnableExtension ext) . fst)

  let comp = Compiler {
        compilerId         = CompilerId GHC ghcVersion,
        compilerAbiTag     = NoAbiTag,
        compilerCompat     = [],
        compilerLanguages  = languages,
        compilerExtensions = extensions,
        compilerProperties = ghcInfoMap
      }
      compPlatform = Internal.targetPlatform ghcInfo
      -- configure gcc and ld
      progdb4 = Internal.configureToolchain implInfo ghcProg ghcInfoMap progdb3
  return (comp, compPlatform, progdb4)

-- | Given something like /usr/local/bin/ghc-6.6.1(.exe) we try and find
-- the corresponding tool; e.g. if the tool is ghc-pkg, we try looking
-- for a versioned or unversioned ghc-pkg in the same dir, that is:
--
-- > /usr/local/bin/ghc-pkg-ghc-6.6.1(.exe)
-- > /usr/local/bin/ghc-pkg-6.6.1(.exe)
-- > /usr/local/bin/ghc-pkg(.exe)
--
guessToolFromGhcPath :: Program -> ConfiguredProgram
                     -> Verbosity -> ProgramSearchPath
                     -> IO (Maybe (FilePath, [FilePath]))
guessToolFromGhcPath tool ghcProg verbosity searchpath
  = do let toolname          = programName tool
           given_path        = programPath ghcProg
           given_dir         = takeDirectory given_path
       real_path <- canonicalizePath given_path
       let real_dir           = takeDirectory real_path
           versionSuffix path = takeVersionSuffix (dropExeExtension path)
           given_suf = versionSuffix given_path
           real_suf  = versionSuffix real_path
           guessNormal       dir = dir </> toolname <.> exeExtension buildPlatform
           guessGhcVersioned dir suf = dir </> (toolname ++ "-ghc" ++ suf)
                                           <.> exeExtension buildPlatform
           guessVersioned    dir suf = dir </> (toolname ++ suf)
                                           <.> exeExtension buildPlatform
           mkGuesses dir suf | null suf  = [guessNormal dir]
                             | otherwise = [guessGhcVersioned dir suf,
                                            guessVersioned dir suf,
                                            guessNormal dir]
           guesses = mkGuesses given_dir given_suf ++
                            if real_path == given_path
                                then []
                                else mkGuesses real_dir real_suf
       info verbosity $ "looking for tool " ++ toolname
         ++ " near compiler in " ++ given_dir
       debug verbosity $ "candidate locations: " ++ show guesses
       exists <- traverse doesFileExist guesses
       case [ file | (file, True) <- zip guesses exists ] of
                   -- If we can't find it near ghc, fall back to the usual
                   -- method.
         []     -> programFindLocation tool verbosity searchpath
         (fp:_) -> do info verbosity $ "found " ++ toolname ++ " in " ++ fp
                      let lookedAt = map fst
                                   . takeWhile (\(_file, exist) -> not exist)
                                   $ zip guesses exists
                      return (Just (fp, lookedAt))

  where takeVersionSuffix :: FilePath -> String
        takeVersionSuffix = takeWhileEndLE isSuffixChar

        isSuffixChar :: Char -> Bool
        isSuffixChar c = isDigit c || c == '.' || c == '-'

-- | Given something like /usr/local/bin/ghc-6.6.1(.exe) we try and find a
-- corresponding ghc-pkg, we try looking for both a versioned and unversioned
-- ghc-pkg in the same dir, that is:
--
-- > /usr/local/bin/ghc-pkg-ghc-6.6.1(.exe)
-- > /usr/local/bin/ghc-pkg-6.6.1(.exe)
-- > /usr/local/bin/ghc-pkg(.exe)
--
guessGhcPkgFromGhcPath :: ConfiguredProgram
                       -> Verbosity -> ProgramSearchPath
                       -> IO (Maybe (FilePath, [FilePath]))
guessGhcPkgFromGhcPath = guessToolFromGhcPath ghcPkgProgram

-- | Given something like /usr/local/bin/ghc-6.6.1(.exe) we try and find a
-- corresponding hsc2hs, we try looking for both a versioned and unversioned
-- hsc2hs in the same dir, that is:
--
-- > /usr/local/bin/hsc2hs-ghc-6.6.1(.exe)
-- > /usr/local/bin/hsc2hs-6.6.1(.exe)
-- > /usr/local/bin/hsc2hs(.exe)
--
guessHsc2hsFromGhcPath :: ConfiguredProgram
                       -> Verbosity -> ProgramSearchPath
                       -> IO (Maybe (FilePath, [FilePath]))
guessHsc2hsFromGhcPath = guessToolFromGhcPath hsc2hsProgram

-- | Given something like /usr/local/bin/ghc-6.6.1(.exe) we try and find a
-- corresponding haddock, we try looking for both a versioned and unversioned
-- haddock in the same dir, that is:
--
-- > /usr/local/bin/haddock-ghc-6.6.1(.exe)
-- > /usr/local/bin/haddock-6.6.1(.exe)
-- > /usr/local/bin/haddock(.exe)
--
guessHaddockFromGhcPath :: ConfiguredProgram
                       -> Verbosity -> ProgramSearchPath
                       -> IO (Maybe (FilePath, [FilePath]))
guessHaddockFromGhcPath = guessToolFromGhcPath haddockProgram

guessHpcFromGhcPath :: ConfiguredProgram
                       -> Verbosity -> ProgramSearchPath
                       -> IO (Maybe (FilePath, [FilePath]))
guessHpcFromGhcPath = guessToolFromGhcPath hpcProgram

guessRunghcFromGhcPath :: ConfiguredProgram
                       -> Verbosity -> ProgramSearchPath
                       -> IO (Maybe (FilePath, [FilePath]))
guessRunghcFromGhcPath = guessToolFromGhcPath runghcProgram


getGhcInfo :: Verbosity -> ConfiguredProgram -> IO [(String, String)]
getGhcInfo verbosity ghcProg = Internal.getGhcInfo verbosity implInfo ghcProg
  where
    Just version = programVersion ghcProg
    implInfo = ghcVersionImplInfo version

-- | Given a single package DB, return all installed packages.
getPackageDBContents :: Verbosity -> PackageDB -> ProgramDb
                        -> IO InstalledPackageIndex
getPackageDBContents verbosity packagedb progdb = do
  pkgss <- getInstalledPackages' verbosity [packagedb] progdb
  toPackageIndex verbosity pkgss progdb

-- | Given a package DB stack, return all installed packages.
getInstalledPackages :: Verbosity -> Compiler -> PackageDBStack
                     -> ProgramDb
                     -> IO InstalledPackageIndex
getInstalledPackages verbosity comp packagedbs progdb = do
  checkPackageDbEnvVar verbosity
  checkPackageDbStack verbosity comp packagedbs
  pkgss <- getInstalledPackages' verbosity packagedbs progdb
  index <- toPackageIndex verbosity pkgss progdb
  return $! hackRtsPackage index

  where
    hackRtsPackage index =
      case PackageIndex.lookupPackageName index (mkPackageName "rts") of
        [(_,[rts])]
           -> PackageIndex.insert (removeMingwIncludeDir rts) index
        _  -> index -- No (or multiple) ghc rts package is registered!!
                    -- Feh, whatever, the ghc test suite does some crazy stuff.

-- | Given a list of @(PackageDB, InstalledPackageInfo)@ pairs, produce a
-- @PackageIndex@. Helper function used by 'getPackageDBContents' and
-- 'getInstalledPackages'.
toPackageIndex :: Verbosity
               -> [(PackageDB, [InstalledPackageInfo])]
               -> ProgramDb
               -> IO InstalledPackageIndex
toPackageIndex verbosity pkgss progdb = do
  -- On Windows, various fields have $topdir/foo rather than full
  -- paths. We need to substitute the right value in so that when
  -- we, for example, call gcc, we have proper paths to give it.
  topDir <- getLibDir' verbosity ghcProg
  let indices = [ PackageIndex.fromList (map (Internal.substTopDir topDir) pkgs)
                | (_, pkgs) <- pkgss ]
  return $! mconcat indices

  where
    Just ghcProg = lookupProgram ghcProgram progdb

getLibDir :: Verbosity -> LocalBuildInfo -> IO FilePath
getLibDir verbosity lbi =
    dropWhileEndLE isSpace `fmap`
     getDbProgramOutput verbosity ghcProgram
     (withPrograms lbi) ["--print-libdir"]

getLibDir' :: Verbosity -> ConfiguredProgram -> IO FilePath
getLibDir' verbosity ghcProg =
    dropWhileEndLE isSpace `fmap`
     getProgramOutput verbosity ghcProg ["--print-libdir"]


-- | Return the 'FilePath' to the global GHC package database.
getGlobalPackageDB :: Verbosity -> ConfiguredProgram -> IO FilePath
getGlobalPackageDB verbosity ghcProg =
    dropWhileEndLE isSpace `fmap`
     getProgramOutput verbosity ghcProg ["--print-global-package-db"]

-- | Return the 'FilePath' to the per-user GHC package database.
getUserPackageDB :: Verbosity -> ConfiguredProgram -> Platform -> NoCallStackIO FilePath
getUserPackageDB _verbosity ghcProg platform = do
    -- It's rather annoying that we have to reconstruct this, because ghc
    -- hides this information from us otherwise. But for certain use cases
    -- like change monitoring it really can't remain hidden.
    appdir <- getAppUserDataDirectory "ghc"
    return (appdir </> platformAndVersion </> packageConfFileName)
  where
    platformAndVersion = Internal.ghcPlatformAndVersionString
                           platform ghcVersion
    packageConfFileName
      | ghcVersion >= mkVersion [6,12]   = "package.conf.d"
      | otherwise                        = "package.conf"
    Just ghcVersion = programVersion ghcProg

checkPackageDbEnvVar :: Verbosity -> IO ()
checkPackageDbEnvVar verbosity =
    Internal.checkPackageDbEnvVar verbosity "GHC" "GHC_PACKAGE_PATH"

checkPackageDbStack :: Verbosity -> Compiler -> PackageDBStack -> IO ()
checkPackageDbStack verbosity comp =
    if flagPackageConf implInfo
      then checkPackageDbStackPre76 verbosity
      else checkPackageDbStackPost76 verbosity
  where implInfo = ghcVersionImplInfo (compilerVersion comp)

checkPackageDbStackPost76 :: Verbosity -> PackageDBStack -> IO ()
checkPackageDbStackPost76 _ (GlobalPackageDB:rest)
  | GlobalPackageDB `notElem` rest = return ()
checkPackageDbStackPost76 verbosity rest
  | GlobalPackageDB `elem` rest =
  die' verbosity $ "If the global package db is specified, it must be "
     ++ "specified first and cannot be specified multiple times"
checkPackageDbStackPost76 _ _ = return ()

checkPackageDbStackPre76 :: Verbosity -> PackageDBStack -> IO ()
checkPackageDbStackPre76 _ (GlobalPackageDB:rest)
  | GlobalPackageDB `notElem` rest = return ()
checkPackageDbStackPre76 verbosity rest
  | GlobalPackageDB `notElem` rest =
  die' verbosity $ "With current ghc versions the global package db is always used "
     ++ "and must be listed first. This ghc limitation is lifted in GHC 7.6,"
     ++ "see http://hackage.haskell.org/trac/ghc/ticket/5977"
checkPackageDbStackPre76 verbosity _ =
  die' verbosity $ "If the global package db is specified, it must be "
     ++ "specified first and cannot be specified multiple times"

-- GHC < 6.10 put "$topdir/include/mingw" in rts's installDirs. This
-- breaks when you want to use a different gcc, so we need to filter
-- it out.
removeMingwIncludeDir :: InstalledPackageInfo -> InstalledPackageInfo
removeMingwIncludeDir pkg =
    let ids = InstalledPackageInfo.includeDirs pkg
        ids' = filter (not . ("mingw" `isSuffixOf`)) ids
    in pkg { InstalledPackageInfo.includeDirs = ids' }

-- | Get the packages from specific PackageDBs, not cumulative.
--
getInstalledPackages' :: Verbosity -> [PackageDB] -> ProgramDb
                     -> IO [(PackageDB, [InstalledPackageInfo])]
getInstalledPackages' verbosity packagedbs progdb
  | ghcVersion >= mkVersion [6,9] =
  sequenceA
    [ do pkgs <- HcPkg.dump (hcPkgInfo progdb) verbosity packagedb
         return (packagedb, pkgs)
    | packagedb <- packagedbs ]

  where
    Just ghcProg    = lookupProgram ghcProgram progdb
    Just ghcVersion = programVersion ghcProg

getInstalledPackages' verbosity packagedbs progdb = do
    str <- getDbProgramOutput verbosity ghcPkgProgram progdb ["list"]
    let pkgFiles = [ init line | line <- lines str, last line == ':' ]
        dbFile packagedb = case (packagedb, pkgFiles) of
          (GlobalPackageDB, global:_)      -> return $ Just global
          (UserPackageDB,  _global:user:_) -> return $ Just user
          (UserPackageDB,  _global:_)      -> return $ Nothing
          (SpecificPackageDB specific, _)  -> return $ Just specific
          _ -> die' verbosity "cannot read ghc-pkg package listing"
    pkgFiles' <- traverse dbFile packagedbs
    sequenceA [ withFileContents file $ \content -> do
                  pkgs <- readPackages file content
                  return (db, pkgs)
              | (db , Just file) <- zip packagedbs pkgFiles' ]
  where
    -- Depending on the version of ghc we use a different type's Read
    -- instance to parse the package file and then convert.
    -- It's a bit yuck. But that's what we get for using Read/Show.
    readPackages
      | ghcVersion >= mkVersion [6,4,2]
      = \file content -> case reads content of
          [(pkgs, _)] -> return (map IPI642.toCurrent pkgs)
          _           -> failToRead file
      -- We dropped support for 6.4.2 and earlier.
      | otherwise
      = \file _ -> failToRead file
    Just ghcProg = lookupProgram ghcProgram progdb
    Just ghcVersion = programVersion ghcProg
    failToRead file = die' verbosity $ "cannot read ghc package database " ++ file

getInstalledPackagesMonitorFiles :: Verbosity -> Platform
                                 -> ProgramDb
                                 -> [PackageDB]
                                 -> IO [FilePath]
getInstalledPackagesMonitorFiles verbosity platform progdb =
    traverse getPackageDBPath
  where
    getPackageDBPath :: PackageDB -> IO FilePath
    getPackageDBPath GlobalPackageDB =
      selectMonitorFile =<< getGlobalPackageDB verbosity ghcProg

    getPackageDBPath UserPackageDB =
      selectMonitorFile =<< getUserPackageDB verbosity ghcProg platform

    getPackageDBPath (SpecificPackageDB path) = selectMonitorFile path

    -- GHC has old style file dbs, and new style directory dbs.
    -- Note that for dir style dbs, we only need to monitor the cache file, not
    -- the whole directory. The ghc program itself only reads the cache file
    -- so it's safe to only monitor this one file.
    selectMonitorFile path = do
      isFileStyle <- doesFileExist path
      if isFileStyle then return path
                     else return (path </> "package.cache")

    Just ghcProg = lookupProgram ghcProgram progdb


-- -----------------------------------------------------------------------------
-- Building a library

buildLib, replLib :: Verbosity          -> Cabal.Flag (Maybe Int)
                  -> PackageDescription -> LocalBuildInfo
                  -> Library            -> ComponentLocalBuildInfo -> IO ()
buildLib = buildOrReplLib False
replLib  = buildOrReplLib True

buildOrReplLib :: Bool -> Verbosity  -> Cabal.Flag (Maybe Int)
               -> PackageDescription -> LocalBuildInfo
               -> Library            -> ComponentLocalBuildInfo -> IO ()
buildOrReplLib forRepl verbosity numJobs pkg_descr lbi lib clbi = do
  let uid = componentUnitId clbi
      libTargetDir = componentBuildDir lbi clbi
      whenVanillaLib forceVanilla =
        when (forceVanilla || withVanillaLib lbi)
      whenProfLib = when (withProfLib lbi)
      whenSharedLib forceShared =
        when (forceShared || withSharedLib lbi)
      whenStaticLib forceStatic =
        when (forceStatic || withStaticLib lbi)
      whenGHCiLib = when (withGHCiLib lbi && withVanillaLib lbi)
      ifReplLib = when forRepl
      comp = compiler lbi
      ghcVersion = compilerVersion comp
      implInfo  = getImplInfo comp
      platform@(Platform _hostArch hostOS) = hostPlatform lbi
      has_code = not (componentIsIndefinite clbi)

  (ghcProg, _) <- requireProgram verbosity ghcProgram (withPrograms lbi)
  let runGhcProg = runGHC verbosity ghcProg comp platform

  libBi <- hackThreadedFlag verbosity
             comp (withProfLib lbi) (libBuildInfo lib)

  let isGhcDynamic        = isDynamic comp
      dynamicTooSupported = supportsDynamicToo comp
      doingTH = usesTemplateHaskellOrQQ libBi
      forceVanillaLib = doingTH && not isGhcDynamic
      forceSharedLib  = doingTH &&     isGhcDynamic
      -- TH always needs default libs, even when building for profiling

  -- Determine if program coverage should be enabled and if so, what
  -- '-hpcdir' should be.
  let isCoverageEnabled = libCoverage lbi
      -- TODO: Historically HPC files have been put into a directory which
      -- has the package name.  I'm going to avoid changing this for
      -- now, but it would probably be better for this to be the
      -- component ID instead...
      pkg_name = display (PD.package pkg_descr)
      distPref = fromFlag $ configDistPref $ configFlags lbi
      hpcdir way
        | forRepl = mempty  -- HPC is not supported in ghci
        | isCoverageEnabled = toFlag $ Hpc.mixDir distPref way pkg_name
        | otherwise = mempty

  createDirectoryIfMissingVerbose verbosity True libTargetDir
  -- TODO: do we need to put hs-boot files into place for mutually recursive
  -- modules?
  let cLikeFiles  = fromNubListR $ toNubListR (cSources libBi) <> toNubListR (cxxSources libBi)
      cObjs       = map (`replaceExtension` objExtension) cLikeFiles
      baseOpts    = componentGhcOptions verbosity lbi libBi clbi libTargetDir
      vanillaOpts = baseOpts `mappend` mempty {
                      ghcOptMode         = toFlag GhcModeMake,
                      ghcOptNumJobs      = numJobs,
                      ghcOptInputModules = toNubListR $ allLibModules lib clbi,
                      ghcOptHPCDir       = hpcdir Hpc.Vanilla
                    }

      profOpts    = vanillaOpts `mappend` mempty {
                      ghcOptProfilingMode = toFlag True,
                      ghcOptProfilingAuto = Internal.profDetailLevelFlag True
                                              (withProfLibDetail lbi),
                      ghcOptHiSuffix      = toFlag "p_hi",
                      ghcOptObjSuffix     = toFlag "p_o",
                      ghcOptExtra         = toNubListR $ hcProfOptions GHC libBi,
                      ghcOptHPCDir        = hpcdir Hpc.Prof
                    }

      sharedOpts  = vanillaOpts `mappend` mempty {
                      ghcOptDynLinkMode = toFlag GhcDynamicOnly,
                      ghcOptFPic        = toFlag True,
                      ghcOptHiSuffix    = toFlag "dyn_hi",
                      ghcOptObjSuffix   = toFlag "dyn_o",
                      ghcOptExtra       = toNubListR $ hcSharedOptions GHC libBi,
                      ghcOptHPCDir      = hpcdir Hpc.Dyn
                    }
      linkerOpts = mempty {
                      ghcOptLinkOptions       = toNubListR $ PD.ldOptions libBi,
                      ghcOptLinkLibs          = toNubListR $ extraLibs libBi,
                      ghcOptLinkLibPath       = toNubListR $ extraLibDirs libBi,
                      ghcOptLinkFrameworks    = toNubListR $
                                                PD.frameworks libBi,
                      ghcOptLinkFrameworkDirs = toNubListR $
                                                PD.extraFrameworkDirs libBi,
                      ghcOptInputFiles     = toNubListR
                                             [libTargetDir </> x | x <- cObjs]
                   }
      replOpts    = vanillaOpts {
                      ghcOptExtra        = overNubListR
                                           Internal.filterGhciFlags $
                                           ghcOptExtra vanillaOpts,
                      ghcOptNumJobs      = mempty
                    }
                    `mappend` linkerOpts
                    `mappend` mempty {
                      ghcOptMode         = toFlag GhcModeInteractive,
                      ghcOptOptimisation = toFlag GhcNoOptimisation
                    }

      vanillaSharedOpts = vanillaOpts `mappend` mempty {
                      ghcOptDynLinkMode  = toFlag GhcStaticAndDynamic,
                      ghcOptDynHiSuffix  = toFlag "dyn_hi",
                      ghcOptDynObjSuffix = toFlag "dyn_o",
                      ghcOptHPCDir       = hpcdir Hpc.Dyn
                    }

  unless (forRepl || null (allLibModules lib clbi)) $
    do let vanilla = whenVanillaLib forceVanillaLib (runGhcProg vanillaOpts)
           shared  = whenSharedLib  forceSharedLib  (runGhcProg sharedOpts)
           useDynToo = dynamicTooSupported &&
                       (forceVanillaLib || withVanillaLib lbi) &&
                       (forceSharedLib  || withSharedLib  lbi) &&
                       null (hcSharedOptions GHC libBi)
       if not has_code
        then vanilla
        else
         if useDynToo
          then do
              runGhcProg vanillaSharedOpts
              case (hpcdir Hpc.Dyn, hpcdir Hpc.Vanilla) of
                (Cabal.Flag dynDir, Cabal.Flag vanillaDir) ->
                    -- When the vanilla and shared library builds are done
                    -- in one pass, only one set of HPC module interfaces
                    -- are generated. This set should suffice for both
                    -- static and dynamically linked executables. We copy
                    -- the modules interfaces so they are available under
                    -- both ways.
                    copyDirectoryRecursive verbosity dynDir vanillaDir
                _ -> return ()
          else if isGhcDynamic
            then do shared;  vanilla
            else do vanilla; shared
       whenProfLib (runGhcProg profOpts)

<<<<<<< HEAD
  -- build any C++ sources seperately
=======
  -- Build any C++ sources separately.
>>>>>>> 765de7b3
  unless (not has_code || null (cxxSources libBi)) $ do
    info verbosity "Building C++ Sources..."
    sequence_
      [ do let baseCxxOpts    = Internal.componentCxxGhcOptions verbosity implInfo
                               lbi libBi clbi libTargetDir filename
               vanillaCxxOpts = if isGhcDynamic
                                then baseCxxOpts { ghcOptFPic = toFlag True }
                                else baseCxxOpts
               profCxxOpts    = vanillaCxxOpts `mappend` mempty {
                                 ghcOptProfilingMode = toFlag True,
                                 ghcOptObjSuffix     = toFlag "p_o"
                               }
               sharedCxxOpts  = vanillaCxxOpts `mappend` mempty {
                                 ghcOptFPic        = toFlag True,
                                 ghcOptDynLinkMode = toFlag GhcDynamicOnly,
                                 ghcOptObjSuffix   = toFlag "dyn_o"
                               }
               odir           = fromFlag (ghcOptObjDir vanillaCxxOpts)
           createDirectoryIfMissingVerbose verbosity True odir
           let runGhcProgIfNeeded cxxOpts = do
                 needsRecomp <- checkNeedsRecompilation filename cxxOpts
                 when needsRecomp $ runGhcProg cxxOpts
           runGhcProgIfNeeded vanillaCxxOpts
           unless forRepl $
             whenSharedLib forceSharedLib (runGhcProgIfNeeded sharedCxxOpts)
           unless forRepl $ whenProfLib   (runGhcProgIfNeeded   profCxxOpts)
      | filename <- cxxSources libBi]

  when has_code . ifReplLib $ do
    when (null (allLibModules lib clbi)) $ warn verbosity "No exposed modules"
    ifReplLib (runGhcProg replOpts)

  -- build any C sources
  -- TODO: Add support for S and CMM files.
  unless (not has_code || null (cSources libBi)) $ do
    info verbosity "Building C Sources..."
    sequence_
      [ do let baseCcOpts    = Internal.componentCcGhcOptions verbosity implInfo
                               lbi libBi clbi libTargetDir filename
               vanillaCcOpts = if isGhcDynamic
                               -- Dynamic GHC requires C sources to be built
                               -- with -fPIC for REPL to work. See #2207.
                               then baseCcOpts { ghcOptFPic = toFlag True }
                               else baseCcOpts
               profCcOpts    = vanillaCcOpts `mappend` mempty {
                                 ghcOptProfilingMode = toFlag True,
                                 ghcOptObjSuffix     = toFlag "p_o"
                               }
               sharedCcOpts  = vanillaCcOpts `mappend` mempty {
                                 ghcOptFPic        = toFlag True,
                                 ghcOptDynLinkMode = toFlag GhcDynamicOnly,
                                 ghcOptObjSuffix   = toFlag "dyn_o"
                               }
               odir          = fromFlag (ghcOptObjDir vanillaCcOpts)
           createDirectoryIfMissingVerbose verbosity True odir
           let runGhcProgIfNeeded ccOpts = do
                 needsRecomp <- checkNeedsRecompilation filename ccOpts
                 when needsRecomp $ runGhcProg ccOpts
           runGhcProgIfNeeded vanillaCcOpts
           unless forRepl $
             whenSharedLib forceSharedLib (runGhcProgIfNeeded sharedCcOpts)
           unless forRepl $ whenProfLib (runGhcProgIfNeeded profCcOpts)
      | filename <- cSources libBi]

  -- TODO: problem here is we need the .c files built first, so we can load them
  -- with ghci, but .c files can depend on .h files generated by ghc by ffi
  -- exports.

  -- link:
  when has_code . unless forRepl $ do
    info verbosity "Linking..."
    let cProfObjs   = map (`replaceExtension` ("p_" ++ objExtension))
                      (cSources libBi ++ cxxSources libBi)
        cSharedObjs = map (`replaceExtension` ("dyn_" ++ objExtension))
                      (cSources libBi ++ cxxSources libBi)
        compiler_id = compilerId (compiler lbi)
        vanillaLibFilePath = libTargetDir </> mkLibName uid
        profileLibFilePath = libTargetDir </> mkProfLibName uid
        sharedLibFilePath  = libTargetDir </> mkSharedLibName (hostPlatform lbi) compiler_id uid
        staticLibFilePath  = libTargetDir </> mkStaticLibName (hostPlatform lbi) compiler_id uid
        ghciLibFilePath    = libTargetDir </> Internal.mkGHCiLibName uid
        libInstallPath = libdir $ absoluteComponentInstallDirs pkg_descr lbi uid NoCopyDest
        sharedLibInstallPath = libInstallPath </> mkSharedLibName (hostPlatform lbi) compiler_id uid

    stubObjs <- catMaybes <$> sequenceA
      [ findFileWithExtension [objExtension] [libTargetDir]
          (ModuleName.toFilePath x ++"_stub")
      | ghcVersion < mkVersion [7,2] -- ghc-7.2+ does not make _stub.o files
      , x <- allLibModules lib clbi ]
    stubProfObjs <- catMaybes <$> sequenceA
      [ findFileWithExtension ["p_" ++ objExtension] [libTargetDir]
          (ModuleName.toFilePath x ++"_stub")
      | ghcVersion < mkVersion [7,2] -- ghc-7.2+ does not make _stub.o files
      , x <- allLibModules lib clbi ]
    stubSharedObjs <- catMaybes <$> sequenceA
      [ findFileWithExtension ["dyn_" ++ objExtension] [libTargetDir]
          (ModuleName.toFilePath x ++"_stub")
      | ghcVersion < mkVersion [7,2] -- ghc-7.2+ does not make _stub.o files
      , x <- allLibModules lib clbi ]

    hObjs     <- Internal.getHaskellObjects implInfo lib lbi clbi
                      libTargetDir objExtension True
    hProfObjs <-
      if withProfLib lbi
              then Internal.getHaskellObjects implInfo lib lbi clbi
                      libTargetDir ("p_" ++ objExtension) True
              else return []
    hSharedObjs <-
      if withSharedLib lbi
              then Internal.getHaskellObjects implInfo lib lbi clbi
                      libTargetDir ("dyn_" ++ objExtension) False
              else return []

    unless (null hObjs && null cObjs && null stubObjs) $ do
      rpaths <- getRPaths lbi clbi

      let staticObjectFiles =
                 hObjs
              ++ map (libTargetDir </>) cObjs
              ++ stubObjs
          profObjectFiles =
                 hProfObjs
              ++ map (libTargetDir </>) cProfObjs
              ++ stubProfObjs
          ghciObjFiles =
                 hObjs
              ++ map (libTargetDir </>) cObjs
              ++ stubObjs
          dynamicObjectFiles =
                 hSharedObjs
              ++ map (libTargetDir </>) cSharedObjs
              ++ stubSharedObjs
          -- After the relocation lib is created we invoke ghc -shared
          -- with the dependencies spelled out as -package arguments
          -- and ghc invokes the linker with the proper library paths
          ghcSharedLinkArgs =
              mempty {
                ghcOptShared             = toFlag True,
                ghcOptDynLinkMode        = toFlag GhcDynamicOnly,
                ghcOptInputFiles         = toNubListR dynamicObjectFiles,
                ghcOptOutputFile         = toFlag sharedLibFilePath,
                ghcOptExtra              = toNubListR $
                                           hcSharedOptions GHC libBi,
                -- For dynamic libs, Mac OS/X needs to know the install location
                -- at build time. This only applies to GHC < 7.8 - see the
                -- discussion in #1660.
                ghcOptDylibName          = if hostOS == OSX
                                              && ghcVersion < mkVersion [7,8]
                                            then toFlag sharedLibInstallPath
                                            else mempty,
                ghcOptHideAllPackages    = toFlag True,
                ghcOptNoAutoLinkPackages = toFlag True,
                ghcOptPackageDBs         = withPackageDB lbi,
                ghcOptThisUnitId = case clbi of
                    LibComponentLocalBuildInfo { componentCompatPackageKey = pk }
                      -> toFlag pk
                    _ -> mempty,
                ghcOptThisComponentId = case clbi of
                    LibComponentLocalBuildInfo { componentInstantiatedWith = insts } ->
                        if null insts
                            then mempty
                            else toFlag (componentComponentId clbi)
                    _ -> mempty,
                ghcOptInstantiatedWith = case clbi of
                    LibComponentLocalBuildInfo { componentInstantiatedWith = insts }
                      -> insts
                    _ -> [],
                ghcOptPackages           = toNubListR $
                                           Internal.mkGhcOptPackages clbi ,
                ghcOptLinkLibs           = toNubListR $ extraLibs libBi,
                ghcOptLinkLibPath        = toNubListR $ extraLibDirs libBi,
                ghcOptLinkFrameworks     = toNubListR $ PD.frameworks libBi,
                ghcOptLinkFrameworkDirs  =
                  toNubListR $ PD.extraFrameworkDirs libBi,
                ghcOptRPaths             = rpaths
              }
          ghcStaticLinkArgs =
              mempty {
                ghcOptStaticLib          = toFlag True,
                ghcOptInputFiles         = toNubListR staticObjectFiles,
                ghcOptOutputFile         = toFlag staticLibFilePath,
                ghcOptExtra              = toNubListR $
                                           hcStaticOptions GHC libBi,
                ghcOptHideAllPackages    = toFlag True,
                ghcOptNoAutoLinkPackages = toFlag True,
                ghcOptPackageDBs         = withPackageDB lbi,
                ghcOptThisUnitId = case clbi of
                    LibComponentLocalBuildInfo { componentCompatPackageKey = pk }
                      -> toFlag pk
                    _ -> mempty,
                ghcOptThisComponentId = case clbi of
                    LibComponentLocalBuildInfo { componentInstantiatedWith = insts } ->
                        if null insts
                            then mempty
                            else toFlag (componentComponentId clbi)
                    _ -> mempty,
                ghcOptInstantiatedWith = case clbi of
                    LibComponentLocalBuildInfo { componentInstantiatedWith = insts }
                      -> insts
                    _ -> [],
                ghcOptPackages           = toNubListR $
                                           Internal.mkGhcOptPackages clbi ,
                ghcOptLinkLibs           = toNubListR $ extraLibs libBi,
                ghcOptLinkLibPath        = toNubListR $ extraLibDirs libBi
              }

      info verbosity (show (ghcOptPackages ghcSharedLinkArgs))

      whenVanillaLib False $
        Ar.createArLibArchive verbosity lbi vanillaLibFilePath staticObjectFiles

      whenProfLib $
        Ar.createArLibArchive verbosity lbi profileLibFilePath profObjectFiles

      whenGHCiLib $ do
        (ldProg, _) <- requireProgram verbosity ldProgram (withPrograms lbi)
        Ld.combineObjectFiles verbosity lbi ldProg
          ghciLibFilePath ghciObjFiles

      whenSharedLib False $
        runGhcProg ghcSharedLinkArgs

      whenStaticLib False $
        runGhcProg ghcStaticLinkArgs

-- | Start a REPL without loading any source files.
startInterpreter :: Verbosity -> ProgramDb -> Compiler -> Platform
                 -> PackageDBStack -> IO ()
startInterpreter verbosity progdb comp platform packageDBs = do
  let replOpts = mempty {
        ghcOptMode       = toFlag GhcModeInteractive,
        ghcOptPackageDBs = packageDBs
        }
  checkPackageDbStack verbosity comp packageDBs
  (ghcProg, _) <- requireProgram verbosity ghcProgram progdb
  runGHC verbosity ghcProg comp platform replOpts

-- -----------------------------------------------------------------------------
-- Building an executable or foreign library

-- | Build a foreign library
buildFLib, replFLib
  :: Verbosity          -> Cabal.Flag (Maybe Int)
  -> PackageDescription -> LocalBuildInfo
  -> ForeignLib         -> ComponentLocalBuildInfo -> IO ()
buildFLib v njobs pkg lbi = gbuild v njobs pkg lbi . GBuildFLib
replFLib  v njobs pkg lbi = gbuild v njobs pkg lbi . GReplFLib

-- | Build an executable with GHC.
--
buildExe, replExe
  :: Verbosity          -> Cabal.Flag (Maybe Int)
  -> PackageDescription -> LocalBuildInfo
  -> Executable         -> ComponentLocalBuildInfo -> IO ()
buildExe v njobs pkg lbi = gbuild v njobs pkg lbi . GBuildExe
replExe  v njobs pkg lbi = gbuild v njobs pkg lbi . GReplExe

-- | Building an executable, starting the REPL, and building foreign
-- libraries are all very similar and implemented in 'gbuild'. The
-- 'GBuildMode' distinguishes between the various kinds of operation.
data GBuildMode =
    GBuildExe  Executable
  | GReplExe   Executable
  | GBuildFLib ForeignLib
  | GReplFLib  ForeignLib

gbuildInfo :: GBuildMode -> BuildInfo
gbuildInfo (GBuildExe  exe)  = buildInfo exe
gbuildInfo (GReplExe   exe)  = buildInfo exe
gbuildInfo (GBuildFLib flib) = foreignLibBuildInfo flib
gbuildInfo (GReplFLib  flib) = foreignLibBuildInfo flib

gbuildName :: GBuildMode -> String
gbuildName (GBuildExe  exe)  = unUnqualComponentName $ exeName exe
gbuildName (GReplExe   exe)  = unUnqualComponentName $ exeName exe
gbuildName (GBuildFLib flib) = unUnqualComponentName $ foreignLibName flib
gbuildName (GReplFLib  flib) = unUnqualComponentName $ foreignLibName flib

gbuildTargetName :: LocalBuildInfo -> GBuildMode -> String
gbuildTargetName lbi (GBuildExe  exe)  = exeTargetName (hostPlatform lbi) exe
gbuildTargetName lbi (GReplExe   exe)  = exeTargetName (hostPlatform lbi) exe
gbuildTargetName lbi (GBuildFLib flib) = flibTargetName lbi flib
gbuildTargetName lbi (GReplFLib  flib) = flibTargetName lbi flib

exeTargetName :: Platform -> Executable -> String
exeTargetName platform exe = unUnqualComponentName (exeName exe) `withExt` exeExtension platform

-- | Target name for a foreign library (the actual file name)
--
-- We do not use mkLibName and co here because the naming for foreign libraries
-- is slightly different (we don't use "_p" or compiler version suffices, and we
-- don't want the "lib" prefix on Windows).
--
-- TODO: We do use `dllExtension` and co here, but really that's wrong: they
-- use the OS used to build cabal to determine which extension to use, rather
-- than the target OS (but this is wrong elsewhere in Cabal as well).
flibTargetName :: LocalBuildInfo -> ForeignLib -> String
flibTargetName lbi flib =
    case (os, foreignLibType flib) of
      (Windows, ForeignLibNativeShared) -> nm <.> "dll"
      (Windows, ForeignLibNativeStatic) -> nm <.> "lib"
      (Linux,   ForeignLibNativeShared) -> "lib" ++ nm <.> versionedExt
      (_other,  ForeignLibNativeShared) -> "lib" ++ nm <.> dllExtension (hostPlatform lbi)
      (_other,  ForeignLibNativeStatic) -> "lib" ++ nm <.> staticLibExtension (hostPlatform lbi)
      (_any,    ForeignLibTypeUnknown)  -> cabalBug "unknown foreign lib type"
  where
    nm :: String
    nm = unUnqualComponentName $ foreignLibName flib

    os :: OS
    os = let (Platform _ os') = hostPlatform lbi
         in os'

    -- If a foreign lib foo has lib-version-info 5:1:2 or
    -- lib-version-linux 3.2.1, it should be built as libfoo.so.3.2.1
    -- Libtool's version-info data is translated into library versions in a
    -- nontrivial way: so refer to libtool documentation.
    versionedExt :: String
    versionedExt =
      let nums = foreignLibVersion flib os
      in foldl (<.>) "so" (map show nums)

-- | Name for the library when building.
--
-- If the `lib-version-info` field or the `lib-version-linux` field of
-- a foreign library target is set, we need to incorporate that
-- version into the SONAME field.
--
-- If a foreign library foo has lib-version-info 5:1:2, it should be
-- built as libfoo.so.3.2.1.  We want it to get soname libfoo.so.3.
-- However, GHC does not allow overriding soname by setting linker
-- options, as it sets a soname of its own (namely the output
-- filename), after the user-supplied linker options.  Hence, we have
-- to compile the library with the soname as its filename.  We rename
-- the compiled binary afterwards.
--
-- This method allows to adjust the name of the library at build time
-- such that the correct soname can be set.
flibBuildName :: LocalBuildInfo -> ForeignLib -> String
flibBuildName lbi flib
  -- On linux, if a foreign-library has version data, the first digit is used
  -- to produce the SONAME.
  | (os, foreignLibType flib) ==
    (Linux, ForeignLibNativeShared)
  = let nums = foreignLibVersion flib os
    in "lib" ++ nm <.> foldl (<.>) "so" (map show (take 1 nums))
  | otherwise = flibTargetName lbi flib
  where
    os :: OS
    os = let (Platform _ os') = hostPlatform lbi
         in os'

    nm :: String
    nm = unUnqualComponentName $ foreignLibName flib

gbuildIsRepl :: GBuildMode -> Bool
gbuildIsRepl (GBuildExe  _) = False
gbuildIsRepl (GReplExe   _) = True
gbuildIsRepl (GBuildFLib _) = False
gbuildIsRepl (GReplFLib  _) = True

gbuildNeedDynamic :: LocalBuildInfo -> GBuildMode -> Bool
gbuildNeedDynamic lbi bm =
    case bm of
      GBuildExe  _    -> withDynExe lbi
      GReplExe   _    -> withDynExe lbi
      GBuildFLib flib -> withDynFLib flib
      GReplFLib  flib -> withDynFLib flib
  where
    withDynFLib flib =
      case foreignLibType flib of
        ForeignLibNativeShared ->
          ForeignLibStandalone `notElem` foreignLibOptions flib
        ForeignLibNativeStatic ->
          False
        ForeignLibTypeUnknown  ->
          cabalBug "unknown foreign lib type"

gbuildModDefFiles :: GBuildMode -> [FilePath]
gbuildModDefFiles (GBuildExe _)     = []
gbuildModDefFiles (GReplExe  _)     = []
gbuildModDefFiles (GBuildFLib flib) = foreignLibModDefFile flib
gbuildModDefFiles (GReplFLib  flib) = foreignLibModDefFile flib

-- | "Main" module name when overridden by @ghc-options: -main-is ...@
-- or 'Nothing' if no @-main-is@ flag could be found.
--
-- In case of 'Nothing', 'Distribution.ModuleName.main' can be assumed.
exeMainModuleName :: Executable -> Maybe ModuleName
exeMainModuleName Executable{buildInfo = bnfo} =
    -- GHC honors the last occurence of a module name updated via -main-is
    --
    -- Moreover, -main-is when parsed left-to-right can update either
    -- the "Main" module name, or the "main" function name, or both,
    -- see also 'decodeMainIsArg'.
    msum $ reverse $ map decodeMainIsArg $ findIsMainArgs ghcopts
  where
    ghcopts = hcOptions GHC bnfo

    findIsMainArgs [] = []
    findIsMainArgs ("-main-is":arg:rest) = arg : findIsMainArgs rest
    findIsMainArgs (_:rest) = findIsMainArgs rest

-- | Decode argument to '-main-is'
--
-- Returns 'Nothing' if argument set only the function name.
--
-- This code has been stolen/refactored from GHC's DynFlags.setMainIs
-- function. The logic here is deliberately imperfect as it is
-- intended to be bug-compatible with GHC's parser. See discussion in
-- https://github.com/haskell/cabal/pull/4539#discussion_r118981753.
decodeMainIsArg :: String -> Maybe ModuleName
decodeMainIsArg arg
  | not (null main_fn) && isLower (head main_fn)
                        -- The arg looked like "Foo.Bar.baz"
  = Just (ModuleName.fromString main_mod)
  | isUpper (head arg)  -- The arg looked like "Foo" or "Foo.Bar"
  = Just (ModuleName.fromString arg)
  | otherwise           -- The arg looked like "baz"
  = Nothing
  where
    (main_mod, main_fn) = splitLongestPrefix arg (== '.')

    splitLongestPrefix :: String -> (Char -> Bool) -> (String,String)
    splitLongestPrefix str pred'
      | null r_pre = (str,           [])
      | otherwise  = (reverse (tail r_pre), reverse r_suf)
                           -- 'tail' drops the char satisfying 'pred'
      where (r_suf, r_pre) = break pred' (reverse str)

-- | Return C sources, GHC input files and GHC input modules
gbuildSources :: Verbosity
              -> Version -- ^ specVersion
              -> FilePath
              -> GBuildMode
              -> IO ([FilePath], [FilePath], [ModuleName])
gbuildSources verbosity specVer tmpDir bm =
    case bm of
      GBuildExe  exe  -> exeSources exe
      GReplExe   exe  -> exeSources exe
      GBuildFLib flib -> return $ flibSources flib
      GReplFLib  flib -> return $ flibSources flib
  where
    exeSources :: Executable -> IO ([FilePath], [FilePath], [ModuleName])
    exeSources exe@Executable{buildInfo = bnfo, modulePath = modPath} = do
      main <- findFile (tmpDir : hsSourceDirs bnfo) modPath
      let mainModName = fromMaybe ModuleName.main $ exeMainModuleName exe
          otherModNames = exeModules exe

      if isHaskell main
        then
          if specVer < mkVersion [2] && (mainModName `elem` otherModNames)
          then do
             -- The cabal manual clearly states that `other-modules` is
             -- intended for non-main modules.  However, there's at least one
             -- important package on Hackage (happy-1.19.5) which
             -- violates this. We workaround this here so that we don't
             -- invoke GHC with e.g.  'ghc --make Main src/Main.hs' which
             -- would result in GHC complaining about duplicate Main
             -- modules.
             --
             -- Finally, we only enable this workaround for
             -- specVersion < 2, as 'cabal-version:>=2.0' cabal files
             -- have no excuse anymore to keep doing it wrong... ;-)
             warn verbosity $ "Enabling workaround for Main module '"
                            ++ display mainModName
                            ++ "' listed in 'other-modules' illegally!"

             return   (cSources bnfo, [main],
                       filter (/= mainModName) (exeModules exe))

          else return (cSources bnfo, [main], exeModules exe)
        else return (main : cSources bnfo, [], exeModules exe)

    flibSources :: ForeignLib -> ([FilePath], [FilePath], [ModuleName])
    flibSources flib@ForeignLib{foreignLibBuildInfo = bnfo} =
      (cSources bnfo, [], foreignLibModules flib)

    isHaskell :: FilePath -> Bool
    isHaskell fp = elem (takeExtension fp) [".hs", ".lhs"]

-- | Generic build function. See comment for 'GBuildMode'.
gbuild :: Verbosity          -> Cabal.Flag (Maybe Int)
       -> PackageDescription -> LocalBuildInfo
       -> GBuildMode         -> ComponentLocalBuildInfo -> IO ()
gbuild verbosity numJobs pkg_descr lbi bm clbi = do
  (ghcProg, _) <- requireProgram verbosity ghcProgram (withPrograms lbi)
  let comp       = compiler lbi
      platform   = hostPlatform lbi
      implInfo   = getImplInfo comp
      runGhcProg = runGHC verbosity ghcProg comp platform

  bnfo <- hackThreadedFlag verbosity
            comp (withProfExe lbi) (gbuildInfo bm)

  -- the name that GHC really uses (e.g., with .exe on Windows for executables)
  let targetName = gbuildTargetName lbi bm
  let targetDir  = buildDir lbi </> (gbuildName bm)
  let tmpDir     = targetDir    </> (gbuildName bm ++ "-tmp")
  createDirectoryIfMissingVerbose verbosity True targetDir
  createDirectoryIfMissingVerbose verbosity True tmpDir

  -- TODO: do we need to put hs-boot files into place for mutually recursive
  -- modules?  FIX: what about exeName.hi-boot?

  -- Determine if program coverage should be enabled and if so, what
  -- '-hpcdir' should be.
  let isCoverageEnabled = exeCoverage lbi
      distPref = fromFlag $ configDistPref $ configFlags lbi
      hpcdir way
        | gbuildIsRepl bm   = mempty  -- HPC is not supported in ghci
        | isCoverageEnabled = toFlag $ Hpc.mixDir distPref way (gbuildName bm)
        | otherwise         = mempty

  rpaths <- getRPaths lbi clbi
  (cSrcs, inputFiles, inputModules) <- gbuildSources verbosity
                                       (specVersion pkg_descr) tmpDir bm

  let isGhcDynamic        = isDynamic comp
      dynamicTooSupported = supportsDynamicToo comp
      cObjs               = map (`replaceExtension` objExtension) cSrcs
      needDynamic         = gbuildNeedDynamic lbi bm
      needProfiling       = withProfExe lbi

  -- build executables
      baseOpts   = (componentGhcOptions verbosity lbi bnfo clbi tmpDir)
                    `mappend` mempty {
                      ghcOptMode         = toFlag GhcModeMake,
                      ghcOptInputFiles   = toNubListR inputFiles,
                      ghcOptInputModules = toNubListR inputModules
                    }
      staticOpts = baseOpts `mappend` mempty {
                      ghcOptDynLinkMode    = toFlag GhcStaticOnly,
                      ghcOptHPCDir         = hpcdir Hpc.Vanilla
                   }
      profOpts   = baseOpts `mappend` mempty {
                      ghcOptProfilingMode  = toFlag True,
                      ghcOptProfilingAuto  = Internal.profDetailLevelFlag False
                                             (withProfExeDetail lbi),
                      ghcOptHiSuffix       = toFlag "p_hi",
                      ghcOptObjSuffix      = toFlag "p_o",
                      ghcOptExtra          = toNubListR
                                             (hcProfOptions GHC bnfo),
                      ghcOptHPCDir         = hpcdir Hpc.Prof
                    }
      dynOpts    = baseOpts `mappend` mempty {
                      ghcOptDynLinkMode    = toFlag GhcDynamicOnly,
                      -- TODO: Does it hurt to set -fPIC for executables?
                      ghcOptFPic           = toFlag True,
                      ghcOptHiSuffix       = toFlag "dyn_hi",
                      ghcOptObjSuffix      = toFlag "dyn_o",
                      ghcOptExtra          = toNubListR $
                                             hcSharedOptions GHC bnfo,
                      ghcOptHPCDir         = hpcdir Hpc.Dyn
                    }
      dynTooOpts = staticOpts `mappend` mempty {
                      ghcOptDynLinkMode    = toFlag GhcStaticAndDynamic,
                      ghcOptDynHiSuffix    = toFlag "dyn_hi",
                      ghcOptDynObjSuffix   = toFlag "dyn_o",
                      ghcOptHPCDir         = hpcdir Hpc.Dyn
                    }
      linkerOpts = mempty {
                      ghcOptLinkOptions       = toNubListR $ PD.ldOptions bnfo,
                      ghcOptLinkLibs          = toNubListR $ extraLibs bnfo,
                      ghcOptLinkLibPath       = toNubListR $ extraLibDirs bnfo,
                      ghcOptLinkFrameworks    = toNubListR $
                                                PD.frameworks bnfo,
                      ghcOptLinkFrameworkDirs = toNubListR $
                                                PD.extraFrameworkDirs bnfo,
                      ghcOptInputFiles     = toNubListR
                                             [tmpDir </> x | x <- cObjs]
                    }
      dynLinkerOpts = mempty {
                      ghcOptRPaths         = rpaths
                   }
      replOpts   = baseOpts {
                    ghcOptExtra            = overNubListR
                                             Internal.filterGhciFlags
                                             (ghcOptExtra baseOpts)
                   }
                   -- For a normal compile we do separate invocations of ghc for
                   -- compiling as for linking. But for repl we have to do just
                   -- the one invocation, so that one has to include all the
                   -- linker stuff too, like -l flags and any .o files from C
                   -- files etc.
                   `mappend` linkerOpts
                   `mappend` mempty {
                      ghcOptMode         = toFlag GhcModeInteractive,
                      ghcOptOptimisation = toFlag GhcNoOptimisation
                     }
      commonOpts  | needProfiling = profOpts
                  | needDynamic   = dynOpts
                  | otherwise     = staticOpts
      compileOpts | useDynToo = dynTooOpts
                  | otherwise = commonOpts
      withStaticExe = not needProfiling && not needDynamic

      -- For building exe's that use TH with -prof or -dynamic we actually have
      -- to build twice, once without -prof/-dynamic and then again with
      -- -prof/-dynamic. This is because the code that TH needs to run at
      -- compile time needs to be the vanilla ABI so it can be loaded up and run
      -- by the compiler.
      -- With dynamic-by-default GHC the TH object files loaded at compile-time
      -- need to be .dyn_o instead of .o.
      doingTH = usesTemplateHaskellOrQQ bnfo
      -- Should we use -dynamic-too instead of compiling twice?
      useDynToo = dynamicTooSupported && isGhcDynamic
                  && doingTH && withStaticExe
                  && null (hcSharedOptions GHC bnfo)
      compileTHOpts | isGhcDynamic = dynOpts
                    | otherwise    = staticOpts
      compileForTH
        | gbuildIsRepl bm = False
        | useDynToo       = False
        | isGhcDynamic    = doingTH && (needProfiling || withStaticExe)
        | otherwise       = doingTH && (needProfiling || needDynamic)

   -- Build static/dynamic object files for TH, if needed.
  when compileForTH $
    runGhcProg compileTHOpts { ghcOptNoLink  = toFlag True
                             , ghcOptNumJobs = numJobs }

  -- Do not try to build anything if there are no input files.
  -- This can happen if the cabal file ends up with only cSrcs
  -- but no Haskell modules.
  unless ((null inputFiles && null inputModules)
          || gbuildIsRepl bm) $
    runGhcProg compileOpts { ghcOptNoLink  = toFlag True
                           , ghcOptNumJobs = numJobs }

  -- build any C sources
  unless (null cSrcs) $ do
   info verbosity "Building C Sources..."
   sequence_
     [ do let baseCcOpts    = Internal.componentCcGhcOptions verbosity implInfo
                              lbi bnfo clbi tmpDir filename
              vanillaCcOpts = if isGhcDynamic
                              -- Dynamic GHC requires C sources to be built
                              -- with -fPIC for REPL to work. See #2207.
                              then baseCcOpts { ghcOptFPic = toFlag True }
                              else baseCcOpts
              profCcOpts    = vanillaCcOpts `mappend` mempty {
                                ghcOptProfilingMode = toFlag True
                              }
              sharedCcOpts  = vanillaCcOpts `mappend` mempty {
                                ghcOptFPic        = toFlag True,
                                ghcOptDynLinkMode = toFlag GhcDynamicOnly
                              }
              opts | needProfiling = profCcOpts
                   | needDynamic   = sharedCcOpts
                   | otherwise     = vanillaCcOpts
              odir = fromFlag (ghcOptObjDir opts)
          createDirectoryIfMissingVerbose verbosity True odir
          needsRecomp <- checkNeedsRecompilation filename opts
          when needsRecomp $
            runGhcProg opts
     | filename <- cSrcs ]

  -- TODO: problem here is we need the .c files built first, so we can load them
  -- with ghci, but .c files can depend on .h files generated by ghc by ffi
  -- exports.
  case bm of
    GReplExe  _ -> runGhcProg replOpts
    GReplFLib _ -> runGhcProg replOpts
    GBuildExe _ -> do
      let linkOpts = commonOpts
                   `mappend` linkerOpts
                   `mappend` mempty {
                      ghcOptLinkNoHsMain = toFlag (null inputFiles)
                     }
                   `mappend` (if withDynExe lbi then dynLinkerOpts else mempty)

      info verbosity "Linking..."
      -- Work around old GHCs not relinking in this
      -- situation, see #3294
      let target = targetDir </> targetName
      when (compilerVersion comp < mkVersion [7,7]) $ do
        e <- doesFileExist target
        when e (removeFile target)
      runGhcProg linkOpts { ghcOptOutputFile = toFlag target }
    GBuildFLib flib -> do
      let rtsInfo  = extractRtsInfo lbi
          linkOpts = case foreignLibType flib of
            ForeignLibNativeShared ->
                        commonOpts
              `mappend` linkerOpts
              `mappend` dynLinkerOpts
              `mappend` mempty {
                 ghcOptLinkNoHsMain    = toFlag True,
                 ghcOptShared          = toFlag True,
                 ghcOptLinkLibs        = toNubListR [
                                           if needDynamic
                                             then rtsDynamicLib rtsInfo
                                             else rtsStaticLib  rtsInfo
                                           ],
                 ghcOptLinkLibPath     = toNubListR $ rtsLibPaths rtsInfo,
                 ghcOptFPic            = toFlag True,
                 ghcOptLinkModDefFiles = toNubListR $ gbuildModDefFiles bm
                }
              -- See Note [RPATH]
              `mappend` ifNeedsRPathWorkaround lbi mempty {
                  ghcOptLinkOptions = toNubListR ["-Wl,--no-as-needed"]
                , ghcOptLinkLibs    = toNubListR ["ffi"]
                }
            ForeignLibNativeStatic ->
              -- this should be caught by buildFLib
              -- (and if we do implement tihs, we probably don't even want to call
              -- ghc here, but rather Ar.createArLibArchive or something)
              cabalBug "static libraries not yet implemented"
            ForeignLibTypeUnknown ->
              cabalBug "unknown foreign lib type"
      -- We build under a (potentially) different filename to set a
      -- soname on supported platforms.  See also the note for
      -- @flibBuildName@.
      info verbosity "Linking..."
      let buildName = flibBuildName lbi flib
      runGhcProg linkOpts { ghcOptOutputFile = toFlag (targetDir </> buildName) }
      renameFile (targetDir </> buildName) (targetDir </> targetName)

{-
Note [RPATH]
~~~~~~~~~~~~

Suppose that the dynamic library depends on `base`, but not (directly) on
`integer-gmp` (which, however, is a dependency of `base`). We will link the
library as

    gcc ... -lHSbase-4.7.0.2-ghc7.8.4 -lHSinteger-gmp-0.5.1.0-ghc7.8.4 ...

However, on systems (like Ubuntu) where the linker gets called with `-as-needed`
by default, the linker will notice that `integer-gmp` isn't actually a direct
dependency and hence omit the link.

Then when we attempt to link a C program against this dynamic library, the
_static_ linker will attempt to verify that all symbols can be resolved.  The
dynamic library itself does not require any symbols from `integer-gmp`, but
`base` does. In order to verify that the symbols used by `base` can be
resolved, the static linker needs to be able to _find_ integer-gmp.

Finding the `base` dependency is simple, because the dynamic elf header
(`readelf -d`) for the library that we have created looks something like

    (NEEDED) Shared library: [libHSbase-4.7.0.2-ghc7.8.4.so]
    (RPATH)  Library rpath: [/path/to/base-4.7.0.2:...]

However, when it comes to resolving the dependency on `integer-gmp`, it needs
to look at the dynamic header for `base`. On modern ghc (7.8 and higher) this
looks something like

    (NEEDED) Shared library: [libHSinteger-gmp-0.5.1.0-ghc7.8.4.so]
    (RPATH)  Library rpath: [$ORIGIN/../integer-gmp-0.5.1.0:...]

This specifies the location of `integer-gmp` _in terms of_ the location of base
(using the `$ORIGIN`) variable. But here's the crux: when the static linker
attempts to verify that all symbols can be resolved, [**IT DOES NOT RESOLVE
`$ORIGIN`**](http://stackoverflow.com/questions/6323603/ld-using-rpath-origin-inside-a-shared-library-recursive).
As a consequence, it will not be able to resolve the symbols and report the
missing symbols as errors, _even though the dynamic linker **would** be able to
resolve these symbols_. We can tell the static linker not to report these
errors by using `--unresolved-symbols=ignore-all` and all will be fine when we
run the program ([(indeed, this is what the gold linker
does)](https://sourceware.org/ml/binutils/2013-05/msg00038.html), but it makes
the resulting library more difficult to use.

Instead what we can do is make sure that the generated dynamic library has
explicit top-level dependencies on these libraries. This means that the static
linker knows where to find them, and when we have transitive dependencies on
the same libraries the linker will only load them once, so we avoid needing to
look at the `RPATH` of our dependencies. We can do this by passing
`--no-as-needed` to the linker, so that it doesn't omit any libraries.

Note that on older ghc (7.6 and before) the Haskell libraries don't have an
RPATH set at all, which makes it even more important that we make these
top-level dependencies.

Finally, we have to explicitly link against `libffi` for the same reason. For
newer ghc this _happens_ to be unnecessary on many systems because `libffi` is
a library which is not specific to GHC, and when the static linker verifies
that all symbols can be resolved it will find the `libffi` that is globally
installed (completely independent from ghc). Of course, this may well be the
_wrong_ version of `libffi`, but it's quite possible that symbol resolution
happens to work. This is of course the wrong approach, which is why we link
explicitly against `libffi` so that we will find the _right_ version of
`libffi`.
-}

-- | Do we need the RPATH workaround?
--
-- See Note [RPATH].
ifNeedsRPathWorkaround :: Monoid a => LocalBuildInfo -> a -> a
ifNeedsRPathWorkaround lbi a =
  case hostPlatform lbi of
    Platform _ Linux -> a
    _otherwise       -> mempty

data RtsInfo = RtsInfo {
    rtsDynamicLib :: FilePath
  , rtsStaticLib  :: FilePath
  , rtsLibPaths   :: [FilePath]
  }

-- | Extract (and compute) information about the RTS library
--
-- TODO: This hardcodes the name as @HSrts-ghc<version>@. I don't know if we can
-- find this information somewhere. We can lookup the 'hsLibraries' field of
-- 'InstalledPackageInfo' but it will tell us @["HSrts", "Cffi"]@, which
-- doesn't really help.
extractRtsInfo :: LocalBuildInfo -> RtsInfo
extractRtsInfo lbi =
    case PackageIndex.lookupPackageName (installedPkgs lbi) (mkPackageName "rts") of
      [(_, [rts])] -> aux rts
      _otherwise   -> error "No (or multiple) ghc rts package is registered"
  where
    aux :: InstalledPackageInfo -> RtsInfo
    aux rts = RtsInfo {
        rtsDynamicLib = "HSrts-ghc" ++ display ghcVersion
      , rtsStaticLib  = "HSrts"
      , rtsLibPaths   = InstalledPackageInfo.libraryDirs rts
      }
    ghcVersion :: Version
    ghcVersion = compilerVersion (compiler lbi)

-- | Returns True if the modification date of the given source file is newer than
-- the object file we last compiled for it, or if no object file exists yet.
checkNeedsRecompilation :: FilePath -> GhcOptions -> NoCallStackIO Bool
checkNeedsRecompilation filename opts = filename `moreRecentFile` oname
    where oname = getObjectFileName filename opts

-- | Finds the object file name of the given source file
getObjectFileName :: FilePath -> GhcOptions -> FilePath
getObjectFileName filename opts = oname
    where odir  = fromFlag (ghcOptObjDir opts)
          oext  = fromFlagOrDefault "o" (ghcOptObjSuffix opts)
          oname = odir </> replaceExtension filename oext

-- | Calculate the RPATHs for the component we are building.
--
-- Calculates relative RPATHs when 'relocatable' is set.
getRPaths :: LocalBuildInfo
          -> ComponentLocalBuildInfo -- ^ Component we are building
          -> NoCallStackIO (NubListR FilePath)
getRPaths lbi clbi | supportRPaths hostOS = do
    libraryPaths <- depLibraryPaths False (relocatable lbi) lbi clbi
    let hostPref = case hostOS of
                     OSX -> "@loader_path"
                     _   -> "$ORIGIN"
        relPath p = if isRelative p then hostPref </> p else p
        rpaths    = toNubListR (map relPath libraryPaths)
    return rpaths
  where
    (Platform _ hostOS) = hostPlatform lbi
    compid              = compilerId . compiler $ lbi

    -- The list of RPath-supported operating systems below reflects the
    -- platforms on which Cabal's RPATH handling is tested. It does _NOT_
    -- reflect whether the OS supports RPATH.

    -- E.g. when this comment was written, the *BSD operating systems were
    -- untested with regards to Cabal RPATH handling, and were hence set to
    -- 'False', while those operating systems themselves do support RPATH.
    supportRPaths Linux       = True
    supportRPaths Windows     = False
    supportRPaths OSX         = True
    supportRPaths FreeBSD     =
      case compid of
        CompilerId GHC ver | ver >= mkVersion [7,10,2] -> True
        _                                              -> False
    supportRPaths OpenBSD     = False
    supportRPaths NetBSD      = False
    supportRPaths DragonFly   = False
    supportRPaths Solaris     = False
    supportRPaths AIX         = False
    supportRPaths HPUX        = False
    supportRPaths IRIX        = False
    supportRPaths HaLVM       = False
    supportRPaths IOS         = False
    supportRPaths Android     = False
    supportRPaths Ghcjs       = False
    supportRPaths Hurd        = False
    supportRPaths (OtherOS _) = False
    -- Do _not_ add a default case so that we get a warning here when a new OS
    -- is added.

getRPaths _ _ = return mempty

-- | Filter the "-threaded" flag when profiling as it does not
--   work with ghc-6.8 and older.
hackThreadedFlag :: Verbosity -> Compiler -> Bool -> BuildInfo -> IO BuildInfo
hackThreadedFlag verbosity comp prof bi
  | not mustFilterThreaded = return bi
  | otherwise              = do
    warn verbosity $ "The ghc flag '-threaded' is not compatible with "
                  ++ "profiling in ghc-6.8 and older. It will be disabled."
    return bi { options = filterHcOptions (/= "-threaded") (options bi) }
  where
    mustFilterThreaded = prof && compilerVersion comp < mkVersion [6, 10]
                      && "-threaded" `elem` hcOptions GHC bi
    filterHcOptions p hcoptss =
      [ (hc, if hc == GHC then filter p opts else opts)
      | (hc, opts) <- hcoptss ]


-- | Extracts a String representing a hash of the ABI of a built
-- library.  It can fail if the library has not yet been built.
--
libAbiHash :: Verbosity -> PackageDescription -> LocalBuildInfo
           -> Library -> ComponentLocalBuildInfo -> IO String
libAbiHash verbosity _pkg_descr lbi lib clbi = do
  libBi <- hackThreadedFlag verbosity
             (compiler lbi) (withProfLib lbi) (libBuildInfo lib)
  let
      comp        = compiler lbi
      platform    = hostPlatform lbi
      vanillaArgs0 =
        (componentGhcOptions verbosity lbi libBi clbi (componentBuildDir lbi clbi))
        `mappend` mempty {
          ghcOptMode         = toFlag GhcModeAbiHash,
          ghcOptInputModules = toNubListR $ exposedModules lib
        }
      vanillaArgs =
          -- Package DBs unnecessary, and break ghc-cabal. See #3633
          -- BUT, put at least the global database so that 7.4 doesn't
          -- break.
          vanillaArgs0 { ghcOptPackageDBs = [GlobalPackageDB]
                       , ghcOptPackages = mempty }
      sharedArgs = vanillaArgs `mappend` mempty {
                       ghcOptDynLinkMode = toFlag GhcDynamicOnly,
                       ghcOptFPic        = toFlag True,
                       ghcOptHiSuffix    = toFlag "dyn_hi",
                       ghcOptObjSuffix   = toFlag "dyn_o",
                       ghcOptExtra       = toNubListR $ hcSharedOptions GHC libBi
                   }
      profArgs   = vanillaArgs `mappend` mempty {
                     ghcOptProfilingMode = toFlag True,
                     ghcOptProfilingAuto = Internal.profDetailLevelFlag True
                                             (withProfLibDetail lbi),
                     ghcOptHiSuffix      = toFlag "p_hi",
                     ghcOptObjSuffix     = toFlag "p_o",
                     ghcOptExtra         = toNubListR $ hcProfOptions GHC libBi
                   }
      ghcArgs
        | withVanillaLib lbi = vanillaArgs
        | withSharedLib lbi = sharedArgs
        | withProfLib lbi = profArgs
        | otherwise = error "libAbiHash: Can't find an enabled library way"

  (ghcProg, _) <- requireProgram verbosity ghcProgram (withPrograms lbi)
  hash <- getProgramInvocationOutput verbosity
          (ghcInvocation ghcProg comp platform ghcArgs)
  return (takeWhile (not . isSpace) hash)

componentGhcOptions :: Verbosity -> LocalBuildInfo
                    -> BuildInfo -> ComponentLocalBuildInfo -> FilePath
                    -> GhcOptions
componentGhcOptions verbosity lbi =
  Internal.componentGhcOptions verbosity implInfo lbi
  where
    comp     = compiler lbi
    implInfo = getImplInfo comp

componentCcGhcOptions :: Verbosity -> LocalBuildInfo
                      -> BuildInfo -> ComponentLocalBuildInfo
                      -> FilePath -> FilePath
                      -> GhcOptions
componentCcGhcOptions verbosity lbi =
    Internal.componentCcGhcOptions verbosity implInfo lbi
  where
    comp     = compiler lbi
    implInfo = getImplInfo comp

-- -----------------------------------------------------------------------------
-- Installing

-- |Install executables for GHC.
installExe :: Verbosity
           -> LocalBuildInfo
           -> FilePath -- ^Where to copy the files to
           -> FilePath  -- ^Build location
           -> (FilePath, FilePath)  -- ^Executable (prefix,suffix)
           -> PackageDescription
           -> Executable
           -> IO ()
installExe verbosity lbi binDir buildPref
  (progprefix, progsuffix) _pkg exe = do
  createDirectoryIfMissingVerbose verbosity True binDir
  let exeName' = unUnqualComponentName $ exeName exe
      exeFileName = exeTargetName (hostPlatform lbi) exe
      fixedExeBaseName = progprefix ++ exeName' ++ progsuffix
      installBinary dest = do
          installExecutableFile verbosity
            (buildPref </> exeName' </> exeFileName)
            (dest <.> exeExtension (hostPlatform lbi))
          when (stripExes lbi) $
            Strip.stripExe verbosity (hostPlatform lbi) (withPrograms lbi)
                           (dest <.> exeExtension (hostPlatform lbi))
  installBinary (binDir </> fixedExeBaseName)

-- |Install foreign library for GHC.
installFLib :: Verbosity
            -> LocalBuildInfo
            -> FilePath  -- ^install location
            -> FilePath  -- ^Build location
            -> PackageDescription
            -> ForeignLib
            -> IO ()
installFLib verbosity lbi targetDir builtDir _pkg flib =
    install (foreignLibIsShared flib)
            builtDir
            targetDir
            (flibTargetName lbi flib)
  where
    install isShared srcDir dstDir name = do
      let src = srcDir </> name
          dst = dstDir </> name
      createDirectoryIfMissingVerbose verbosity True targetDir
      -- TODO: Should we strip? (stripLibs lbi)
      if isShared
        then installExecutableFile verbosity src dst
        else installOrdinaryFile   verbosity src dst
      -- Now install appropriate symlinks if library is versioned
      let (Platform _ os) = hostPlatform lbi
      when (not (null (foreignLibVersion flib os))) $ do
          when (os /= Linux) $ die' verbosity
            -- It should be impossible to get here.
            "Can't install foreign-library symlink on non-Linux OS"
#ifndef mingw32_HOST_OS
          -- 'createSymbolicLink file1 file2' creates a symbolic link
          -- named 'file2' which points to the file 'file1'.
          -- Note that we do want a symlink to 'name' rather than
          -- 'dst', because the symlink will be relative to the
          -- directory it's created in.
          -- Finally, we first create the symlinks in a temporary
          -- directory and then rename to simulate 'ln --force'.
          withTempDirectory verbosity dstDir nm $ \tmpDir -> do
              let link1 = flibBuildName lbi flib
                  link2 = "lib" ++ nm <.> "so"
              createSymbolicLink name (tmpDir </> link1)
              renameFile (tmpDir </> link1) (dstDir </> link1)
              createSymbolicLink name (tmpDir </> link2)
              renameFile (tmpDir </> link2) (dstDir </> link2)
        where
          nm :: String
          nm = unUnqualComponentName $ foreignLibName flib
#endif /* mingw32_HOST_OS */


-- |Install for ghc, .hi, .a and, if --with-ghci given, .o
installLib    :: Verbosity
              -> LocalBuildInfo
              -> FilePath  -- ^install location
              -> FilePath  -- ^install location for dynamic libraries
              -> FilePath  -- ^Build location
              -> PackageDescription
              -> Library
              -> ComponentLocalBuildInfo
              -> IO ()
installLib verbosity lbi targetDir dynlibTargetDir _builtDir _pkg lib clbi = do
  -- copy .hi files over:
  whenVanilla $ copyModuleFiles "hi"
  whenProf    $ copyModuleFiles "p_hi"
  whenShared  $ copyModuleFiles "dyn_hi"

  -- copy the built library files over:
  whenHasCode $ do
    whenVanilla $ do
      sequence_ [ installOrdinary builtDir targetDir       (mkGenericStaticLibName (l ++ f))
                | l <- getHSLibraryName (componentUnitId clbi):(extraBundledLibs (libBuildInfo lib))
                , f <- "":extraLibFlavours (libBuildInfo lib)
                ]
    whenProf    $ installOrdinary builtDir targetDir       profileLibName
    whenGHCi    $ installOrdinary builtDir targetDir       ghciLibName
    whenShared  $ installShared   builtDir dynlibTargetDir sharedLibName

  where
    builtDir = componentBuildDir lbi clbi

    install isShared srcDir dstDir name = do
      let src = srcDir </> name
          dst = dstDir </> name

      createDirectoryIfMissingVerbose verbosity True dstDir

      if isShared
        then installExecutableFile verbosity src dst
        else installOrdinaryFile   verbosity src dst

      when (stripLibs lbi) $ Strip.stripLib verbosity
                             (hostPlatform lbi) (withPrograms lbi) dst

    installOrdinary = install False
    installShared   = install True

    copyModuleFiles ext =
      findModuleFiles [builtDir] [ext] (allLibModules lib clbi)
      >>= installOrdinaryFiles verbosity targetDir

    compiler_id = compilerId (compiler lbi)
    uid = componentUnitId clbi
    profileLibName = mkProfLibName          uid
    ghciLibName    = Internal.mkGHCiLibName uid
    sharedLibName  = (mkSharedLibName (hostPlatform lbi) compiler_id) uid

    hasLib    = not $ null (allLibModules lib clbi)
                   && null (cSources (libBuildInfo lib))
    has_code = not (componentIsIndefinite clbi)
    whenHasCode = when has_code
    whenVanilla = when (hasLib && withVanillaLib lbi)
    whenProf    = when (hasLib && withProfLib    lbi && has_code)
    whenGHCi    = when (hasLib && withGHCiLib    lbi && has_code)
    whenShared  = when (hasLib && withSharedLib  lbi && has_code)

-- -----------------------------------------------------------------------------
-- Registering

hcPkgInfo :: ProgramDb -> HcPkg.HcPkgInfo
hcPkgInfo progdb = HcPkg.HcPkgInfo { HcPkg.hcPkgProgram    = ghcPkgProg
                                   , HcPkg.noPkgDbStack    = v < [6,9]
                                   , HcPkg.noVerboseFlag   = v < [6,11]
                                   , HcPkg.flagPackageConf = v < [7,5]
                                   , HcPkg.supportsDirDbs  = v >= [6,8]
                                   , HcPkg.requiresDirDbs  = v >= [7,10]
                                   , HcPkg.nativeMultiInstance  = v >= [7,10]
                                   , HcPkg.recacheMultiInstance = v >= [6,12]
                                   , HcPkg.suppressFilesCheck   = v >= [6,6]
                                   }
  where
    v               = versionNumbers ver
    Just ghcPkgProg = lookupProgram ghcPkgProgram progdb
    Just ver        = programVersion ghcPkgProg

registerPackage
  :: Verbosity
  -> ProgramDb
  -> PackageDBStack
  -> InstalledPackageInfo
  -> HcPkg.RegisterOptions
  -> IO ()
registerPackage verbosity progdb packageDbs installedPkgInfo registerOptions =
    HcPkg.register (hcPkgInfo progdb) verbosity packageDbs
                   installedPkgInfo registerOptions

pkgRoot :: Verbosity -> LocalBuildInfo -> PackageDB -> IO FilePath
pkgRoot verbosity lbi = pkgRoot'
   where
    pkgRoot' GlobalPackageDB =
      let Just ghcProg = lookupProgram ghcProgram (withPrograms lbi)
      in  fmap takeDirectory (getGlobalPackageDB verbosity ghcProg)
    pkgRoot' UserPackageDB = do
      appDir <- getAppUserDataDirectory "ghc"
      let ver      = compilerVersion (compiler lbi)
          subdir   = System.Info.arch ++ '-':System.Info.os
                     ++ '-':display ver
          rootDir  = appDir </> subdir
      -- We must create the root directory for the user package database if it
      -- does not yet exists. Otherwise '${pkgroot}' will resolve to a
      -- directory at the time of 'ghc-pkg register', and registration will
      -- fail.
      createDirectoryIfMissing True rootDir
      return rootDir
    pkgRoot' (SpecificPackageDB fp) = return (takeDirectory fp)

-- -----------------------------------------------------------------------------
-- Utils

isDynamic :: Compiler -> Bool
isDynamic = Internal.ghcLookupProperty "GHC Dynamic"

supportsDynamicToo :: Compiler -> Bool
supportsDynamicToo = Internal.ghcLookupProperty "Support dynamic-too"

withExt :: FilePath -> String -> FilePath
withExt fp ext = fp <.> if takeExtension fp /= ('.':ext) then ext else ""<|MERGE_RESOLUTION|>--- conflicted
+++ resolved
@@ -652,11 +652,7 @@
             else do vanilla; shared
        whenProfLib (runGhcProg profOpts)
 
-<<<<<<< HEAD
-  -- build any C++ sources seperately
-=======
   -- Build any C++ sources separately.
->>>>>>> 765de7b3
   unless (not has_code || null (cxxSources libBi)) $ do
     info verbosity "Building C++ Sources..."
     sequence_
