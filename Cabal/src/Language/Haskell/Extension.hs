{-# LANGUAGE DeriveDataTypeable #-}
{-# LANGUAGE DeriveGeneric #-}
{-# LANGUAGE OverloadedStrings #-}

-----------------------------------------------------------------------------
-- |
-- Module      :  Language.Haskell.Extension
-- Copyright   :  Isaac Jones 2003-2004
-- License     :  BSD3
--
-- Maintainer  :  libraries@haskell.org
-- Portability :  portable
--
-- Haskell language dialects and extensions

module Language.Haskell.Extension (
        Language(..),
        knownLanguages,
        classifyLanguage,

        Extension(..),
        KnownExtension(..),
        deprecatedExtensions,
        classifyExtension,
  ) where

import qualified Prelude (head)
import Distribution.Compat.Prelude

import Data.Array (Array, accumArray, bounds, Ix(inRange), (!))

import Distribution.Parsec
import Distribution.Pretty

import qualified Distribution.Compat.CharParsing as P
import qualified Text.PrettyPrint as Disp

-- ------------------------------------------------------------
-- * Language
-- ------------------------------------------------------------

-- | This represents a Haskell language dialect.
--
-- Language 'Extension's are interpreted relative to one of these base
-- languages.
--
data Language =

  -- | The Haskell 98 language as defined by the Haskell 98 report.
  -- <http://haskell.org/onlinereport/>
     Haskell98

  -- | The Haskell 2010 language as defined by the Haskell 2010 report.
  -- <http://www.haskell.org/onlinereport/haskell2010>
  | Haskell2010

<<<<<<< HEAD
  -- | The GHC2021 language as defined by GHC Proposal #380
  -- <https://github.com/ghc-proposals/ghc-proposals/blob/master/proposals/0380-ghc2021.rst>.
=======
  -- | The GHC2021 collection of language extensions.
  -- <https://github.com/ghc-proposals/ghc-proposals/blob/master/proposals/0380-ghc2021.rst>
>>>>>>> 40ac579f
  | GHC2021

  -- | An unknown language, identified by its name.
  | UnknownLanguage String
  deriving (Generic, Show, Read, Eq, Typeable, Data)

instance Binary Language
instance Structured Language

instance NFData Language where rnf = genericRnf

-- | List of known (supported) languages for GHC
knownLanguages :: [Language]
knownLanguages = [Haskell98, Haskell2010, GHC2021]

instance Pretty Language where
  pretty (UnknownLanguage other) = Disp.text other
  pretty other                   = Disp.text (show other)

instance Parsec Language where
  parsec = classifyLanguage <$> P.munch1 isAlphaNum

classifyLanguage :: String -> Language
classifyLanguage = \str -> case lookup str langTable of
    Just lang -> lang
    Nothing   -> UnknownLanguage str
  where
    langTable = [ (show lang, lang)
                | lang <- knownLanguages ]

-- ------------------------------------------------------------
-- * Extension
-- ------------------------------------------------------------

-- Note: if you add a new 'KnownExtension':
--
-- * also add it to the Distribution.Simple.X.languageExtensions lists
--   (where X is each compiler: GHC, UHC, HaskellSuite)
--
-- | This represents language extensions beyond a base 'Language' definition
-- (such as 'Haskell98') that are supported by some implementations, usually
-- in some special mode.
--
-- Where applicable, references are given to an implementation's
-- official documentation.

data Extension =
  -- | Enable a known extension
    EnableExtension KnownExtension

  -- | Disable a known extension
  | DisableExtension KnownExtension

  -- | An unknown extension, identified by the name of its @LANGUAGE@
  -- pragma.
  | UnknownExtension String

  deriving (Generic, Show, Read, Eq, Ord, Typeable, Data)

instance Binary Extension
instance Structured Extension

instance NFData Extension where rnf = genericRnf

data KnownExtension =

  -- | Allow overlapping class instances, provided there is a unique
  -- most specific instance for each use.
  --
  -- * <https://www.haskell.org/ghc/docs/latest/html/users_guide/glasgow_exts.html#ghc-flag--XOverlappingInstances>
    OverlappingInstances

  -- | Ignore structural rules guaranteeing the termination of class
  -- instance resolution.  Termination is guaranteed by a fixed-depth
  -- recursion stack, and compilation may fail if this depth is
  -- exceeded.
  --
  -- * <https://www.haskell.org/ghc/docs/latest/html/users_guide/glasgow_exts.html#ghc-flag--XUndecidableInstances>
  | UndecidableInstances

  -- | Implies 'OverlappingInstances'.  Allow the implementation to
  -- choose an instance even when it is possible that further
  -- instantiation of types will lead to a more specific instance
  -- being applicable.
  --
  -- * <https://www.haskell.org/ghc/docs/latest/html/users_guide/glasgow_exts.html#ghc-flag--XIncoherentInstances>
  | IncoherentInstances

  -- | /(deprecated)/ Deprecated in favour of 'RecursiveDo'.
  --
  -- Old description: Allow recursive bindings in @do@ blocks, using
  -- the @rec@ keyword. See also 'RecursiveDo'.
  | DoRec

  -- | Allow recursive bindings in @do@ blocks, using the @rec@
  -- keyword, or @mdo@, a variant of @do@.
  --
  -- * <https://www.haskell.org/ghc/docs/latest/html/users_guide/glasgow_exts.html#ghc-flag--XRecursiveDo>
  | RecursiveDo

  -- | Provide syntax for writing list comprehensions which iterate
  -- over several lists together, like the 'zipWith' family of
  -- functions.
  --
  -- * <https://www.haskell.org/ghc/docs/latest/html/users_guide/glasgow_exts.html#ghc-flag--XParallelListComp>
  | ParallelListComp

  -- | Allow multiple parameters in a type class.
  --
  -- * <https://www.haskell.org/ghc/docs/latest/html/users_guide/glasgow_exts.html#ghc-flag--XMultiParamTypeClasses>
  | MultiParamTypeClasses

  -- | Enable the dreaded monomorphism restriction.
  --
  -- * <https://www.haskell.org/ghc/docs/latest/html/users_guide/glasgow_exts.html#ghc-flag--XNoMonomorphismRestriction>
  | MonomorphismRestriction

  -- | Allow a specification attached to a multi-parameter type class
  -- which indicates that some parameters are entirely determined by
  -- others. The implementation will check that this property holds
  -- for the declared instances, and will use this property to reduce
  -- ambiguity in instance resolution.
  --
  -- * <https://www.haskell.org/ghc/docs/latest/html/users_guide/glasgow_exts.html#ghc-flag--XFunctionalDependencies>
  | FunctionalDependencies

  -- | /(deprecated)/ A synonym for 'RankNTypes'.
  --
  -- Old description: Like 'RankNTypes' but does not allow a
  -- higher-rank type to itself appear on the left of a function
  -- arrow.
  --
  -- * <https://www.haskell.org/ghc/docs/latest/html/users_guide/glasgow_exts.html#ghc-flag--XRank2Types>
  | Rank2Types

  -- | Allow a universally-quantified type to occur on the left of a
  -- function arrow.
  --
  -- * <https://www.haskell.org/ghc/docs/latest/html/users_guide/glasgow_exts.html#ghc-flag--XRankNTypes>
  | RankNTypes

  -- | /(deprecated)/ A synonym for 'RankNTypes'.
  --
  -- Old description: Allow data constructors to have polymorphic
  -- arguments.  Unlike 'RankNTypes', does not allow this for ordinary
  -- functions.
  --
  -- * <https://www.haskell.org/ghc/docs/latest/html/users_guide/glasgow_exts.html#arbitrary-rank-polymorphism>
  | PolymorphicComponents

  -- | Allow existentially-quantified data constructors.
  --
  -- * <https://www.haskell.org/ghc/docs/latest/html/users_guide/glasgow_exts.html#ghc-flag--XExistentialQuantification>
  | ExistentialQuantification

  -- | Cause a type variable in a signature, which has an explicit
  -- @forall@ quantifier, to scope over the definition of the
  -- accompanying value declaration.
  --
  -- * <https://www.haskell.org/ghc/docs/latest/html/users_guide/glasgow_exts.html#ghc-flag--XScopedTypeVariables>
  | ScopedTypeVariables

  -- | Deprecated, use 'ScopedTypeVariables' instead.
  | PatternSignatures

  -- | Enable implicit function parameters with dynamic scope.
  --
  -- * <https://www.haskell.org/ghc/docs/latest/html/users_guide/glasgow_exts.html#ghc-flag--XImplicitParams>
  | ImplicitParams

  -- | Relax some restrictions on the form of the context of a type
  -- signature.
  --
  -- * <https://www.haskell.org/ghc/docs/latest/html/users_guide/glasgow_exts.html#ghc-flag--XFlexibleContexts>
  | FlexibleContexts

  -- | Relax some restrictions on the form of the context of an
  -- instance declaration.
  --
  -- * <https://www.haskell.org/ghc/docs/latest/html/users_guide/glasgow_exts.html#ghc-flag--XFlexibleInstances>
  | FlexibleInstances

  -- | Allow data type declarations with no constructors.
  --
  -- * <https://www.haskell.org/ghc/docs/latest/html/users_guide/glasgow_exts.html#ghc-flag--XEmptyDataDecls>
  | EmptyDataDecls

  -- | Run the C preprocessor on Haskell source code.
  --
  -- * <https://www.haskell.org/ghc/docs/latest/html/users_guide/glasgow_exts.html#language-pragma>
  | CPP

  -- | Allow an explicit kind signature giving the kind of types over
  -- which a type variable ranges.
  --
  -- * <https://www.haskell.org/ghc/docs/latest/html/users_guide/glasgow_exts.html#ghc-flag--XKindSignatures>
  | KindSignatures

  -- | Enable a form of pattern which forces evaluation before an
  -- attempted match, and a form of strict @let@/@where@ binding.
  --
  -- * <https://www.haskell.org/ghc/docs/latest/html/users_guide/glasgow_exts.html#ghc-flag--XBangPatterns>
  | BangPatterns

  -- | Allow type synonyms in instance heads.
  --
  -- * <https://www.haskell.org/ghc/docs/latest/html/users_guide/glasgow_exts.html#ghc-flag--XTypeSynonymInstances>
  | TypeSynonymInstances

  -- | Enable Template Haskell, a system for compile-time
  -- metaprogramming.
  --
  -- * <https://www.haskell.org/ghc/docs/latest/html/users_guide/glasgow_exts.html#ghc-flag--XTemplateHaskell>
  | TemplateHaskell

  -- | Enable the Foreign Function Interface.  In GHC, implements the
  -- standard Haskell 98 Foreign Function Interface Addendum, plus
  -- some GHC-specific extensions.
  --
  -- * <https://www.haskell.org/ghc/docs/latest/html/users_guide/glasgow_exts.html#language-pragma>
  | ForeignFunctionInterface

  -- | Enable arrow notation.
  --
  -- * <https://www.haskell.org/ghc/docs/latest/html/users_guide/glasgow_exts.html#ghc-flag--XArrows>
  | Arrows

  -- | /(deprecated)/ Enable generic type classes, with default instances defined in
  -- terms of the algebraic structure of a type.
  --
  -- * <https://haskell.org/ghc/docs/latest/html/users_guide/glasgow_exts.html#generic-classes>
  | Generics

  -- | Enable the implicit importing of the module "Prelude".  When
  -- disabled, when desugaring certain built-in syntax into ordinary
  -- identifiers, use whatever is in scope rather than the "Prelude"
  -- -- version.
  --
  -- * <https://haskell.org/ghc/docs/latest/html/users_guide/glasgow_exts.html#rebindable-syntax-and-the-implicit-prelude-import>
  | ImplicitPrelude

  -- | Enable syntax for implicitly binding local names corresponding
  -- to the field names of a record.  Puns bind specific names, unlike
  -- 'RecordWildCards'.
  --
  -- * <https://www.haskell.org/ghc/docs/latest/html/users_guide/glasgow_exts.html#ghc-flag--XNamedFieldPuns>
  | NamedFieldPuns

  -- | Enable a form of guard which matches a pattern and binds
  -- variables.
  --
  -- * <https://www.haskell.org/ghc/docs/latest/html/users_guide/glasgow_exts.html#ghc-flag--XPatternGuards>
  | PatternGuards

  -- | Allow a type declared with @newtype@ to use @deriving@ for any
  -- class with an instance for the underlying type.
  --
  -- * <https://www.haskell.org/ghc/docs/latest/html/users_guide/glasgow_exts.html#ghc-flag--XGeneralizedNewtypeDeriving>
  | GeneralizedNewtypeDeriving

  -- Synonym for GeneralizedNewtypeDeriving added in GHC 8.6.1.
  | GeneralisedNewtypeDeriving

  -- | Enable the \"Trex\" extensible records system.
  --
  -- * <http://haskell.org/hugs/pages/users_guide/hugs-only.html#TREX>
  | ExtensibleRecords

  -- | Enable type synonyms which are transparent in some definitions
  -- and opaque elsewhere, as a way of implementing abstract
  -- datatypes.
  --
  -- * <http://haskell.org/hugs/pages/users_guide/restricted-synonyms.html>
  | RestrictedTypeSynonyms

  -- | Enable an alternate syntax for string literals,
  -- with string templating.
  --
  -- * <http://haskell.org/hugs/pages/users_guide/here-documents.html>
  | HereDocuments

  -- | Allow the character @#@ as a postfix modifier on identifiers.
  -- Also enables literal syntax for unboxed values.
  --
  -- * <https://www.haskell.org/ghc/docs/latest/html/users_guide/glasgow_exts.html#ghc-flag--XMagicHash>
  | MagicHash

  -- | Allow data types and type synonyms which are indexed by types,
  -- i.e. ad-hoc polymorphism for types.
  --
  -- * <https://www.haskell.org/ghc/docs/latest/html/users_guide/glasgow_exts.html#ghc-flag--XTypeFamilies>
  | TypeFamilies

  -- | Allow a standalone declaration which invokes the type class
  -- @deriving@ mechanism.
  --
  -- * <https://www.haskell.org/ghc/docs/latest/html/users_guide/glasgow_exts.html#ghc-flag--XStandaloneDeriving>
  | StandaloneDeriving

  -- | Allow certain Unicode characters to stand for certain ASCII
  -- character sequences, e.g. keywords and punctuation.
  --
  -- * <https://www.haskell.org/ghc/docs/latest/html/users_guide/glasgow_exts.html#ghc-flag--XUnicodeSyntax>
  | UnicodeSyntax

  -- | Allow the use of unboxed types as foreign types, e.g. in
  -- @foreign import@ and @foreign export@.
  --
  -- * <https://www.haskell.org/ghc/docs/latest/html/users_guide/glasgow_exts.html#language-options>
  | UnliftedFFITypes

  -- | Enable interruptible FFI.
  --
  -- * <https://haskell.org/ghc/docs/latest/html/users_guide/ffi-chap.html#interruptible-foreign-calls>
  | InterruptibleFFI

  -- | Allow use of CAPI FFI calling convention (@foreign import capi@).
  --
  -- * <https://haskell.org/ghc/docs/latest/html/users_guide/ffi-chap.html#the-capi-calling-convention>
  | CApiFFI

  -- | Defer validity checking of types until after expanding type
  -- synonyms, relaxing the constraints on how synonyms may be used.
  --
  -- * <https://www.haskell.org/ghc/docs/latest/html/users_guide/glasgow_exts.html#ghc-flag--XLiberalTypeSynonyms>
  | LiberalTypeSynonyms

  -- | Allow the name of a type constructor, type class, or type
  -- variable to be an infix operator.
  -- * <https://www.haskell.org/ghc/docs/latest/html/users_guide/glasgow_exts.html#ghc-flag--XTypeOperators>
  | TypeOperators

  -- | Enable syntax for implicitly binding local names corresponding
  -- to the field names of a record.  A wildcard binds all unmentioned
  -- names, unlike 'NamedFieldPuns'.
  --
  -- * <https://www.haskell.org/ghc/docs/latest/html/users_guide/glasgow_exts.html#ghc-flag--XRecordWildCards>
  | RecordWildCards

  -- | Deprecated, use 'NamedFieldPuns' instead.
  | RecordPuns

  -- | Allow a record field name to be disambiguated by the type of
  -- the record it's in.
  --
  -- * <https://www.haskell.org/ghc/docs/latest/html/users_guide/glasgow_exts.html#ghc-flag--XDisambiguateRecordFields>
  | DisambiguateRecordFields

  -- | Enable traditional record syntax (as supported by Haskell 98)
  --
  -- * <https://haskell.org/ghc/docs/latest/html/users_guide/glasgow_exts.html#traditional-record-syntax>
  | TraditionalRecordSyntax

  -- | Enable overloading of string literals using a type class, much
  -- like integer literals.
  --
  -- * <https://www.haskell.org/ghc/docs/latest/html/users_guide/glasgow_exts.html#ghc-flag--XOverloadedStrings>
  | OverloadedStrings

  -- | Enable generalized algebraic data types, in which type
  -- variables may be instantiated on a per-constructor basis. Implies
  -- 'GADTSyntax'.
  --
  -- * <https://haskell.org/ghc/docs/latest/html/users_guide/glasgow_exts.html#generalised-algebraic-data-types-gadts>
  | GADTs

  -- | Enable GADT syntax for declaring ordinary algebraic datatypes.
  --
  -- * <https://www.haskell.org/ghc/docs/latest/html/users_guide/glasgow_exts.html#ghc-flag--XGADTSyntax>
  | GADTSyntax

  -- | /(deprecated)/ Has no effect.
  --
  -- Old description: Make pattern bindings monomorphic.
  --
  -- * <https://downloads.haskell.org/~ghc/7.6.3/docs/html/users_guide/monomorphism.html>
  | MonoPatBinds

  -- | Relax the requirements on mutually-recursive polymorphic
  -- functions.
  --
  -- * <https://www.haskell.org/ghc/docs/latest/html/users_guide/glasgow_exts.html#ghc-flag--XRelaxedPolyRec>
  | RelaxedPolyRec

  -- | Allow default instantiation of polymorphic types in more
  -- situations.
  --
  -- * <http://downloads.haskell.org/~ghc/latest/docs/html/users_guide/ghci.html#type-defaulting-in-ghci>
  | ExtendedDefaultRules

  -- | Enable unboxed tuples.
  --
  -- * <https://www.haskell.org/ghc/docs/latest/html/users_guide/glasgow_exts.html#ghc-flag--XUnboxedTuples>
  | UnboxedTuples

  -- | Enable @deriving@ for classes 'Data.Typeable.Typeable' and
  -- 'Data.Generics.Data'.
  --
  -- * <https://www.haskell.org/ghc/docs/latest/html/users_guide/glasgow_exts.html#ghc-flag--XDeriveDataTypeable>
  | DeriveDataTypeable

  -- | Enable @deriving@ for 'GHC.Generics.Generic' and 'GHC.Generics.Generic1'.
  --
  -- * <https://www.haskell.org/ghc/docs/latest/html/users_guide/glasgow_exts.html#ghc-flag--XDeriveGeneric>
  | DeriveGeneric

  -- | Enable support for default signatures.
  --
  -- * <https://www.haskell.org/ghc/docs/latest/html/users_guide/glasgow_exts.html#ghc-flag--XDefaultSignatures>
  | DefaultSignatures

  -- | Allow type signatures to be specified in instance declarations.
  --
  -- * <https://www.haskell.org/ghc/docs/latest/html/users_guide/glasgow_exts.html#ghc-flag--XInstanceSigs>
  | InstanceSigs

  -- | Allow a class method's type to place additional constraints on
  -- a class type variable.
  --
  -- * <https://www.haskell.org/ghc/docs/latest/html/users_guide/glasgow_exts.html#ghc-flag--XConstrainedClassMethods>
  | ConstrainedClassMethods

  -- | Allow imports to be qualified by the package name the module is
  -- intended to be imported from, e.g.
  --
  -- > import "network" Network.Socket
  --
  -- * <https://www.haskell.org/ghc/docs/latest/html/users_guide/glasgow_exts.html#ghc-flag--XPackageImports>
  | PackageImports

  -- | /(deprecated)/ Allow a type variable to be instantiated at a
  -- polymorphic type.
  --
  -- * <https://www.haskell.org/ghc/docs/latest/html/users_guide/glasgow_exts.html#ghc-flag--XImpredicativeTypes>
  | ImpredicativeTypes

  -- | /(deprecated)/ Change the syntax for qualified infix operators.
  --
  -- * <http://www.haskell.org/ghc/docs/6.12.3/html/users_guide/syntax-extns.html#new-qualified-operators>
  | NewQualifiedOperators

  -- | Relax the interpretation of left operator sections to allow
  -- unary postfix operators.
  --
  -- * <https://www.haskell.org/ghc/docs/latest/html/users_guide/glasgow_exts.html#ghc-flag--XPostfixOperators>
  | PostfixOperators

  -- | Enable quasi-quotation, a mechanism for defining new concrete
  -- syntax for expressions and patterns.
  --
  -- * <https://www.haskell.org/ghc/docs/latest/html/users_guide/glasgow_exts.html#ghc-flag--XQuasiQuotes>
  | QuasiQuotes

  -- | Enable generalized list comprehensions, supporting operations
  -- such as sorting and grouping.
  --
  -- * <https://www.haskell.org/ghc/docs/latest/html/users_guide/glasgow_exts.html#ghc-flag--XTransformListComp>
  | TransformListComp

  -- | Enable monad comprehensions, which generalise the list
  -- comprehension syntax to work for any monad.
  --
  -- * <https://www.haskell.org/ghc/docs/latest/html/users_guide/glasgow_exts.html#ghc-flag--XMonadComprehensions>
  | MonadComprehensions

  -- | Enable view patterns, which match a value by applying a
  -- function and matching on the result.
  --
  -- * <https://www.haskell.org/ghc/docs/latest/html/users_guide/glasgow_exts.html#ghc-flag--XViewPatterns>
  | ViewPatterns

  -- | Allow concrete XML syntax to be used in expressions and patterns,
  -- as per the Haskell Server Pages extension language:
  -- <http://www.haskell.org/haskellwiki/HSP>. The ideas behind it are
  -- discussed in the paper \"Haskell Server Pages through Dynamic Loading\"
  -- by Niklas Broberg, from Haskell Workshop '05.
  | XmlSyntax

  -- | Allow regular pattern matching over lists, as discussed in the
  -- paper \"Regular Expression Patterns\" by Niklas Broberg, Andreas Farre
  -- and Josef Svenningsson, from ICFP '04.
  | RegularPatterns

  -- | Enable the use of tuple sections, e.g. @(, True)@ desugars into
  -- @\x -> (x, True)@.
  --
  -- * <https://www.haskell.org/ghc/docs/latest/html/users_guide/glasgow_exts.html#ghc-flag--XTupleSections>
  | TupleSections

  -- | Allow GHC primops, written in C--, to be imported into a Haskell
  -- file.
  | GHCForeignImportPrim

  -- | Support for patterns of the form @n + k@, where @k@ is an
  -- integer literal.
  --
  -- * <https://www.haskell.org/ghc/docs/latest/html/users_guide/glasgow_exts.html#ghc-flag--XNPlusKPatterns>
  | NPlusKPatterns

  -- | Improve the layout rule when @if@ expressions are used in a @do@
  -- block.
  | DoAndIfThenElse

  -- | Enable support for multi-way @if@-expressions.
  --
  -- * <https://www.haskell.org/ghc/docs/latest/html/users_guide/glasgow_exts.html#ghc-flag--XMultiWayIf>
  | MultiWayIf

  -- | Enable support lambda-@case@ expressions.
  --
  -- * <https://www.haskell.org/ghc/docs/latest/html/users_guide/glasgow_exts.html#ghc-flag--XLambdaCase>
  | LambdaCase

  -- | Makes much of the Haskell sugar be desugared into calls to the
  -- function with a particular name that is in scope.
  --
  -- * <https://www.haskell.org/ghc/docs/latest/html/users_guide/glasgow_exts.html#ghc-flag--XRebindableSyntax>
  | RebindableSyntax

  -- | Make @forall@ a keyword in types, which can be used to give the
  -- generalisation explicitly.
  --
  -- * <https://www.haskell.org/ghc/docs/latest/html/users_guide/glasgow_exts.html#ghc-flag--XExplicitForAll>
  | ExplicitForAll

  -- | Allow contexts to be put on datatypes, e.g. the @Eq a@ in
  -- @data Eq a => Set a = NilSet | ConsSet a (Set a)@.
  --
  -- * <https://www.haskell.org/ghc/docs/latest/html/users_guide/glasgow_exts.html#ghc-flag--XDatatypeContexts>
  | DatatypeContexts

  -- | Local (@let@ and @where@) bindings are monomorphic.
  --
  -- * <https://www.haskell.org/ghc/docs/latest/html/users_guide/glasgow_exts.html#ghc-flag--XMonoLocalBinds>
  | MonoLocalBinds

  -- | Enable @deriving@ for the 'Data.Functor.Functor' class.
  --
  -- * <https://www.haskell.org/ghc/docs/latest/html/users_guide/glasgow_exts.html#ghc-flag--XDeriveFunctor>
  | DeriveFunctor

  -- | Enable @deriving@ for the 'Data.Traversable.Traversable' class.
  --
  -- * <https://www.haskell.org/ghc/docs/latest/html/users_guide/glasgow_exts.html#ghc-flag--XDeriveTraversable>
  | DeriveTraversable

  -- | Enable @deriving@ for the 'Data.Foldable.Foldable' class.
  --
  -- * <https://www.haskell.org/ghc/docs/latest/html/users_guide/glasgow_exts.html#ghc-flag--XDeriveFoldable>
  | DeriveFoldable

  -- | Enable non-decreasing indentation for @do@ blocks.
  --
  -- * <https://haskell.org/ghc/docs/latest/html/users_guide/bugs.html#context-free-syntax>
  | NondecreasingIndentation

  -- | Allow imports to be qualified with a safe keyword that requires
  -- the imported module be trusted as according to the Safe Haskell
  -- definition of trust.
  --
  -- > import safe Network.Socket
  --
  -- * <https://haskell.org/ghc/docs/latest/html/users_guide/glasgow_exts.html#safe-imports>
  | SafeImports

  -- | Compile a module in the Safe, Safe Haskell mode -- a restricted
  -- form of the Haskell language to ensure type safety.
  --
  -- * <https://www.haskell.org/ghc/docs/latest/html/users_guide/safe_haskell.html#ghc-flag--XSafe>
  | Safe

  -- | Compile a module in the Trustworthy, Safe Haskell mode -- no
  -- restrictions apply but the module is marked as trusted as long as
  -- the package the module resides in is trusted.
  --
  -- * <https://www.haskell.org/ghc/docs/latest/html/users_guide/safe_haskell.html#ghc-flag--XTrustworthy>
  | Trustworthy

  -- | Compile a module in the Unsafe, Safe Haskell mode so that
  -- modules compiled using Safe, Safe Haskell mode can't import it.
  --
  -- * <https://www.haskell.org/ghc/docs/latest/html/users_guide/safe_haskell.html#ghc-flag--XUnsafe>
  | Unsafe

  -- | Allow type class/implicit parameter/equality constraints to be
  -- used as types with the special kind constraint.  Also generalise
  -- the @(ctxt => ty)@ syntax so that any type of kind constraint can
  -- occur before the arrow.
  --
  -- * <https://www.haskell.org/ghc/docs/latest/html/users_guide/glasgow_exts.html#ghc-flag--XConstraintKinds>
  | ConstraintKinds

  -- | Enable kind polymorphism.
  --
  -- * <https://www.haskell.org/ghc/docs/latest/html/users_guide/glasgow_exts.html#ghc-flag--XPolyKinds>
  | PolyKinds

  -- | Enable datatype promotion.
  --
  -- * <https://www.haskell.org/ghc/docs/latest/html/users_guide/glasgow_exts.html#ghc-flag--XDataKinds>
  | DataKinds

  -- | Enable parallel arrays syntax (@[:@, @:]@) for /Data Parallel Haskell/.
  --
  -- * <http://www.haskell.org/haskellwiki/GHC/Data_Parallel_Haskell>
  | ParallelArrays

  -- | Enable explicit role annotations, like in (@type role Foo representational representational@).
  --
  -- * <https://www.haskell.org/ghc/docs/latest/html/users_guide/glasgow_exts.html#ghc-flag--XRoleAnnotations>
  | RoleAnnotations

  -- | Enable overloading of list literals, arithmetic sequences and
  -- list patterns using the 'IsList' type class.
  --
  -- * <https://www.haskell.org/ghc/docs/latest/html/users_guide/glasgow_exts.html#ghc-flag--XOverloadedLists>
  | OverloadedLists

  -- | Enable case expressions that have no alternatives. Also applies to lambda-case expressions if they are enabled.
  --
  -- * <https://www.haskell.org/ghc/docs/latest/html/users_guide/glasgow_exts.html#ghc-flag--XEmptyCase>
  | EmptyCase

  -- | /(deprecated)/ Deprecated in favour of 'DeriveDataTypeable'.
  --
  -- Old description: Triggers the generation of derived 'Typeable'
  -- instances for every datatype and type class declaration.
  --
  -- * <https://haskell.org/ghc/docs/7.8.4/html/users_guide/deriving.html#auto-derive-typeable>
  | AutoDeriveTypeable

  -- | Desugars negative literals directly (without using negate).
  --
  -- * <https://www.haskell.org/ghc/docs/latest/html/users_guide/glasgow_exts.html#ghc-flag--XNegativeLiterals>
  | NegativeLiterals

  -- | Allow the use of binary integer literal syntax (e.g. @0b11001001@ to denote @201@).
  --
  -- * <https://www.haskell.org/ghc/docs/latest/html/users_guide/glasgow_exts.html#ghc-flag--XBinaryLiterals>
  | BinaryLiterals

  -- | Allow the use of floating literal syntax for all instances of 'Num', including 'Int' and 'Integer'.
  --
  -- * <https://www.haskell.org/ghc/docs/latest/html/users_guide/glasgow_exts.html#ghc-flag--XNumDecimals>
  | NumDecimals

  -- | Enable support for type classes with no type parameter.
  --
  -- * <https://www.haskell.org/ghc/docs/latest/html/users_guide/glasgow_exts.html#ghc-flag--XNullaryTypeClasses>
  | NullaryTypeClasses

  -- | Enable explicit namespaces in module import/export lists.
  --
  -- * <https://www.haskell.org/ghc/docs/latest/html/users_guide/glasgow_exts.html#ghc-flag--XExplicitNamespaces>
  | ExplicitNamespaces

  -- | Allow the user to write ambiguous types, and the type inference engine to infer them.
  --
  -- * <https://www.haskell.org/ghc/docs/latest/html/users_guide/glasgow_exts.html#ghc-flag--XAllowAmbiguousTypes>
  | AllowAmbiguousTypes

  -- | Enable @foreign import javascript@.
  | JavaScriptFFI

  -- | Allow giving names to and abstracting over patterns.
  --
  -- * <https://www.haskell.org/ghc/docs/latest/html/users_guide/glasgow_exts.html#ghc-flag--XPatternSynonyms>
  | PatternSynonyms

  -- | Allow anonymous placeholders (underscore) inside type signatures.  The
  -- type inference engine will generate a message describing the type inferred
  -- at the hole's location.
  --
  -- * <https://www.haskell.org/ghc/docs/latest/html/users_guide/glasgow_exts.html#ghc-flag--XPartialTypeSignatures>
  | PartialTypeSignatures

  -- | Allow named placeholders written with a leading underscore inside type
  -- signatures.  Wildcards with the same name unify to the same type.
  --
  -- * <https://www.haskell.org/ghc/docs/latest/html/users_guide/glasgow_exts.html#ghc-flag--XNamedWildCards>
  | NamedWildCards

  -- | Enable @deriving@ for any class.
  --
  -- * <https://www.haskell.org/ghc/docs/latest/html/users_guide/glasgow_exts.html#ghc-flag--XDeriveAnyClass>
  | DeriveAnyClass

  -- | Enable @deriving@ for the 'Language.Haskell.TH.Syntax.Lift' class.
  --
  -- * <https://www.haskell.org/ghc/docs/latest/html/users_guide/glasgow_exts.html#ghc-flag--XDeriveLift>
  | DeriveLift

  -- | Enable support for 'static pointers' (and the @static@
  -- keyword) to refer to globally stable names, even across
  -- different programs.
  --
  -- * <https://www.haskell.org/ghc/docs/latest/html/users_guide/glasgow_exts.html#ghc-flag--XStaticPointers>
  | StaticPointers

  -- | Switches data type declarations to be strict by default (as if
  -- they had a bang using @BangPatterns@), and allow opt-in field
  -- laziness using @~@.
  --
  -- * <https://downloads.haskell.org/~ghc/latest/docs/html/users_guide/glasgow_exts.html#ghc-flag--XStrictData>
  | StrictData

  -- | Switches all pattern bindings to be strict by default (as if
  -- they had a bang using @BangPatterns@), ordinary patterns are
  -- recovered using @~@. Implies @StrictData@.
  --
  -- * <https://downloads.haskell.org/~ghc/latest/docs/html/users_guide/glasgow_exts.html#ghc-flag--XStrict>
  | Strict

  -- | Allows @do@-notation for types that are @'Applicative'@ as well
  -- as @'Monad'@. When enabled, desugaring @do@ notation tries to use
  -- @(<*>)@ and @'fmap'@ and @'join'@ as far as possible.
  | ApplicativeDo

  -- | Allow records to use duplicated field labels for accessors.
  | DuplicateRecordFields

  -- | Enable explicit type applications with the syntax @id \@Int@.
  | TypeApplications

  -- | Dissolve the distinction between types and kinds, allowing the compiler
  -- to reason about kind equality and therefore enabling GADTs to be promoted
  -- to the type-level.
  | TypeInType

  -- | Allow recursive (and therefore undecidable) super-class relationships.
  | UndecidableSuperClasses

  -- | A temporary extension to help library authors check if their
  -- code will compile with the new planned desugaring of fail.
  | MonadFailDesugaring

  -- | A subset of @TemplateHaskell@ including only quoting.
  | TemplateHaskellQuotes

  -- | Allows use of the @#label@ syntax.
  | OverloadedLabels

  -- | Allow functional dependency annotations on type families to declare them
  -- as injective.
  | TypeFamilyDependencies

  -- | Allow multiple @deriving@ clauses, each optionally qualified with a
  -- /strategy/.
  | DerivingStrategies

  -- | Enable deriving instances via types of the same runtime representation.
  -- Implies 'DerivingStrategies'.
  | DerivingVia

  -- | Enable the use of unboxed sum syntax.
  | UnboxedSums

  -- | Allow use of hexadecimal literal notation for floating-point values.
  | HexFloatLiterals

  -- | Allow @do@ blocks etc. in argument position.
  | BlockArguments

  -- | Allow use of underscores in numeric literals.
  | NumericUnderscores

  -- | Allow @forall@ in constraints.
  | QuantifiedConstraints

  -- | Have @*@ refer to @Type@.
  | StarIsType

  -- | Liberalises deriving to provide instances for empty data types.
  --
  -- * <https://downloads.haskell.org/~ghc/latest/docs/html/users_guide/glasgow_exts.html#deriving-instances-for-empty-data-types>
  | EmptyDataDeriving

  -- | Enable detection of complete user-supplied kind signatures.
  | CUSKs

  -- | Allows the syntax @import M qualified@.
  | ImportQualifiedPost

  -- | Allow the use of standalone kind signatures.
  | StandaloneKindSignatures

  -- | Enable unlifted newtypes.
  | UnliftedNewtypes

  -- | Use whitespace to determine whether the minus sign stands for negation or subtraction.
  | LexicalNegation

  -- | Enable qualified do-notation desugaring.
  | QualifiedDo

  -- | Enable linear types.
  | LinearTypes

<<<<<<< HEAD
  -- | Enable the generation of selector functions corresponding to record fields.
  | FieldSelectors

  -- | Enable the use of record dot-accessor and updater syntax
  | OverloadedRecordDot
=======
  -- | Disable the generation of selector functions corresponding to record fields.
  | NoFieldSelectors

  -- | Enable the use of record dot-accessor and updater syntax
  | RecordDotSyntax
>>>>>>> 40ac579f

  -- | Enable data types for which an unlifted or levity-polymorphic result kind is inferred.
  | UnliftedDatatypes

  deriving (Generic, Show, Read, Eq, Ord, Enum, Bounded, Typeable, Data)

instance Binary KnownExtension
instance Structured KnownExtension

instance NFData KnownExtension where rnf = genericRnf

-- | Extensions that have been deprecated, possibly paired with another
-- extension that replaces it.
--
deprecatedExtensions :: [(Extension, Maybe Extension)]
deprecatedExtensions =
  [ (EnableExtension RecordPuns, Just (EnableExtension NamedFieldPuns))
  , (EnableExtension PatternSignatures, Just (EnableExtension ScopedTypeVariables))
  ]
-- NOTE: when adding deprecated extensions that have new alternatives
-- we must be careful to make sure that the deprecation messages are
-- valid. We must not recommend aliases that cannot be used with older
-- compilers, perhaps by adding support in Cabal to translate the new
-- name to the old one for older compilers. Otherwise we are in danger
-- of the scenario in ticket #689.

instance Pretty Extension where
  pretty (UnknownExtension other) = Disp.text other
  pretty (EnableExtension ke)     = Disp.text (show ke)
  pretty (DisableExtension ke)    = Disp.text ("No" ++ show ke)

instance Parsec Extension where
  parsec = classifyExtension <$> P.munch1 isAlphaNum

instance Pretty KnownExtension where
  pretty ke = Disp.text (show ke)

classifyExtension :: String -> Extension
classifyExtension string
  = case classifyKnownExtension string of
    Just ext -> EnableExtension ext
    Nothing ->
        case string of
        'N':'o':string' ->
            case classifyKnownExtension string' of
            Just ext -> DisableExtension ext
            Nothing -> UnknownExtension string
        _ -> UnknownExtension string

-- | 'read' for 'KnownExtension's is really really slow so for the Text
-- instance
-- what we do is make a simple table indexed off the first letter in the
-- extension name. The extension names actually cover the range @'A'-'Z'@
-- pretty densely and the biggest bucket is 7 so it's not too bad. We just do
-- a linear search within each bucket.
--
-- This gives an order of magnitude improvement in parsing speed, and it'll
-- also allow us to do case insensitive matches in future if we prefer.
--
classifyKnownExtension :: String -> Maybe KnownExtension
classifyKnownExtension "" = Nothing
classifyKnownExtension string@(c : _)
  | inRange (bounds knownExtensionTable) c
  = lookup string (knownExtensionTable ! c)
  | otherwise = Nothing

knownExtensionTable :: Array Char [(String, KnownExtension)]
knownExtensionTable =
  accumArray (flip (:)) [] ('A', 'Z')
    [ (Prelude.head str, (str, extension)) -- assume KnownExtension's Show returns a non-empty string
    | extension <- [toEnum 0 ..]
    , let str = show extension ]<|MERGE_RESOLUTION|>--- conflicted
+++ resolved
@@ -54,13 +54,8 @@
   -- <http://www.haskell.org/onlinereport/haskell2010>
   | Haskell2010
 
-<<<<<<< HEAD
-  -- | The GHC2021 language as defined by GHC Proposal #380
-  -- <https://github.com/ghc-proposals/ghc-proposals/blob/master/proposals/0380-ghc2021.rst>.
-=======
   -- | The GHC2021 collection of language extensions.
   -- <https://github.com/ghc-proposals/ghc-proposals/blob/master/proposals/0380-ghc2021.rst>
->>>>>>> 40ac579f
   | GHC2021
 
   -- | An unknown language, identified by its name.
@@ -859,19 +854,11 @@
   -- | Enable linear types.
   | LinearTypes
 
-<<<<<<< HEAD
   -- | Enable the generation of selector functions corresponding to record fields.
   | FieldSelectors
 
   -- | Enable the use of record dot-accessor and updater syntax
   | OverloadedRecordDot
-=======
-  -- | Disable the generation of selector functions corresponding to record fields.
-  | NoFieldSelectors
-
-  -- | Enable the use of record dot-accessor and updater syntax
-  | RecordDotSyntax
->>>>>>> 40ac579f
 
   -- | Enable data types for which an unlifted or levity-polymorphic result kind is inferred.
   | UnliftedDatatypes
