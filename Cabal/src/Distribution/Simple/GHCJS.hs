{-# LANGUAGE CPP #-}
{-# LANGUAGE FlexibleContexts #-}
{-# LANGUAGE RankNTypes #-}
{-# LANGUAGE TupleSections #-}

module Distribution.Simple.GHCJS
  ( getGhcInfo
  , configure
  , getInstalledPackages
  , getInstalledPackagesMonitorFiles
  , getPackageDBContents
  , buildLib
  , buildFLib
  , buildExe
  , replLib
  , replFLib
  , replExe
  , startInterpreter
  , installLib
  , installFLib
  , installExe
  , libAbiHash
  , hcPkgInfo
  , registerPackage
  , componentGhcOptions
  , componentCcGhcOptions
  , getLibDir
  , isDynamic
  , getGlobalPackageDB
  , pkgRoot
  , runCmd

    -- * Constructing and deconstructing GHC environment files
  , Internal.GhcEnvironmentFileEntry (..)
  , Internal.simpleGhcEnvironmentFile
  , Internal.renderGhcEnvironmentFile
  , Internal.writeGhcEnvironmentFile
  , Internal.ghcPlatformAndVersionString
  , readGhcEnvironmentFile
  , parseGhcEnvironmentFile
  , ParseErrorExc (..)

    -- * Version-specific implementation quirks
  , getImplInfo
  , GhcImplInfo (..)
  ) where

import Distribution.Compat.Prelude
import Prelude ()

import Distribution.CabalSpecVersion
import Distribution.InstalledPackageInfo (InstalledPackageInfo)
import qualified Distribution.InstalledPackageInfo as InstalledPackageInfo
import Distribution.ModuleName (ModuleName)
import qualified Distribution.ModuleName as ModuleName
import Distribution.Package
import Distribution.PackageDescription as PD
import Distribution.PackageDescription.Utils (cabalBug)
import Distribution.Pretty
import Distribution.Simple.BuildPaths
import Distribution.Simple.Compiler
import Distribution.Simple.Flag
import Distribution.Simple.GHC.EnvironmentParser
import Distribution.Simple.GHC.ImplInfo
import qualified Distribution.Simple.GHC.Internal as Internal
import qualified Distribution.Simple.Hpc as Hpc
import Distribution.Simple.LocalBuildInfo
import Distribution.Simple.PackageIndex (InstalledPackageIndex)
import qualified Distribution.Simple.PackageIndex as PackageIndex
import Distribution.Simple.Program
import Distribution.Simple.Program.GHC
import qualified Distribution.Simple.Program.HcPkg as HcPkg
import qualified Distribution.Simple.Program.Strip as Strip
import Distribution.Simple.Setup.Config
import Distribution.Simple.Utils
import Distribution.System
import Distribution.Types.ComponentLocalBuildInfo
import Distribution.Types.PackageName.Magic
import Distribution.Utils.NubList
import Distribution.Utils.Path
import Distribution.Verbosity
import Distribution.Version

import Control.Monad (msum)
import Data.Char (isLower)
import qualified Data.Map as Map
import System.Directory
  ( canonicalizePath
  , createDirectoryIfMissing
  , doesFileExist
  , getAppUserDataDirectory
  , removeFile
  , renameFile
  )
import System.FilePath
  ( isRelative
  , replaceExtension
  , takeDirectory
  , takeExtension
  , (<.>)
  , (</>)
  )
import qualified System.Info

-- -----------------------------------------------------------------------------
-- Configuring

configure
  :: Verbosity
  -> Maybe FilePath
  -> Maybe FilePath
  -> ProgramDb
  -> IO (Compiler, Maybe Platform, ProgramDb)
configure verbosity hcPath hcPkgPath conf0 = do
  (ghcjsProg, ghcjsVersion, progdb1) <-
    requireProgramVersion
      verbosity
      ghcjsProgram
      (orLaterVersion (mkVersion [0, 1]))
      (userMaybeSpecifyPath "ghcjs" hcPath conf0)

  Just ghcjsGhcVersion <- findGhcjsGhcVersion verbosity (programPath ghcjsProg)
  unless (ghcjsGhcVersion < mkVersion [8, 8]) $
    warn verbosity $
      "Unknown/unsupported 'ghc' version detected "
        ++ "(Cabal "
        ++ prettyShow cabalVersion
        ++ " supports 'ghc' version < 8.8): "
        ++ programPath ghcjsProg
        ++ " is based on GHC version "
        ++ prettyShow ghcjsGhcVersion

  let implInfo = ghcjsVersionImplInfo ghcjsVersion ghcjsGhcVersion

  -- This is slightly tricky, we have to configure ghc first, then we use the
  -- location of ghc to help find ghc-pkg in the case that the user did not
  -- specify the location of ghc-pkg directly:
  (ghcjsPkgProg, ghcjsPkgVersion, progdb2) <-
    requireProgramVersion
      verbosity
      ghcjsPkgProgram
        { programFindLocation = guessGhcjsPkgFromGhcjsPath ghcjsProg
        }
      anyVersion
      (userMaybeSpecifyPath "ghcjs-pkg" hcPkgPath progdb1)

  Just ghcjsPkgGhcjsVersion <-
    findGhcjsPkgGhcjsVersion
      verbosity
      (programPath ghcjsPkgProg)

  when (ghcjsVersion /= ghcjsPkgGhcjsVersion) $
    die' verbosity $
      "Version mismatch between ghcjs and ghcjs-pkg: "
        ++ programPath ghcjsProg
        ++ " is version "
        ++ prettyShow ghcjsVersion
        ++ " "
        ++ programPath ghcjsPkgProg
        ++ " is version "
        ++ prettyShow ghcjsPkgGhcjsVersion

  when (ghcjsGhcVersion /= ghcjsPkgVersion) $
    die' verbosity $
      "Version mismatch between ghcjs and ghcjs-pkg: "
        ++ programPath ghcjsProg
        ++ " was built with GHC version "
        ++ prettyShow ghcjsGhcVersion
        ++ " "
        ++ programPath ghcjsPkgProg
        ++ " was built with GHC version "
        ++ prettyShow ghcjsPkgVersion

  -- Likewise we try to find the matching hsc2hs and haddock programs.
  let hsc2hsProgram' =
        hsc2hsProgram
          { programFindLocation =
              guessHsc2hsFromGhcjsPath ghcjsProg
          }
      haddockProgram' =
        haddockProgram
          { programFindLocation =
              guessHaddockFromGhcjsPath ghcjsProg
          }
      hpcProgram' =
        hpcProgram
          { programFindLocation = guessHpcFromGhcjsPath ghcjsProg
          }
      {-
      runghcProgram' = runghcProgram {
                        programFindLocation = guessRunghcFromGhcjsPath ghcjsProg
                    } -}
      progdb3 =
        addKnownProgram haddockProgram' $
          addKnownProgram hsc2hsProgram' $
            addKnownProgram hpcProgram' $
              {- addKnownProgram runghcProgram' -} progdb2

  languages <- Internal.getLanguages verbosity implInfo ghcjsProg
  extensions <- Internal.getExtensions verbosity implInfo ghcjsProg

  ghcjsInfo <- Internal.getGhcInfo verbosity implInfo ghcjsProg
  let ghcInfoMap = Map.fromList ghcjsInfo

  let comp =
        Compiler
          { compilerId = CompilerId GHCJS ghcjsVersion
          , compilerAbiTag =
              AbiTag $
                "ghc" ++ intercalate "_" (map show . versionNumbers $ ghcjsGhcVersion)
          , compilerCompat = [CompilerId GHC ghcjsGhcVersion]
          , compilerLanguages = languages
          , compilerExtensions = extensions
          , compilerProperties = ghcInfoMap
          }
      compPlatform = Internal.targetPlatform ghcjsInfo
  return (comp, compPlatform, progdb3)

guessGhcjsPkgFromGhcjsPath
  :: ConfiguredProgram
  -> Verbosity
  -> ProgramSearchPath
  -> IO (Maybe (FilePath, [FilePath]))
guessGhcjsPkgFromGhcjsPath = guessToolFromGhcjsPath ghcjsPkgProgram

guessHsc2hsFromGhcjsPath
  :: ConfiguredProgram
  -> Verbosity
  -> ProgramSearchPath
  -> IO (Maybe (FilePath, [FilePath]))
guessHsc2hsFromGhcjsPath = guessToolFromGhcjsPath hsc2hsProgram

guessHaddockFromGhcjsPath
  :: ConfiguredProgram
  -> Verbosity
  -> ProgramSearchPath
  -> IO (Maybe (FilePath, [FilePath]))
guessHaddockFromGhcjsPath = guessToolFromGhcjsPath haddockProgram

guessHpcFromGhcjsPath
  :: ConfiguredProgram
  -> Verbosity
  -> ProgramSearchPath
  -> IO (Maybe (FilePath, [FilePath]))
guessHpcFromGhcjsPath = guessToolFromGhcjsPath hpcProgram

guessToolFromGhcjsPath
  :: Program
  -> ConfiguredProgram
  -> Verbosity
  -> ProgramSearchPath
  -> IO (Maybe (FilePath, [FilePath]))
guessToolFromGhcjsPath tool ghcjsProg verbosity searchpath =
  do
    let toolname = programName tool
        given_path = programPath ghcjsProg
        given_dir = takeDirectory given_path
    real_path <- canonicalizePath given_path
    let real_dir = takeDirectory real_path
        versionSuffix path = takeVersionSuffix (dropExeExtension path)
        given_suf = versionSuffix given_path
        real_suf = versionSuffix real_path
        guessNormal dir = dir </> toolname <.> exeExtension buildPlatform
        guessGhcjs dir =
          dir
            </> (toolname ++ "-ghcjs")
              <.> exeExtension buildPlatform
        guessGhcjsVersioned dir suf =
          dir
            </> (toolname ++ "-ghcjs" ++ suf)
              <.> exeExtension buildPlatform
        guessVersioned dir suf =
          dir
            </> (toolname ++ suf)
              <.> exeExtension buildPlatform
        mkGuesses dir suf
          | null suf = [guessGhcjs dir, guessNormal dir]
          | otherwise =
              [ guessGhcjsVersioned dir suf
              , guessVersioned dir suf
              , guessGhcjs dir
              , guessNormal dir
              ]
        guesses =
          mkGuesses given_dir given_suf
            ++ if real_path == given_path
              then []
              else mkGuesses real_dir real_suf
    info verbosity $
      "looking for tool "
        ++ toolname
        ++ " near compiler in "
        ++ given_dir
    debug verbosity $ "candidate locations: " ++ show guesses
    exists <- traverse doesFileExist guesses
    case [file | (file, True) <- zip guesses exists] of
      -- If we can't find it near ghc, fall back to the usual
      -- method.
      [] -> programFindLocation tool verbosity searchpath
      (fp : _) -> do
        info verbosity $ "found " ++ toolname ++ " in " ++ fp
        let lookedAt =
              map fst
                . takeWhile (\(_file, exist) -> not exist)
                $ zip guesses exists
        return (Just (fp, lookedAt))
  where
    takeVersionSuffix :: FilePath -> String
    takeVersionSuffix = takeWhileEndLE isSuffixChar

    isSuffixChar :: Char -> Bool
    isSuffixChar c = isDigit c || c == '.' || c == '-'

getGhcInfo :: Verbosity -> ConfiguredProgram -> IO [(String, String)]
getGhcInfo verbosity ghcjsProg = Internal.getGhcInfo verbosity implInfo ghcjsProg
  where
    version = fromMaybe (error "GHCJS.getGhcInfo: no version") $ programVersion ghcjsProg
    implInfo = ghcVersionImplInfo version

-- | Given a single package DB, return all installed packages.
getPackageDBContents
  :: Verbosity
  -> PackageDB
  -> ProgramDb
  -> IO InstalledPackageIndex
getPackageDBContents verbosity packagedb progdb = do
  pkgss <- getInstalledPackages' verbosity [packagedb] progdb
  toPackageIndex verbosity pkgss progdb

-- | Given a package DB stack, return all installed packages.
getInstalledPackages
  :: Verbosity
  -> PackageDBStack
  -> ProgramDb
  -> IO InstalledPackageIndex
getInstalledPackages verbosity packagedbs progdb = do
  checkPackageDbEnvVar verbosity
  checkPackageDbStack verbosity packagedbs
  pkgss <- getInstalledPackages' verbosity packagedbs progdb
  index <- toPackageIndex verbosity pkgss progdb
  return $! index

toPackageIndex
  :: Verbosity
  -> [(PackageDB, [InstalledPackageInfo])]
  -> ProgramDb
  -> IO InstalledPackageIndex
toPackageIndex verbosity pkgss progdb = do
  -- On Windows, various fields have $topdir/foo rather than full
  -- paths. We need to substitute the right value in so that when
  -- we, for example, call gcc, we have proper paths to give it.
  topDir <- getLibDir' verbosity ghcjsProg
  let indices =
        [ PackageIndex.fromList (map (Internal.substTopDir topDir) pkgs)
        | (_, pkgs) <- pkgss
        ]
  return $! (mconcat indices)
  where
    ghcjsProg = fromMaybe (error "GHCJS.toPackageIndex no ghcjs program") $ lookupProgram ghcjsProgram progdb

getLibDir :: Verbosity -> LocalBuildInfo -> IO FilePath
getLibDir verbosity lbi =
  dropWhileEndLE isSpace
    `fmap` getDbProgramOutput
      verbosity
      ghcjsProgram
      (withPrograms lbi)
      ["--print-libdir"]

getLibDir' :: Verbosity -> ConfiguredProgram -> IO FilePath
getLibDir' verbosity ghcjsProg =
  dropWhileEndLE isSpace
    `fmap` getProgramOutput verbosity ghcjsProg ["--print-libdir"]

-- | Return the 'FilePath' to the global GHC package database.
getGlobalPackageDB :: Verbosity -> ConfiguredProgram -> IO FilePath
getGlobalPackageDB verbosity ghcProg =
  dropWhileEndLE isSpace
    `fmap` getProgramOutput verbosity ghcProg ["--print-global-package-db"]

-- | Return the 'FilePath' to the per-user GHC package database.
getUserPackageDB :: Verbosity -> ConfiguredProgram -> Platform -> IO FilePath
getUserPackageDB _verbosity ghcjsProg platform = do
  -- It's rather annoying that we have to reconstruct this, because ghc
  -- hides this information from us otherwise. But for certain use cases
  -- like change monitoring it really can't remain hidden.
  appdir <- getAppUserDataDirectory "ghcjs"
  return (appdir </> platformAndVersion </> packageConfFileName)
  where
    platformAndVersion =
      Internal.ghcPlatformAndVersionString
        platform
        ghcjsVersion
    packageConfFileName = "package.conf.d"
    ghcjsVersion = fromMaybe (error "GHCJS.getUserPackageDB: no version") $ programVersion ghcjsProg

checkPackageDbEnvVar :: Verbosity -> IO ()
checkPackageDbEnvVar verbosity =
  Internal.checkPackageDbEnvVar verbosity "GHCJS" "GHCJS_PACKAGE_PATH"

checkPackageDbStack :: Verbosity -> PackageDBStack -> IO ()
checkPackageDbStack _ (GlobalPackageDB : rest)
  | GlobalPackageDB `notElem` rest = return ()
checkPackageDbStack verbosity rest
  | GlobalPackageDB `notElem` rest =
      die' verbosity $
        "With current ghc versions the global package db is always used "
          ++ "and must be listed first. This ghc limitation may be lifted in "
          ++ "future, see https://gitlab.haskell.org/ghc/ghc/-/issues/5977"
checkPackageDbStack verbosity _ =
  die' verbosity $
    "If the global package db is specified, it must be "
      ++ "specified first and cannot be specified multiple times"

getInstalledPackages'
  :: Verbosity
  -> [PackageDB]
  -> ProgramDb
  -> IO [(PackageDB, [InstalledPackageInfo])]
getInstalledPackages' verbosity packagedbs progdb =
  sequenceA
    [ do
      pkgs <- HcPkg.dump (hcPkgInfo progdb) verbosity packagedb
      return (packagedb, pkgs)
    | packagedb <- packagedbs
    ]

-- | Get the packages from specific PackageDBs, not cumulative.
getInstalledPackagesMonitorFiles
  :: Verbosity
  -> Platform
  -> ProgramDb
  -> [PackageDB]
  -> IO [FilePath]
getInstalledPackagesMonitorFiles verbosity platform progdb =
  traverse getPackageDBPath
  where
    getPackageDBPath :: PackageDB -> IO FilePath
    getPackageDBPath GlobalPackageDB =
      selectMonitorFile =<< getGlobalPackageDB verbosity ghcjsProg
    getPackageDBPath UserPackageDB =
      selectMonitorFile =<< getUserPackageDB verbosity ghcjsProg platform
    getPackageDBPath (SpecificPackageDB path) = selectMonitorFile path

    -- GHC has old style file dbs, and new style directory dbs.
    -- Note that for dir style dbs, we only need to monitor the cache file, not
    -- the whole directory. The ghc program itself only reads the cache file
    -- so it's safe to only monitor this one file.
    selectMonitorFile path = do
      isFileStyle <- doesFileExist path
      if isFileStyle
        then return path
        else return (path </> "package.cache")

    ghcjsProg = fromMaybe (error "GHCJS.toPackageIndex no ghcjs program") $ lookupProgram ghcjsProgram progdb

toJSLibName :: String -> String
toJSLibName lib
  | takeExtension lib `elem` [".dll", ".dylib", ".so"] =
      replaceExtension lib "js_so"
  | takeExtension lib == ".a" = replaceExtension lib "js_a"
  | otherwise = lib <.> "js_a"

-- -----------------------------------------------------------------------------
-- Building a library

buildLib
  :: Verbosity
  -> Flag (Maybe Int)
  -> PackageDescription
  -> LocalBuildInfo
  -> Library
  -> ComponentLocalBuildInfo
  -> IO ()
buildLib = buildOrReplLib Nothing

replLib
  :: [String]
  -> Verbosity
  -> Flag (Maybe Int)
  -> PackageDescription
  -> LocalBuildInfo
  -> Library
  -> ComponentLocalBuildInfo
  -> IO ()
replLib = buildOrReplLib . Just

buildOrReplLib
  :: Maybe [String]
  -> Verbosity
  -> Flag (Maybe Int)
  -> PackageDescription
  -> LocalBuildInfo
  -> Library
  -> ComponentLocalBuildInfo
  -> IO ()
buildOrReplLib mReplFlags verbosity numJobs pkg_descr lbi lib clbi = do
  let uid = componentUnitId clbi
      libTargetDir = componentBuildDir lbi clbi
      whenVanillaLib forceVanilla =
        when (forceVanilla || withVanillaLib lbi)
      whenProfLib = when (withProfLib lbi)
      whenSharedLib forceShared =
        when (forceShared || withSharedLib lbi)
      whenStaticLib forceStatic =
        when (forceStatic || withStaticLib lbi)
      -- whenGHCiLib = when (withGHCiLib lbi)
      forRepl = maybe False (const True) mReplFlags
      -- ifReplLib = when forRepl
      comp = compiler lbi
      implInfo = getImplInfo comp
      platform@(Platform _hostArch _hostOS) = hostPlatform lbi
      has_code = not (componentIsIndefinite clbi)

  (ghcjsProg, _) <- requireProgram verbosity ghcjsProgram (withPrograms lbi)
  let runGhcjsProg = runGHC verbosity ghcjsProg comp platform

  let libBi = libBuildInfo lib

  -- fixme flags shouldn't depend on ghcjs being dynamic or not
  let isGhcjsDynamic = isDynamic comp
      dynamicTooSupported = supportsDynamicToo comp
      doingTH = usesTemplateHaskellOrQQ libBi
      forceVanillaLib = doingTH && not isGhcjsDynamic
      forceSharedLib = doingTH && isGhcjsDynamic
  -- TH always needs default libs, even when building for profiling

  -- Determine if program coverage should be enabled and if so, what
  -- '-hpcdir' should be.
  let isCoverageEnabled = libCoverage lbi
      -- TODO: Historically HPC files have been put into a directory which
      -- has the package name.  I'm going to avoid changing this for
      -- now, but it would probably be better for this to be the
      -- component ID instead...
      pkg_name = prettyShow (PD.package pkg_descr)
      distPref = fromFlag $ configDistPref $ configFlags lbi
      hpcdir way
        | forRepl = mempty -- HPC is not supported in ghci
        | isCoverageEnabled = toFlag $ Hpc.mixDir distPref way pkg_name
        | otherwise = mempty

  createDirectoryIfMissingVerbose verbosity True libTargetDir
  -- TODO: do we need to put hs-boot files into place for mutually recursive
  -- modules?
  let cLikeFiles = fromNubListR $ toNubListR (cSources libBi) <> toNubListR (cxxSources libBi)
      jsSrcs = jsSources libBi
      cObjs = map (`replaceExtension` objExtension) cLikeFiles
      baseOpts = componentGhcOptions verbosity lbi libBi clbi libTargetDir
      linkJsLibOpts =
        mempty
          { ghcOptExtra =
              [ "-link-js-lib"
              , getHSLibraryName uid
              , "-js-lib-outputdir"
              , libTargetDir
              ]
                ++ jsSrcs
          }
      vanillaOptsNoJsLib =
        baseOpts
          `mappend` mempty
            { ghcOptMode = toFlag GhcModeMake
            , ghcOptNumJobs = numJobs
            , ghcOptInputModules = toNubListR $ allLibModules lib clbi
            , ghcOptHPCDir = hpcdir Hpc.Vanilla
            }
      vanillaOpts = vanillaOptsNoJsLib `mappend` linkJsLibOpts

      profOpts =
        adjustExts "p_hi" "p_o" vanillaOpts
          `mappend` mempty
            { ghcOptProfilingMode = toFlag True
            , ghcOptProfilingAuto =
                Internal.profDetailLevelFlag
                  True
                  (withProfLibDetail lbi)
            , --  ghcOptHiSuffix      = toFlag "p_hi",
              --  ghcOptObjSuffix     = toFlag "p_o",
              ghcOptExtra = hcProfOptions GHC libBi
            , ghcOptHPCDir = hpcdir Hpc.Prof
            }

      sharedOpts =
        adjustExts "dyn_hi" "dyn_o" vanillaOpts
          `mappend` mempty
            { ghcOptDynLinkMode = toFlag GhcDynamicOnly
            , ghcOptFPic = toFlag True
            , --  ghcOptHiSuffix    = toFlag "dyn_hi",
              --  ghcOptObjSuffix   = toFlag "dyn_o",
              ghcOptExtra = hcSharedOptions GHC libBi
            , ghcOptHPCDir = hpcdir Hpc.Dyn
            }

      vanillaSharedOpts =
        vanillaOpts
          `mappend` mempty
            { ghcOptDynLinkMode = toFlag GhcStaticAndDynamic
            , ghcOptDynHiSuffix = toFlag "js_dyn_hi"
            , ghcOptDynObjSuffix = toFlag "js_dyn_o"
            , ghcOptHPCDir = hpcdir Hpc.Dyn
            }

  unless (forRepl || null (allLibModules lib clbi) && null jsSrcs && null cObjs) $
    do
      let vanilla = whenVanillaLib forceVanillaLib (runGhcjsProg vanillaOpts)
          shared = whenSharedLib forceSharedLib (runGhcjsProg sharedOpts)
          useDynToo =
            dynamicTooSupported
              && (forceVanillaLib || withVanillaLib lbi)
              && (forceSharedLib || withSharedLib lbi)
              && null (hcSharedOptions GHC libBi)
      if not has_code
        then vanilla
        else
          if useDynToo
            then do
              runGhcjsProg vanillaSharedOpts
              case (hpcdir Hpc.Dyn, hpcdir Hpc.Vanilla) of
                (Flag dynDir, Flag vanillaDir) ->
                  -- When the vanilla and shared library builds are done
                  -- in one pass, only one set of HPC module interfaces
                  -- are generated. This set should suffice for both
                  -- static and dynamically linked executables. We copy
                  -- the modules interfaces so they are available under
                  -- both ways.
                  copyDirectoryRecursive verbosity dynDir vanillaDir
                _ -> return ()
            else
              if isGhcjsDynamic
                then do shared; vanilla
                else do vanilla; shared
      whenProfLib (runGhcjsProg profOpts)

  -- Build any C++ sources separately.
  {-
    unless (not has_code || null (cxxSources libBi) || not nativeToo) $ do
      info verbosity "Building C++ Sources..."
      sequence_
        [ do let baseCxxOpts    = Internal.componentCxxGhcOptions verbosity implInfo
                                  lbi libBi clbi libTargetDir filename
                 vanillaCxxOpts = if isGhcjsDynamic
                                  then baseCxxOpts { ghcOptFPic = toFlag True }
                                  else baseCxxOpts
                 profCxxOpts    = vanillaCxxOpts `mappend` mempty {
                                    ghcOptProfilingMode = toFlag True,
                                    ghcOptObjSuffix     = toFlag "p_o"
                                  }
                 sharedCxxOpts  = vanillaCxxOpts `mappend` mempty {
                                   ghcOptFPic        = toFlag True,
                                   ghcOptDynLinkMode = toFlag GhcDynamicOnly,
                                   ghcOptObjSuffix   = toFlag "dyn_o"
                                 }
                 odir           = fromFlag (ghcOptObjDir vanillaCxxOpts)
             createDirectoryIfMissingVerbose verbosity True odir
             let runGhcProgIfNeeded cxxOpts = do
                   needsRecomp <- checkNeedsRecompilation filename cxxOpts
                   when needsRecomp $ runGhcjsProg cxxOpts
             runGhcProgIfNeeded vanillaCxxOpts
             unless forRepl $
               whenSharedLib forceSharedLib (runGhcProgIfNeeded sharedCxxOpts)
             unless forRepl $ whenProfLib   (runGhcProgIfNeeded   profCxxOpts)
        | filename <- cxxSources libBi]

    ifReplLib $ do
      when (null (allLibModules lib clbi)) $ warn verbosity "No exposed modules"
      ifReplLib (runGhcjsProg replOpts)
  -}
  -- build any C sources
  -- TODO: Add support for S and CMM files.
  {-
    unless (not has_code || null (cSources libBi) || not nativeToo) $ do
      info verbosity "Building C Sources..."
      sequence_
        [ do let baseCcOpts    = Internal.componentCcGhcOptions verbosity implInfo
                                 lbi libBi clbi libTargetDir filename
                 vanillaCcOpts = if isGhcjsDynamic
                                 -- Dynamic GHC requires C sources to be built
                                 -- with -fPIC for REPL to work. See #2207.
                                 then baseCcOpts { ghcOptFPic = toFlag True }
                                 else baseCcOpts
                 profCcOpts    = vanillaCcOpts `mappend` mempty {
                                   ghcOptProfilingMode = toFlag True,
                                   ghcOptObjSuffix     = toFlag "p_o"
                                 }
                 sharedCcOpts  = vanillaCcOpts `mappend` mempty {
                                   ghcOptFPic        = toFlag True,
                                   ghcOptDynLinkMode = toFlag GhcDynamicOnly,
                                   ghcOptObjSuffix   = toFlag "dyn_o"
                                 }
                 odir          = fromFlag (ghcOptObjDir vanillaCcOpts)
             createDirectoryIfMissingVerbose verbosity True odir
             let runGhcProgIfNeeded ccOpts = do
                   needsRecomp <- checkNeedsRecompilation filename ccOpts
                   when needsRecomp $ runGhcjsProg ccOpts
             runGhcProgIfNeeded vanillaCcOpts
             unless forRepl $
               whenSharedLib forceSharedLib (runGhcProgIfNeeded sharedCcOpts)
             unless forRepl $ whenProfLib (runGhcProgIfNeeded profCcOpts)
        | filename <- cSources libBi]
  -}
  -- TODO: problem here is we need the .c files built first, so we can load them
  -- with ghci, but .c files can depend on .h files generated by ghc by ffi
  -- exports.

  -- link:

  when has_code . when False {- fixme nativeToo -} . unless forRepl $ do
    info verbosity "Linking..."
    let cSharedObjs =
          map
            (`replaceExtension` ("dyn_" ++ objExtension))
            (cSources libBi ++ cxxSources libBi)
        compiler_id = compilerId (compiler lbi)
        sharedLibFilePath = libTargetDir </> mkSharedLibName (hostPlatform lbi) compiler_id uid
        staticLibFilePath = libTargetDir </> mkStaticLibName (hostPlatform lbi) compiler_id uid

    let stubObjs = []
        stubSharedObjs = []

    {-
        stubObjs <- catMaybes <$> sequenceA
          [ findFileWithExtension [objExtension] [libTargetDir]
              (ModuleName.toFilePath x ++"_stub")
          | ghcVersion < mkVersion [7,2] -- ghc-7.2+ does not make _stub.o files
          , x <- allLibModules lib clbi ]
        stubProfObjs <- catMaybes <$> sequenceA
          [ findFileWithExtension ["p_" ++ objExtension] [libTargetDir]
              (ModuleName.toFilePath x ++"_stub")
          | ghcVersion < mkVersion [7,2] -- ghc-7.2+ does not make _stub.o files
          , x <- allLibModules lib clbi ]
        stubSharedObjs <- catMaybes <$> sequenceA
          [ findFileWithExtension ["dyn_" ++ objExtension] [libTargetDir]
              (ModuleName.toFilePath x ++"_stub")
          | ghcVersion < mkVersion [7,2] -- ghc-7.2+ does not make _stub.o files
          , x <- allLibModules lib clbi ]
    -}
    hObjs <-
      Internal.getHaskellObjects
        implInfo
        lib
        lbi
        clbi
        libTargetDir
        objExtension
        True
    hSharedObjs <-
      if withSharedLib lbi
        then
          Internal.getHaskellObjects
            implInfo
            lib
            lbi
            clbi
            libTargetDir
            ("dyn_" ++ objExtension)
            False
        else return []

    unless (null hObjs && null cObjs && null stubObjs) $ do
      rpaths <- getRPaths lbi clbi

      let staticObjectFiles =
            hObjs
              ++ map (libTargetDir </>) cObjs
              ++ stubObjs
          dynamicObjectFiles =
            hSharedObjs
              ++ map (libTargetDir </>) cSharedObjs
              ++ stubSharedObjs
          -- After the relocation lib is created we invoke ghc -shared
          -- with the dependencies spelled out as -package arguments
          -- and ghc invokes the linker with the proper library paths
          ghcSharedLinkArgs =
            mempty
              { ghcOptShared = toFlag True
              , ghcOptDynLinkMode = toFlag GhcDynamicOnly
              , ghcOptInputFiles = toNubListR dynamicObjectFiles
              , ghcOptOutputFile = toFlag sharedLibFilePath
              , ghcOptExtra = hcSharedOptions GHC libBi
              , -- For dynamic libs, Mac OS/X needs to know the install location
                -- at build time. This only applies to GHC < 7.8 - see the
                -- discussion in #1660.
<<<<<<< HEAD
                {-
                    ghcOptDylibName          = if hostOS == OSX
                                                  && ghcVersion < mkVersion [7,8]
                                                then toFlag sharedLibInstallPath
                                                else mempty, -}
                ghcOptHideAllPackages = toFlag True
              , ghcOptNoAutoLinkPackages = toFlag True
              , ghcOptPackageDBs = withPackageDB lbi
              , ghcOptThisUnitId = case clbi of
                  LibComponentLocalBuildInfo{componentCompatPackageKey = pk} ->
                    toFlag pk
                  _ -> mempty
              , ghcOptThisComponentId = case clbi of
                  LibComponentLocalBuildInfo{componentInstantiatedWith = insts} ->
                    if null insts
                      then mempty
                      else toFlag (componentComponentId clbi)
                  _ -> mempty
              , ghcOptInstantiatedWith = case clbi of
                  LibComponentLocalBuildInfo{componentInstantiatedWith = insts} ->
                    insts
                  _ -> []
              , ghcOptPackages =
                  toNubListR $
                    Internal.mkGhcOptPackages clbi
              , ghcOptLinkLibs = extraLibs libBi
              , ghcOptLinkLibPath = toNubListR $ extraLibDirs libBi
              , ghcOptLinkFrameworks = toNubListR $ PD.frameworks libBi
              , ghcOptLinkFrameworkDirs =
                  toNubListR $ PD.extraFrameworkDirs libBi
              , ghcOptRPaths = rpaths
              }
          ghcStaticLinkArgs =
            mempty
              { ghcOptStaticLib = toFlag True
              , ghcOptInputFiles = toNubListR staticObjectFiles
              , ghcOptOutputFile = toFlag staticLibFilePath
              , ghcOptExtra = hcStaticOptions GHC libBi
              , ghcOptHideAllPackages = toFlag True
              , ghcOptNoAutoLinkPackages = toFlag True
              , ghcOptPackageDBs = withPackageDB lbi
              , ghcOptThisUnitId = case clbi of
                  LibComponentLocalBuildInfo{componentCompatPackageKey = pk} ->
                    toFlag pk
                  _ -> mempty
              , ghcOptThisComponentId = case clbi of
                  LibComponentLocalBuildInfo{componentInstantiatedWith = insts} ->
                    if null insts
                      then mempty
                      else toFlag (componentComponentId clbi)
                  _ -> mempty
              , ghcOptInstantiatedWith = case clbi of
                  LibComponentLocalBuildInfo{componentInstantiatedWith = insts} ->
                    insts
                  _ -> []
              , ghcOptPackages =
                  toNubListR $
                    Internal.mkGhcOptPackages clbi
              , ghcOptLinkLibs = extraLibs libBi
              , ghcOptLinkLibPath = toNubListR $ extraLibDirs libBi
=======
            {-
                ghcOptDylibName          = if hostOS == OSX
                                              && ghcVersion < mkVersion [7,8]
                                            then toFlag sharedLibInstallPath
                                            else mempty, -}
                ghcOptHideAllPackages    = toFlag True,
                ghcOptNoAutoLinkPackages = toFlag True,
                ghcOptPackageDBs         = withPackageDB lbi,
                ghcOptThisUnitId = case clbi of
                    LibComponentLocalBuildInfo { componentCompatPackageKey = pk }
                      -> toFlag pk
                    _ -> mempty,
                ghcOptThisComponentId = case clbi of
                    LibComponentLocalBuildInfo { componentInstantiatedWith = insts } ->
                        if null insts
                            then mempty
                            else toFlag (componentComponentId clbi)
                    _ -> mempty,
                ghcOptInstantiatedWith = case clbi of
                    LibComponentLocalBuildInfo { componentInstantiatedWith = insts }
                      -> insts
                    _ -> [],
                ghcOptPackages           = toNubListR $
                                           Internal.mkGhcOptPackages mempty clbi ,
                ghcOptLinkLibs           = extraLibs libBi,
                ghcOptLinkLibPath        = toNubListR $ extraLibDirs libBi,
                ghcOptLinkFrameworks     = toNubListR $ PD.frameworks libBi,
                ghcOptLinkFrameworkDirs  =
                  toNubListR $ PD.extraFrameworkDirs libBi,
                ghcOptRPaths             = rpaths
              }
          ghcStaticLinkArgs =
              mempty {
                ghcOptStaticLib          = toFlag True,
                ghcOptInputFiles         = toNubListR staticObjectFiles,
                ghcOptOutputFile         = toFlag staticLibFilePath,
                ghcOptExtra              = hcStaticOptions GHC libBi,
                ghcOptHideAllPackages    = toFlag True,
                ghcOptNoAutoLinkPackages = toFlag True,
                ghcOptPackageDBs         = withPackageDB lbi,
                ghcOptThisUnitId = case clbi of
                    LibComponentLocalBuildInfo { componentCompatPackageKey = pk }
                      -> toFlag pk
                    _ -> mempty,
                ghcOptThisComponentId = case clbi of
                    LibComponentLocalBuildInfo { componentInstantiatedWith = insts } ->
                        if null insts
                            then mempty
                            else toFlag (componentComponentId clbi)
                    _ -> mempty,
                ghcOptInstantiatedWith = case clbi of
                    LibComponentLocalBuildInfo { componentInstantiatedWith = insts }
                      -> insts
                    _ -> [],
                ghcOptPackages           = toNubListR $
                                           Internal.mkGhcOptPackages mempty clbi ,
                ghcOptLinkLibs           = extraLibs libBi,
                ghcOptLinkLibPath        = toNubListR $ extraLibDirs libBi
>>>>>>> 94615d6a
              }

      info verbosity (show (ghcOptPackages ghcSharedLinkArgs))
      {-
            whenVanillaLib False $ do
              Ar.createArLibArchive verbosity lbi vanillaLibFilePath staticObjectFiles
              whenGHCiLib $ do
                (ldProg, _) <- requireProgram verbosity ldProgram (withPrograms lbi)
                Ld.combineObjectFiles verbosity lbi ldProg
                  ghciLibFilePath staticObjectFiles
                  -}
      {-
            whenProfLib $ do
              Ar.createArLibArchive verbosity lbi profileLibFilePath profObjectFiles
              whenGHCiLib $ do
                (ldProg, _) <- requireProgram verbosity ldProgram (withPrograms lbi)
                Ld.combineObjectFiles verbosity lbi ldProg
                  ghciProfLibFilePath profObjectFiles
      -}
      whenSharedLib False $
        runGhcjsProg ghcSharedLinkArgs

      whenStaticLib False $
        runGhcjsProg ghcStaticLinkArgs

-- | Start a REPL without loading any source files.
startInterpreter
  :: Verbosity
  -> ProgramDb
  -> Compiler
  -> Platform
  -> PackageDBStack
  -> IO ()
startInterpreter verbosity progdb comp platform packageDBs = do
  let replOpts =
        mempty
          { ghcOptMode = toFlag GhcModeInteractive
          , ghcOptPackageDBs = packageDBs
          }
  checkPackageDbStack verbosity packageDBs
  (ghcjsProg, _) <- requireProgram verbosity ghcjsProgram progdb
  runGHC verbosity ghcjsProg comp platform replOpts

-- -----------------------------------------------------------------------------
-- Building an executable or foreign library

-- | Build a foreign library
buildFLib
  :: Verbosity
  -> Flag (Maybe Int)
  -> PackageDescription
  -> LocalBuildInfo
  -> ForeignLib
  -> ComponentLocalBuildInfo
  -> IO ()
buildFLib v njobs pkg lbi = gbuild v njobs pkg lbi . GBuildFLib

replFLib
  :: [String]
  -> Verbosity
  -> Flag (Maybe Int)
  -> PackageDescription
  -> LocalBuildInfo
  -> ForeignLib
  -> ComponentLocalBuildInfo
  -> IO ()
replFLib replFlags v njobs pkg lbi =
  gbuild v njobs pkg lbi . GReplFLib replFlags

-- | Build an executable with GHC.
buildExe
  :: Verbosity
  -> Flag (Maybe Int)
  -> PackageDescription
  -> LocalBuildInfo
  -> Executable
  -> ComponentLocalBuildInfo
  -> IO ()
buildExe v njobs pkg lbi = gbuild v njobs pkg lbi . GBuildExe

replExe
  :: [String]
  -> Verbosity
  -> Flag (Maybe Int)
  -> PackageDescription
  -> LocalBuildInfo
  -> Executable
  -> ComponentLocalBuildInfo
  -> IO ()
replExe replFlags v njobs pkg lbi =
  gbuild v njobs pkg lbi . GReplExe replFlags

-- | Building an executable, starting the REPL, and building foreign
-- libraries are all very similar and implemented in 'gbuild'. The
-- 'GBuildMode' distinguishes between the various kinds of operation.
data GBuildMode
  = GBuildExe Executable
  | GReplExe [String] Executable
  | GBuildFLib ForeignLib
  | GReplFLib [String] ForeignLib

gbuildInfo :: GBuildMode -> BuildInfo
gbuildInfo (GBuildExe exe) = buildInfo exe
gbuildInfo (GReplExe _ exe) = buildInfo exe
gbuildInfo (GBuildFLib flib) = foreignLibBuildInfo flib
gbuildInfo (GReplFLib _ flib) = foreignLibBuildInfo flib

gbuildName :: GBuildMode -> String
gbuildName (GBuildExe exe) = unUnqualComponentName $ exeName exe
gbuildName (GReplExe _ exe) = unUnqualComponentName $ exeName exe
gbuildName (GBuildFLib flib) = unUnqualComponentName $ foreignLibName flib
gbuildName (GReplFLib _ flib) = unUnqualComponentName $ foreignLibName flib

gbuildTargetName :: LocalBuildInfo -> GBuildMode -> String
gbuildTargetName lbi (GBuildExe exe) = exeTargetName (hostPlatform lbi) exe
gbuildTargetName lbi (GReplExe _ exe) = exeTargetName (hostPlatform lbi) exe
gbuildTargetName lbi (GBuildFLib flib) = flibTargetName lbi flib
gbuildTargetName lbi (GReplFLib _ flib) = flibTargetName lbi flib

exeTargetName :: Platform -> Executable -> String
exeTargetName platform exe = unUnqualComponentName (exeName exe) `withExt` exeExtension platform

-- | Target name for a foreign library (the actual file name)
--
-- We do not use mkLibName and co here because the naming for foreign libraries
-- is slightly different (we don't use "_p" or compiler version suffices, and we
-- don't want the "lib" prefix on Windows).
--
-- TODO: We do use `dllExtension` and co here, but really that's wrong: they
-- use the OS used to build cabal to determine which extension to use, rather
-- than the target OS (but this is wrong elsewhere in Cabal as well).
flibTargetName :: LocalBuildInfo -> ForeignLib -> String
flibTargetName lbi flib =
  case (os, foreignLibType flib) of
    (Windows, ForeignLibNativeShared) -> nm <.> "dll"
    (Windows, ForeignLibNativeStatic) -> nm <.> "lib"
    (Linux, ForeignLibNativeShared) -> "lib" ++ nm <.> versionedExt
    (_other, ForeignLibNativeShared) -> "lib" ++ nm <.> dllExtension (hostPlatform lbi)
    (_other, ForeignLibNativeStatic) -> "lib" ++ nm <.> staticLibExtension (hostPlatform lbi)
    (_any, ForeignLibTypeUnknown) -> cabalBug "unknown foreign lib type"
  where
    nm :: String
    nm = unUnqualComponentName $ foreignLibName flib

    os :: OS
    os =
      let (Platform _ os') = hostPlatform lbi
       in os'

    -- If a foreign lib foo has lib-version-info 5:1:2 or
    -- lib-version-linux 3.2.1, it should be built as libfoo.so.3.2.1
    -- Libtool's version-info data is translated into library versions in a
    -- nontrivial way: so refer to libtool documentation.
    versionedExt :: String
    versionedExt =
      let nums = foreignLibVersion flib os
       in foldl (<.>) "so" (map show nums)

-- | Name for the library when building.
--
-- If the `lib-version-info` field or the `lib-version-linux` field of
-- a foreign library target is set, we need to incorporate that
-- version into the SONAME field.
--
-- If a foreign library foo has lib-version-info 5:1:2, it should be
-- built as libfoo.so.3.2.1.  We want it to get soname libfoo.so.3.
-- However, GHC does not allow overriding soname by setting linker
-- options, as it sets a soname of its own (namely the output
-- filename), after the user-supplied linker options.  Hence, we have
-- to compile the library with the soname as its filename.  We rename
-- the compiled binary afterwards.
--
-- This method allows to adjust the name of the library at build time
-- such that the correct soname can be set.
flibBuildName :: LocalBuildInfo -> ForeignLib -> String
flibBuildName lbi flib
  -- On linux, if a foreign-library has version data, the first digit is used
  -- to produce the SONAME.
  | (os, foreignLibType flib)
      == (Linux, ForeignLibNativeShared) =
      let nums = foreignLibVersion flib os
       in "lib" ++ nm <.> foldl (<.>) "so" (map show (take 1 nums))
  | otherwise = flibTargetName lbi flib
  where
    os :: OS
    os =
      let (Platform _ os') = hostPlatform lbi
       in os'

    nm :: String
    nm = unUnqualComponentName $ foreignLibName flib

gbuildIsRepl :: GBuildMode -> Bool
gbuildIsRepl (GBuildExe _) = False
gbuildIsRepl (GReplExe _ _) = True
gbuildIsRepl (GBuildFLib _) = False
gbuildIsRepl (GReplFLib _ _) = True

gbuildNeedDynamic :: LocalBuildInfo -> GBuildMode -> Bool
gbuildNeedDynamic lbi bm =
  case bm of
    GBuildExe _ -> withDynExe lbi
    GReplExe _ _ -> withDynExe lbi
    GBuildFLib flib -> withDynFLib flib
    GReplFLib _ flib -> withDynFLib flib
  where
    withDynFLib flib =
      case foreignLibType flib of
        ForeignLibNativeShared ->
          ForeignLibStandalone `notElem` foreignLibOptions flib
        ForeignLibNativeStatic ->
          False
        ForeignLibTypeUnknown ->
          cabalBug "unknown foreign lib type"

gbuildModDefFiles :: GBuildMode -> [FilePath]
gbuildModDefFiles (GBuildExe _) = []
gbuildModDefFiles (GReplExe _ _) = []
gbuildModDefFiles (GBuildFLib flib) = foreignLibModDefFile flib
gbuildModDefFiles (GReplFLib _ flib) = foreignLibModDefFile flib

-- | "Main" module name when overridden by @ghc-options: -main-is ...@
-- or 'Nothing' if no @-main-is@ flag could be found.
--
-- In case of 'Nothing', 'Distribution.ModuleName.main' can be assumed.
exeMainModuleName :: Executable -> Maybe ModuleName
exeMainModuleName Executable{buildInfo = bnfo} =
  -- GHC honors the last occurrence of a module name updated via -main-is
  --
  -- Moreover, -main-is when parsed left-to-right can update either
  -- the "Main" module name, or the "main" function name, or both,
  -- see also 'decodeMainIsArg'.
  msum $ reverse $ map decodeMainIsArg $ findIsMainArgs ghcopts
  where
    ghcopts = hcOptions GHC bnfo

    findIsMainArgs [] = []
    findIsMainArgs ("-main-is" : arg : rest) = arg : findIsMainArgs rest
    findIsMainArgs (_ : rest) = findIsMainArgs rest

-- | Decode argument to '-main-is'
--
-- Returns 'Nothing' if argument set only the function name.
--
-- This code has been stolen/refactored from GHC's DynFlags.setMainIs
-- function. The logic here is deliberately imperfect as it is
-- intended to be bug-compatible with GHC's parser. See discussion in
-- https://github.com/haskell/cabal/pull/4539#discussion_r118981753.
decodeMainIsArg :: String -> Maybe ModuleName
decodeMainIsArg arg
  | headOf main_fn isLower =
      -- The arg looked like "Foo.Bar.baz"
      Just (ModuleName.fromString main_mod)
  | headOf arg isUpper -- The arg looked like "Foo" or "Foo.Bar"
    =
      Just (ModuleName.fromString arg)
  | otherwise -- The arg looked like "baz"
    =
      Nothing
  where
    headOf :: String -> (Char -> Bool) -> Bool
    headOf str pred' = any pred' (safeHead str)

    (main_mod, main_fn) = splitLongestPrefix arg (== '.')

    splitLongestPrefix :: String -> (Char -> Bool) -> (String, String)
    splitLongestPrefix str pred'
      | null r_pre = (str, [])
      | otherwise = (reverse (safeTail r_pre), reverse r_suf)
      where
        -- 'safeTail' drops the char satisfying 'pred'
        (r_suf, r_pre) = break pred' (reverse str)

-- | A collection of:
--    * C input files
--    * C++ input files
--    * GHC input files
--    * GHC input modules
--
-- Used to correctly build and link sources.
data BuildSources = BuildSources
  { cSourcesFiles :: [FilePath]
  , cxxSourceFiles :: [FilePath]
  , inputSourceFiles :: [FilePath]
  , inputSourceModules :: [ModuleName]
  }

-- | Locate and return the 'BuildSources' required to build and link.
gbuildSources
  :: Verbosity
  -> PackageId
  -> CabalSpecVersion
  -> FilePath
  -> GBuildMode
  -> IO BuildSources
gbuildSources verbosity pkgId specVer tmpDir bm =
  case bm of
    GBuildExe exe -> exeSources exe
    GReplExe _ exe -> exeSources exe
    GBuildFLib flib -> return $ flibSources flib
    GReplFLib _ flib -> return $ flibSources flib
  where
    exeSources :: Executable -> IO BuildSources
    exeSources exe@Executable{buildInfo = bnfo, modulePath = modPath} = do
      main <- findFileEx verbosity (tmpDir : map getSymbolicPath (hsSourceDirs bnfo)) modPath
      let mainModName = fromMaybe ModuleName.main $ exeMainModuleName exe
          otherModNames = exeModules exe

      -- Scripts have fakePackageId and are always Haskell but can have any extension.
      if isHaskell main || pkgId == fakePackageId
        then
          if specVer < CabalSpecV2_0 && (mainModName `elem` otherModNames)
            then do
              -- The cabal manual clearly states that `other-modules` is
              -- intended for non-main modules.  However, there's at least one
              -- important package on Hackage (happy-1.19.5) which
              -- violates this. We workaround this here so that we don't
              -- invoke GHC with e.g.  'ghc --make Main src/Main.hs' which
              -- would result in GHC complaining about duplicate Main
              -- modules.
              --
              -- Finally, we only enable this workaround for
              -- specVersion < 2, as 'cabal-version:>=2.0' cabal files
              -- have no excuse anymore to keep doing it wrong... ;-)
              warn verbosity $
                "Enabling workaround for Main module '"
                  ++ prettyShow mainModName
                  ++ "' listed in 'other-modules' illegally!"

              return
                BuildSources
                  { cSourcesFiles = cSources bnfo
                  , cxxSourceFiles = cxxSources bnfo
                  , inputSourceFiles = [main]
                  , inputSourceModules = filter (/= mainModName) $ exeModules exe
                  }
            else
              return
                BuildSources
                  { cSourcesFiles = cSources bnfo
                  , cxxSourceFiles = cxxSources bnfo
                  , inputSourceFiles = [main]
                  , inputSourceModules = exeModules exe
                  }
        else
          let (csf, cxxsf)
                | isCxx main = (cSources bnfo, main : cxxSources bnfo)
                -- if main is not a Haskell source
                -- and main is not a C++ source
                -- then we assume that it is a C source
                | otherwise = (main : cSources bnfo, cxxSources bnfo)
           in return
                BuildSources
                  { cSourcesFiles = csf
                  , cxxSourceFiles = cxxsf
                  , inputSourceFiles = []
                  , inputSourceModules = exeModules exe
                  }

    flibSources :: ForeignLib -> BuildSources
    flibSources flib@ForeignLib{foreignLibBuildInfo = bnfo} =
      BuildSources
        { cSourcesFiles = cSources bnfo
        , cxxSourceFiles = cxxSources bnfo
        , inputSourceFiles = []
        , inputSourceModules = foreignLibModules flib
        }

    isCxx :: FilePath -> Bool
    isCxx fp = elem (takeExtension fp) [".cpp", ".cxx", ".c++"]

-- | FilePath has a Haskell extension: .hs or .lhs
isHaskell :: FilePath -> Bool
isHaskell fp = elem (takeExtension fp) [".hs", ".lhs"]

-- | Generic build function. See comment for 'GBuildMode'.
gbuild
  :: Verbosity
  -> Flag (Maybe Int)
  -> PackageDescription
  -> LocalBuildInfo
  -> GBuildMode
  -> ComponentLocalBuildInfo
  -> IO ()
gbuild verbosity numJobs pkg_descr lbi bm clbi = do
  (ghcjsProg, _) <- requireProgram verbosity ghcjsProgram (withPrograms lbi)
  let replFlags = case bm of
        GReplExe flags _ -> flags
        GReplFLib flags _ -> flags
        GBuildExe{} -> mempty
        GBuildFLib{} -> mempty
      comp = compiler lbi
      platform = hostPlatform lbi
      implInfo = getImplInfo comp
      runGhcProg = runGHC verbosity ghcjsProg comp platform

  let (bnfo, threaded) = case bm of
        GBuildFLib _ -> popThreadedFlag (gbuildInfo bm)
        _ -> (gbuildInfo bm, False)

  -- the name that GHC really uses (e.g., with .exe on Windows for executables)
  let targetName = gbuildTargetName lbi bm
  let targetDir = buildDir lbi </> (gbuildName bm)
  let tmpDir = targetDir </> (gbuildName bm ++ "-tmp")
  createDirectoryIfMissingVerbose verbosity True targetDir
  createDirectoryIfMissingVerbose verbosity True tmpDir

  -- TODO: do we need to put hs-boot files into place for mutually recursive
  -- modules?  FIX: what about exeName.hi-boot?

  -- Determine if program coverage should be enabled and if so, what
  -- '-hpcdir' should be.
  let isCoverageEnabled = exeCoverage lbi
      distPref = fromFlag $ configDistPref $ configFlags lbi
      hpcdir way
        | gbuildIsRepl bm = mempty -- HPC is not supported in ghci
        | isCoverageEnabled = toFlag $ Hpc.mixDir distPref way (gbuildName bm)
        | otherwise = mempty

  rpaths <- getRPaths lbi clbi
  buildSources <- gbuildSources verbosity (package pkg_descr) (specVersion pkg_descr) tmpDir bm

  let cSrcs = cSourcesFiles buildSources
      cxxSrcs = cxxSourceFiles buildSources
      inputFiles = inputSourceFiles buildSources
      inputModules = inputSourceModules buildSources
      isGhcDynamic = isDynamic comp
      dynamicTooSupported = supportsDynamicToo comp
      cObjs = map (`replaceExtension` objExtension) cSrcs
      cxxObjs = map (`replaceExtension` objExtension) cxxSrcs
      needDynamic = gbuildNeedDynamic lbi bm
      needProfiling = withProfExe lbi

      -- build executables
      buildRunner = case clbi of
        LibComponentLocalBuildInfo{} -> False
        FLibComponentLocalBuildInfo{} -> False
        ExeComponentLocalBuildInfo{} -> True
        TestComponentLocalBuildInfo{} -> True
        BenchComponentLocalBuildInfo{} -> True
      baseOpts =
        (componentGhcOptions verbosity lbi bnfo clbi tmpDir)
          `mappend` mempty
            { ghcOptMode = toFlag GhcModeMake
            , ghcOptInputFiles =
                toNubListR $
                  if package pkg_descr == fakePackageId
                    then filter isHaskell inputFiles
                    else inputFiles
            , ghcOptInputScripts =
                toNubListR $
                  if package pkg_descr == fakePackageId
                    then filter (not . isHaskell) inputFiles
                    else []
            , ghcOptInputModules = toNubListR inputModules
            , -- for all executable components (exe/test/bench),
              -- GHCJS must be passed the "-build-runner" option
              ghcOptExtra =
                if buildRunner
                  then ["-build-runner"]
                  else mempty
            }
      staticOpts =
        baseOpts
          `mappend` mempty
            { ghcOptDynLinkMode = toFlag GhcStaticOnly
            , ghcOptHPCDir = hpcdir Hpc.Vanilla
            }
      profOpts =
        baseOpts
          `mappend` mempty
            { ghcOptProfilingMode = toFlag True
            , ghcOptProfilingAuto =
                Internal.profDetailLevelFlag
                  False
                  (withProfExeDetail lbi)
            , ghcOptHiSuffix = toFlag "p_hi"
            , ghcOptObjSuffix = toFlag "p_o"
            , ghcOptExtra = hcProfOptions GHC bnfo
            , ghcOptHPCDir = hpcdir Hpc.Prof
            }
      dynOpts =
        baseOpts
          `mappend` mempty
            { ghcOptDynLinkMode = toFlag GhcDynamicOnly
            , -- TODO: Does it hurt to set -fPIC for executables?
              ghcOptFPic = toFlag True
            , ghcOptHiSuffix = toFlag "dyn_hi"
            , ghcOptObjSuffix = toFlag "dyn_o"
            , ghcOptExtra = hcSharedOptions GHC bnfo
            , ghcOptHPCDir = hpcdir Hpc.Dyn
            }
      dynTooOpts =
        staticOpts
          `mappend` mempty
            { ghcOptDynLinkMode = toFlag GhcStaticAndDynamic
            , ghcOptDynHiSuffix = toFlag "dyn_hi"
            , ghcOptDynObjSuffix = toFlag "dyn_o"
            , ghcOptHPCDir = hpcdir Hpc.Dyn
            }
      linkerOpts =
        mempty
          { ghcOptLinkOptions = PD.ldOptions bnfo
          , ghcOptLinkLibs = extraLibs bnfo
          , ghcOptLinkLibPath = toNubListR $ extraLibDirs bnfo
          , ghcOptLinkFrameworks =
              toNubListR $
                PD.frameworks bnfo
          , ghcOptLinkFrameworkDirs =
              toNubListR $
                PD.extraFrameworkDirs bnfo
          , ghcOptInputFiles =
              toNubListR
                [tmpDir </> x | x <- cObjs ++ cxxObjs]
          }
      dynLinkerOpts =
        mempty
          { ghcOptRPaths = rpaths
          }
      replOpts =
        baseOpts
          { ghcOptExtra =
              Internal.filterGhciFlags
                (ghcOptExtra baseOpts)
                <> replFlags
          }
          -- For a normal compile we do separate invocations of ghc for
          -- compiling as for linking. But for repl we have to do just
          -- the one invocation, so that one has to include all the
          -- linker stuff too, like -l flags and any .o files from C
          -- files etc.
          `mappend` linkerOpts
          `mappend` mempty
            { ghcOptMode = toFlag GhcModeInteractive
            , ghcOptOptimisation = toFlag GhcNoOptimisation
            }
      commonOpts
        | needProfiling = profOpts
        | needDynamic = dynOpts
        | otherwise = staticOpts
      compileOpts
        | useDynToo = dynTooOpts
        | otherwise = commonOpts
      withStaticExe = not needProfiling && not needDynamic

      -- For building exe's that use TH with -prof or -dynamic we actually have
      -- to build twice, once without -prof/-dynamic and then again with
      -- -prof/-dynamic. This is because the code that TH needs to run at
      -- compile time needs to be the vanilla ABI so it can be loaded up and run
      -- by the compiler.
      -- With dynamic-by-default GHC the TH object files loaded at compile-time
      -- need to be .dyn_o instead of .o.
      doingTH = usesTemplateHaskellOrQQ bnfo
      -- Should we use -dynamic-too instead of compiling twice?
      useDynToo =
        dynamicTooSupported
          && isGhcDynamic
          && doingTH
          && withStaticExe
          && null (hcSharedOptions GHC bnfo)
      compileTHOpts
        | isGhcDynamic = dynOpts
        | otherwise = staticOpts
      compileForTH
        | gbuildIsRepl bm = False
        | useDynToo = False
        | isGhcDynamic = doingTH && (needProfiling || withStaticExe)
        | otherwise = doingTH && (needProfiling || needDynamic)

  -- Build static/dynamic object files for TH, if needed.
  when compileForTH $
    runGhcProg
      compileTHOpts
        { ghcOptNoLink = toFlag True
        , ghcOptNumJobs = numJobs
        }

  -- Do not try to build anything if there are no input files.
  -- This can happen if the cabal file ends up with only cSrcs
  -- but no Haskell modules.
  unless
    ( (null inputFiles && null inputModules)
        || gbuildIsRepl bm
    )
    $ runGhcProg
      compileOpts
        { ghcOptNoLink = toFlag True
        , ghcOptNumJobs = numJobs
        }

  -- build any C++ sources
  unless (null cxxSrcs) $ do
    info verbosity "Building C++ Sources..."
    sequence_
      [ do
        let baseCxxOpts =
              Internal.componentCxxGhcOptions
                verbosity
                implInfo
                lbi
                bnfo
                clbi
                tmpDir
                filename
            vanillaCxxOpts =
              if isGhcDynamic
                then -- Dynamic GHC requires C++ sources to be built
                -- with -fPIC for REPL to work. See #2207.
                  baseCxxOpts{ghcOptFPic = toFlag True}
                else baseCxxOpts
            profCxxOpts =
              vanillaCxxOpts
                `mappend` mempty
                  { ghcOptProfilingMode = toFlag True
                  }
            sharedCxxOpts =
              vanillaCxxOpts
                `mappend` mempty
                  { ghcOptFPic = toFlag True
                  , ghcOptDynLinkMode = toFlag GhcDynamicOnly
                  }
            opts
              | needProfiling = profCxxOpts
              | needDynamic = sharedCxxOpts
              | otherwise = vanillaCxxOpts
            -- TODO: Placing all Haskell, C, & C++ objects in a single directory
            --       Has the potential for file collisions. In general we would
            --       consider this a user error. However, we should strive to
            --       add a warning if this occurs.
            odir = fromFlag (ghcOptObjDir opts)
        createDirectoryIfMissingVerbose verbosity True odir
        needsRecomp <- checkNeedsRecompilation filename opts
        when needsRecomp $
          runGhcProg opts
      | filename <- cxxSrcs
      ]

  -- build any C sources
  unless (null cSrcs) $ do
    info verbosity "Building C Sources..."
    sequence_
      [ do
        let baseCcOpts =
              Internal.componentCcGhcOptions
                verbosity
                implInfo
                lbi
                bnfo
                clbi
                tmpDir
                filename
            vanillaCcOpts =
              if isGhcDynamic
                then -- Dynamic GHC requires C sources to be built
                -- with -fPIC for REPL to work. See #2207.
                  baseCcOpts{ghcOptFPic = toFlag True}
                else baseCcOpts
            profCcOpts =
              vanillaCcOpts
                `mappend` mempty
                  { ghcOptProfilingMode = toFlag True
                  }
            sharedCcOpts =
              vanillaCcOpts
                `mappend` mempty
                  { ghcOptFPic = toFlag True
                  , ghcOptDynLinkMode = toFlag GhcDynamicOnly
                  }
            opts
              | needProfiling = profCcOpts
              | needDynamic = sharedCcOpts
              | otherwise = vanillaCcOpts
            odir = fromFlag (ghcOptObjDir opts)
        createDirectoryIfMissingVerbose verbosity True odir
        needsRecomp <- checkNeedsRecompilation filename opts
        when needsRecomp $
          runGhcProg opts
      | filename <- cSrcs
      ]

  -- TODO: problem here is we need the .c files built first, so we can load them
  -- with ghci, but .c files can depend on .h files generated by ghc by ffi
  -- exports.
  case bm of
    GReplExe _ _ -> runGhcProg replOpts
    GReplFLib _ _ -> runGhcProg replOpts
    GBuildExe _ -> do
      let linkOpts =
            commonOpts
              `mappend` linkerOpts
              `mappend` mempty
                { ghcOptLinkNoHsMain = toFlag (null inputFiles)
                }
              `mappend` (if withDynExe lbi then dynLinkerOpts else mempty)

      info verbosity "Linking..."
      -- Work around old GHCs not relinking in this
      -- situation, see #3294
      let target = targetDir </> targetName
      when (compilerVersion comp < mkVersion [7, 7]) $ do
        e <- doesFileExist target
        when e (removeFile target)
      runGhcProg linkOpts{ghcOptOutputFile = toFlag target}
    GBuildFLib flib -> do
      let rtsInfo = extractRtsInfo lbi
          rtsOptLinkLibs =
            [ if needDynamic
                then
                  if threaded
                    then dynRtsThreadedLib (rtsDynamicInfo rtsInfo)
                    else dynRtsVanillaLib (rtsDynamicInfo rtsInfo)
                else
                  if threaded
                    then statRtsThreadedLib (rtsStaticInfo rtsInfo)
                    else statRtsVanillaLib (rtsStaticInfo rtsInfo)
            ]
          linkOpts = case foreignLibType flib of
            ForeignLibNativeShared ->
              commonOpts
                `mappend` linkerOpts
                `mappend` dynLinkerOpts
                `mappend` mempty
                  { ghcOptLinkNoHsMain = toFlag True
                  , ghcOptShared = toFlag True
                  , ghcOptLinkLibs = rtsOptLinkLibs
                  , ghcOptLinkLibPath = toNubListR $ rtsLibPaths rtsInfo
                  , ghcOptFPic = toFlag True
                  , ghcOptLinkModDefFiles = toNubListR $ gbuildModDefFiles bm
                  }
                -- See Note [RPATH]
                `mappend` ifNeedsRPathWorkaround
                  lbi
                  mempty
                    { ghcOptLinkOptions = ["-Wl,--no-as-needed"]
                    , ghcOptLinkLibs = ["ffi"]
                    }
            ForeignLibNativeStatic ->
              -- this should be caught by buildFLib
              -- (and if we do implement this, we probably don't even want to call
              -- ghc here, but rather Ar.createArLibArchive or something)
              cabalBug "static libraries not yet implemented"
            ForeignLibTypeUnknown ->
              cabalBug "unknown foreign lib type"
      -- We build under a (potentially) different filename to set a
      -- soname on supported platforms.  See also the note for
      -- @flibBuildName@.
      info verbosity "Linking..."
      let buildName = flibBuildName lbi flib
      runGhcProg linkOpts{ghcOptOutputFile = toFlag (targetDir </> buildName)}
      renameFile (targetDir </> buildName) (targetDir </> targetName)

{-
Note [RPATH]
~~~~~~~~~~~~

Suppose that the dynamic library depends on `base`, but not (directly) on
`integer-gmp` (which, however, is a dependency of `base`). We will link the
library as

    gcc ... -lHSbase-4.7.0.2-ghc7.8.4 -lHSinteger-gmp-0.5.1.0-ghc7.8.4 ...

However, on systems (like Ubuntu) where the linker gets called with `-as-needed`
by default, the linker will notice that `integer-gmp` isn't actually a direct
dependency and hence omit the link.

Then when we attempt to link a C program against this dynamic library, the
_static_ linker will attempt to verify that all symbols can be resolved.  The
dynamic library itself does not require any symbols from `integer-gmp`, but
`base` does. In order to verify that the symbols used by `base` can be
resolved, the static linker needs to be able to _find_ integer-gmp.

Finding the `base` dependency is simple, because the dynamic elf header
(`readelf -d`) for the library that we have created looks something like

    (NEEDED) Shared library: [libHSbase-4.7.0.2-ghc7.8.4.so]
    (RPATH)  Library rpath: [/path/to/base-4.7.0.2:...]

However, when it comes to resolving the dependency on `integer-gmp`, it needs
to look at the dynamic header for `base`. On modern ghc (7.8 and higher) this
looks something like

    (NEEDED) Shared library: [libHSinteger-gmp-0.5.1.0-ghc7.8.4.so]
    (RPATH)  Library rpath: [$ORIGIN/../integer-gmp-0.5.1.0:...]

This specifies the location of `integer-gmp` _in terms of_ the location of base
(using the `$ORIGIN`) variable. But here's the crux: when the static linker
attempts to verify that all symbols can be resolved, [**IT DOES NOT RESOLVE
`$ORIGIN`**](http://stackoverflow.com/questions/6323603/ld-using-rpath-origin-inside-a-shared-library-recursive).
As a consequence, it will not be able to resolve the symbols and report the
missing symbols as errors, _even though the dynamic linker **would** be able to
resolve these symbols_. We can tell the static linker not to report these
errors by using `--unresolved-symbols=ignore-all` and all will be fine when we
run the program ([(indeed, this is what the gold linker
does)](https://sourceware.org/ml/binutils/2013-05/msg00038.html), but it makes
the resulting library more difficult to use.

Instead what we can do is make sure that the generated dynamic library has
explicit top-level dependencies on these libraries. This means that the static
linker knows where to find them, and when we have transitive dependencies on
the same libraries the linker will only load them once, so we avoid needing to
look at the `RPATH` of our dependencies. We can do this by passing
`--no-as-needed` to the linker, so that it doesn't omit any libraries.

Note that on older ghc (7.6 and before) the Haskell libraries don't have an
RPATH set at all, which makes it even more important that we make these
top-level dependencies.

Finally, we have to explicitly link against `libffi` for the same reason. For
newer ghc this _happens_ to be unnecessary on many systems because `libffi` is
a library which is not specific to GHC, and when the static linker verifies
that all symbols can be resolved it will find the `libffi` that is globally
installed (completely independent from ghc). Of course, this may well be the
_wrong_ version of `libffi`, but it's quite possible that symbol resolution
happens to work. This is of course the wrong approach, which is why we link
explicitly against `libffi` so that we will find the _right_ version of
`libffi`.
-}

-- | Do we need the RPATH workaround?
--
-- See Note [RPATH].
ifNeedsRPathWorkaround :: Monoid a => LocalBuildInfo -> a -> a
ifNeedsRPathWorkaround lbi a =
  case hostPlatform lbi of
    Platform _ Linux -> a
    _otherwise -> mempty

data DynamicRtsInfo = DynamicRtsInfo
  { dynRtsVanillaLib :: FilePath
  , dynRtsThreadedLib :: FilePath
  , dynRtsDebugLib :: FilePath
  , dynRtsEventlogLib :: FilePath
  , dynRtsThreadedDebugLib :: FilePath
  , dynRtsThreadedEventlogLib :: FilePath
  }

data StaticRtsInfo = StaticRtsInfo
  { statRtsVanillaLib :: FilePath
  , statRtsThreadedLib :: FilePath
  , statRtsDebugLib :: FilePath
  , statRtsEventlogLib :: FilePath
  , statRtsThreadedDebugLib :: FilePath
  , statRtsThreadedEventlogLib :: FilePath
  , statRtsProfilingLib :: FilePath
  , statRtsThreadedProfilingLib :: FilePath
  }

data RtsInfo = RtsInfo
  { rtsDynamicInfo :: DynamicRtsInfo
  , rtsStaticInfo :: StaticRtsInfo
  , rtsLibPaths :: [FilePath]
  }

-- | Extract (and compute) information about the RTS library
--
-- TODO: This hardcodes the name as @HSrts-ghc<version>@. I don't know if we can
-- find this information somewhere. We can lookup the 'hsLibraries' field of
-- 'InstalledPackageInfo' but it will tell us @["HSrts", "Cffi"]@, which
-- doesn't really help.
extractRtsInfo :: LocalBuildInfo -> RtsInfo
extractRtsInfo lbi =
  case PackageIndex.lookupPackageName (installedPkgs lbi) (mkPackageName "rts") of
    [(_, [rts])] -> aux rts
    _otherwise -> error "No (or multiple) ghc rts package is registered"
  where
    aux :: InstalledPackageInfo -> RtsInfo
    aux rts =
      RtsInfo
        { rtsDynamicInfo =
            DynamicRtsInfo
              { dynRtsVanillaLib = withGhcVersion "HSrts"
              , dynRtsThreadedLib = withGhcVersion "HSrts_thr"
              , dynRtsDebugLib = withGhcVersion "HSrts_debug"
              , dynRtsEventlogLib = withGhcVersion "HSrts_l"
              , dynRtsThreadedDebugLib = withGhcVersion "HSrts_thr_debug"
              , dynRtsThreadedEventlogLib = withGhcVersion "HSrts_thr_l"
              }
        , rtsStaticInfo =
            StaticRtsInfo
              { statRtsVanillaLib = "HSrts"
              , statRtsThreadedLib = "HSrts_thr"
              , statRtsDebugLib = "HSrts_debug"
              , statRtsEventlogLib = "HSrts_l"
              , statRtsThreadedDebugLib = "HSrts_thr_debug"
              , statRtsThreadedEventlogLib = "HSrts_thr_l"
              , statRtsProfilingLib = "HSrts_p"
              , statRtsThreadedProfilingLib = "HSrts_thr_p"
              }
        , rtsLibPaths = InstalledPackageInfo.libraryDirs rts
        }
    withGhcVersion = (++ ("-ghc" ++ prettyShow (compilerVersion (compiler lbi))))

-- | Returns True if the modification date of the given source file is newer than
-- the object file we last compiled for it, or if no object file exists yet.
checkNeedsRecompilation :: FilePath -> GhcOptions -> IO Bool
checkNeedsRecompilation filename opts = filename `moreRecentFile` oname
  where
    oname = getObjectFileName filename opts

-- | Finds the object file name of the given source file
getObjectFileName :: FilePath -> GhcOptions -> FilePath
getObjectFileName filename opts = oname
  where
    odir = fromFlag (ghcOptObjDir opts)
    oext = fromFlagOrDefault "o" (ghcOptObjSuffix opts)
    oname = odir </> replaceExtension filename oext

-- | Calculate the RPATHs for the component we are building.
--
-- Calculates relative RPATHs when 'relocatable' is set.
getRPaths
  :: LocalBuildInfo
  -> ComponentLocalBuildInfo
  -- ^ Component we are building
  -> IO (NubListR FilePath)
getRPaths lbi clbi | supportRPaths hostOS = do
  libraryPaths <- depLibraryPaths False (relocatable lbi) lbi clbi
  let hostPref = case hostOS of
        OSX -> "@loader_path"
        _ -> "$ORIGIN"
      relPath p = if isRelative p then hostPref </> p else p
      rpaths = toNubListR (map relPath libraryPaths)
  return rpaths
  where
    (Platform _ hostOS) = hostPlatform lbi
    compid = compilerId . compiler $ lbi

    -- The list of RPath-supported operating systems below reflects the
    -- platforms on which Cabal's RPATH handling is tested. It does _NOT_
    -- reflect whether the OS supports RPATH.

    -- E.g. when this comment was written, the *BSD operating systems were
    -- untested with regards to Cabal RPATH handling, and were hence set to
    -- 'False', while those operating systems themselves do support RPATH.
    supportRPaths Linux = True
    supportRPaths Windows = False
    supportRPaths OSX = True
    supportRPaths FreeBSD =
      case compid of
        CompilerId GHC ver | ver >= mkVersion [7, 10, 2] -> True
        _ -> False
    supportRPaths OpenBSD = False
    supportRPaths NetBSD = False
    supportRPaths DragonFly = False
    supportRPaths Solaris = False
    supportRPaths AIX = False
    supportRPaths HPUX = False
    supportRPaths IRIX = False
    supportRPaths HaLVM = False
    supportRPaths IOS = False
    supportRPaths Android = False
    supportRPaths Ghcjs = False
    supportRPaths Wasi = False
    supportRPaths Hurd = False
    supportRPaths (OtherOS _) = False
-- Do _not_ add a default case so that we get a warning here when a new OS
-- is added.

getRPaths _ _ = return mempty

-- | Remove the "-threaded" flag when building a foreign library, as it has no
--   effect when used with "-shared". Returns the updated 'BuildInfo', along
--   with whether or not the flag was present, so we can use it to link against
--   the appropriate RTS on our own.
popThreadedFlag :: BuildInfo -> (BuildInfo, Bool)
popThreadedFlag bi =
  ( bi{options = filterHcOptions (/= "-threaded") (options bi)}
  , hasThreaded (options bi)
  )
  where
    filterHcOptions
      :: (String -> Bool)
      -> PerCompilerFlavor [String]
      -> PerCompilerFlavor [String]
    filterHcOptions p (PerCompilerFlavor ghc ghcjs) =
      PerCompilerFlavor (filter p ghc) ghcjs

    hasThreaded :: PerCompilerFlavor [String] -> Bool
    hasThreaded (PerCompilerFlavor ghc _) = elem "-threaded" ghc

-- | Extracts a String representing a hash of the ABI of a built
-- library.  It can fail if the library has not yet been built.
libAbiHash
  :: Verbosity
  -> PackageDescription
  -> LocalBuildInfo
  -> Library
  -> ComponentLocalBuildInfo
  -> IO String
libAbiHash verbosity _pkg_descr lbi lib clbi = do
  let
    libBi = libBuildInfo lib
    comp = compiler lbi
    platform = hostPlatform lbi
    vanillaArgs0 =
      (componentGhcOptions verbosity lbi libBi clbi (componentBuildDir lbi clbi))
        `mappend` mempty
          { ghcOptMode = toFlag GhcModeAbiHash
          , ghcOptInputModules = toNubListR $ exposedModules lib
          }
    vanillaArgs =
      -- Package DBs unnecessary, and break ghc-cabal. See #3633
      -- BUT, put at least the global database so that 7.4 doesn't
      -- break.
      vanillaArgs0
        { ghcOptPackageDBs = [GlobalPackageDB]
        , ghcOptPackages = mempty
        }
    sharedArgs =
      vanillaArgs
        `mappend` mempty
          { ghcOptDynLinkMode = toFlag GhcDynamicOnly
          , ghcOptFPic = toFlag True
          , ghcOptHiSuffix = toFlag "js_dyn_hi"
          , ghcOptObjSuffix = toFlag "js_dyn_o"
          , ghcOptExtra = hcSharedOptions GHC libBi
          }
    profArgs =
      vanillaArgs
        `mappend` mempty
          { ghcOptProfilingMode = toFlag True
          , ghcOptProfilingAuto =
              Internal.profDetailLevelFlag
                True
                (withProfLibDetail lbi)
          , ghcOptHiSuffix = toFlag "js_p_hi"
          , ghcOptObjSuffix = toFlag "js_p_o"
          , ghcOptExtra = hcProfOptions GHC libBi
          }
    ghcArgs
      | withVanillaLib lbi = vanillaArgs
      | withSharedLib lbi = sharedArgs
      | withProfLib lbi = profArgs
      | otherwise = error "libAbiHash: Can't find an enabled library way"

  (ghcjsProg, _) <- requireProgram verbosity ghcjsProgram (withPrograms lbi)
  hash <-
    getProgramInvocationOutput
      verbosity
      (ghcInvocation ghcjsProg comp platform ghcArgs)
  return (takeWhile (not . isSpace) hash)

componentGhcOptions
  :: Verbosity
  -> LocalBuildInfo
  -> BuildInfo
  -> ComponentLocalBuildInfo
  -> FilePath
  -> GhcOptions
componentGhcOptions verbosity lbi bi clbi odir =
  let opts = Internal.componentGhcOptions verbosity implInfo lbi bi clbi odir
      comp = compiler lbi
      implInfo = getImplInfo comp
   in opts
        { ghcOptExtra = ghcOptExtra opts `mappend` hcOptions GHCJS bi
        }

componentCcGhcOptions
  :: Verbosity
  -> LocalBuildInfo
  -> BuildInfo
  -> ComponentLocalBuildInfo
  -> FilePath
  -> FilePath
  -> GhcOptions
componentCcGhcOptions verbosity lbi =
  Internal.componentCcGhcOptions verbosity implInfo lbi
  where
    comp = compiler lbi
    implInfo = getImplInfo comp

-- -----------------------------------------------------------------------------
-- Installing

-- | Install executables for GHCJS.
installExe
  :: Verbosity
  -> LocalBuildInfo
  -> FilePath
  -- ^ Where to copy the files to
  -> FilePath
  -- ^ Build location
  -> (FilePath, FilePath)
  -- ^ Executable (prefix,suffix)
  -> PackageDescription
  -> Executable
  -> IO ()
installExe
  verbosity
  lbi
  binDir
  buildPref
  (progprefix, progsuffix)
  _pkg
  exe = do
    createDirectoryIfMissingVerbose verbosity True binDir
    let exeName' = unUnqualComponentName $ exeName exe
        exeFileName = exeName'
        fixedExeBaseName = progprefix ++ exeName' ++ progsuffix
        installBinary dest = do
          runDbProgram verbosity ghcjsProgram (withPrograms lbi) $
            [ "--install-executable"
            , buildPref </> exeName' </> exeFileName
            , "-o"
            , dest
            ]
              ++ case (stripExes lbi, lookupProgram stripProgram $ withPrograms lbi) of
                (True, Just strip) -> ["-strip-program", programPath strip]
                _ -> []
    installBinary (binDir </> fixedExeBaseName)

-- | Install foreign library for GHC.
installFLib
  :: Verbosity
  -> LocalBuildInfo
  -> FilePath
  -- ^ install location
  -> FilePath
  -- ^ Build location
  -> PackageDescription
  -> ForeignLib
  -> IO ()
installFLib verbosity lbi targetDir builtDir _pkg flib =
  install
    (foreignLibIsShared flib)
    builtDir
    targetDir
    (flibTargetName lbi flib)
  where
    install _isShared srcDir dstDir name = do
      let src = srcDir </> name
          dst = dstDir </> name
      createDirectoryIfMissingVerbose verbosity True targetDir
      installOrdinaryFile verbosity src dst

-- | Install for ghc, .hi, .a and, if --with-ghci given, .o
installLib
  :: Verbosity
  -> LocalBuildInfo
  -> FilePath
  -- ^ install location
  -> FilePath
  -- ^ install location for dynamic libraries
  -> FilePath
  -- ^ Build location
  -> PackageDescription
  -> Library
  -> ComponentLocalBuildInfo
  -> IO ()
installLib verbosity lbi targetDir dynlibTargetDir _builtDir _pkg lib clbi = do
  whenVanilla $ copyModuleFiles "js_hi"
  whenProf $ copyModuleFiles "js_p_hi"
  whenShared $ copyModuleFiles "js_dyn_hi"

  -- whenVanilla $ installOrdinary builtDir targetDir $ toJSLibName vanillaLibName
  -- whenProf    $ installOrdinary builtDir targetDir $ toJSLibName profileLibName
  -- whenShared  $ installShared   builtDir dynlibTargetDir $ toJSLibName sharedLibName
  -- fixme do these make the correct lib names?
  whenHasCode $ do
    whenVanilla $ do
      sequence_
        [ installOrdinary builtDir' targetDir (toJSLibName $ mkGenericStaticLibName (l ++ f))
        | l <- getHSLibraryName (componentUnitId clbi) : (extraBundledLibs (libBuildInfo lib))
        , f <- "" : extraLibFlavours (libBuildInfo lib)
        ]
    -- whenGHCi $ installOrdinary builtDir targetDir (toJSLibName ghciLibName)
    whenProf $ do
      installOrdinary builtDir' targetDir (toJSLibName profileLibName)
    -- whenGHCi $ installOrdinary builtDir targetDir (toJSLibName ghciProfLibName)
    whenShared $
      sequence_
        [ installShared
          builtDir'
          dynlibTargetDir
          (toJSLibName $ mkGenericSharedLibName platform compiler_id (l ++ f))
        | l <- getHSLibraryName uid : extraBundledLibs (libBuildInfo lib)
        , f <- "" : extraDynLibFlavours (libBuildInfo lib)
        ]
  where
    builtDir' = componentBuildDir lbi clbi

    install isShared isJS srcDir dstDir name = do
      let src = srcDir </> name
          dst = dstDir </> name
      createDirectoryIfMissingVerbose verbosity True dstDir

      if isShared
        then installExecutableFile verbosity src dst
        else installOrdinaryFile verbosity src dst

      when (stripLibs lbi && not isJS) $
        Strip.stripLib
          verbosity
          (hostPlatform lbi)
          (withPrograms lbi)
          dst

    installOrdinary = install False True
    installShared = install True True

    copyModuleFiles ext =
      findModuleFilesEx verbosity [builtDir'] [ext] (allLibModules lib clbi)
        >>= installOrdinaryFiles verbosity targetDir

    compiler_id = compilerId (compiler lbi)
    platform = hostPlatform lbi
    uid = componentUnitId clbi
    -- vanillaLibName = mkLibName              uid
    profileLibName = mkProfLibName uid
    -- sharedLibName  = (mkSharedLibName (hostPlatform lbi) compiler_id)  uid

    hasLib =
      not $
        null (allLibModules lib clbi)
          && null (cSources (libBuildInfo lib))
          && null (cxxSources (libBuildInfo lib))
          && null (jsSources (libBuildInfo lib))
    has_code = not (componentIsIndefinite clbi)
    whenHasCode = when has_code
    whenVanilla = when (hasLib && withVanillaLib lbi)
    whenProf = when (hasLib && withProfLib lbi && has_code)
    -- whenGHCi    = when (hasLib && withGHCiLib    lbi && has_code)
    whenShared = when (hasLib && withSharedLib lbi && has_code)

adjustExts :: String -> String -> GhcOptions -> GhcOptions
adjustExts hiSuf objSuf opts =
  opts
    `mappend` mempty
      { ghcOptHiSuffix = toFlag hiSuf
      , ghcOptObjSuffix = toFlag objSuf
      }

isDynamic :: Compiler -> Bool
isDynamic = Internal.ghcLookupProperty "GHC Dynamic"

supportsDynamicToo :: Compiler -> Bool
supportsDynamicToo = Internal.ghcLookupProperty "Support dynamic-too"

withExt :: FilePath -> String -> FilePath
withExt fp ext = fp <.> if takeExtension fp /= ('.' : ext) then ext else ""

findGhcjsGhcVersion :: Verbosity -> FilePath -> IO (Maybe Version)
findGhcjsGhcVersion verbosity pgm =
  findProgramVersion "--numeric-ghc-version" id verbosity pgm

findGhcjsPkgGhcjsVersion :: Verbosity -> FilePath -> IO (Maybe Version)
findGhcjsPkgGhcjsVersion verbosity pgm =
  findProgramVersion "--numeric-ghcjs-version" id verbosity pgm

-- -----------------------------------------------------------------------------
-- Registering

hcPkgInfo :: ProgramDb -> HcPkg.HcPkgInfo
hcPkgInfo progdb =
  HcPkg.HcPkgInfo
    { HcPkg.hcPkgProgram = ghcjsPkgProg
    , HcPkg.noPkgDbStack = False
    , HcPkg.noVerboseFlag = False
    , HcPkg.flagPackageConf = False
    , HcPkg.supportsDirDbs = True
    , HcPkg.requiresDirDbs = ver >= v7_10
    , HcPkg.nativeMultiInstance = ver >= v7_10
    , HcPkg.recacheMultiInstance = True
    , HcPkg.suppressFilesCheck = True
    }
  where
    v7_10 = mkVersion [7, 10]
    ghcjsPkgProg = fromMaybe (error "GHCJS.hcPkgInfo no ghcjs program") $ lookupProgram ghcjsPkgProgram progdb
    ver = fromMaybe (error "GHCJS.hcPkgInfo no ghcjs version") $ programVersion ghcjsPkgProg

registerPackage
  :: Verbosity
  -> ProgramDb
  -> PackageDBStack
  -> InstalledPackageInfo
  -> HcPkg.RegisterOptions
  -> IO ()
registerPackage verbosity progdb packageDbs installedPkgInfo registerOptions =
  HcPkg.register
    (hcPkgInfo progdb)
    verbosity
    packageDbs
    installedPkgInfo
    registerOptions

pkgRoot :: Verbosity -> LocalBuildInfo -> PackageDB -> IO FilePath
pkgRoot verbosity lbi = pkgRoot'
  where
    pkgRoot' GlobalPackageDB =
      let ghcjsProg = fromMaybe (error "GHCJS.pkgRoot: no ghcjs program") $ lookupProgram ghcjsProgram (withPrograms lbi)
       in fmap takeDirectory (getGlobalPackageDB verbosity ghcjsProg)
    pkgRoot' UserPackageDB = do
      appDir <- getAppUserDataDirectory "ghcjs"
      -- fixme correct this version
      let ver = compilerVersion (compiler lbi)
          subdir =
            System.Info.arch
              ++ '-'
              : System.Info.os
              ++ '-'
              : prettyShow ver
          rootDir = appDir </> subdir
      -- We must create the root directory for the user package database if it
      -- does not yet exists. Otherwise '${pkgroot}' will resolve to a
      -- directory at the time of 'ghc-pkg register', and registration will
      -- fail.
      createDirectoryIfMissing True rootDir
      return rootDir
    pkgRoot' (SpecificPackageDB fp) = return (takeDirectory fp)

-- | Get the JavaScript file name and command and arguments to run a
--   program compiled by GHCJS
--   the exe should be the base program name without exe extension
runCmd
  :: ProgramDb
  -> FilePath
  -> (FilePath, FilePath, [String])
runCmd progdb exe =
  ( script
  , programPath ghcjsProg
  , programDefaultArgs ghcjsProg ++ programOverrideArgs ghcjsProg ++ ["--run"]
  )
  where
    script = exe <.> "jsexe" </> "all" <.> "js"
    ghcjsProg = fromMaybe (error "GHCJS.runCmd: no ghcjs program") $ lookupProgram ghcjsProgram progdb<|MERGE_RESOLUTION|>--- conflicted
+++ resolved
@@ -780,68 +780,6 @@
               , -- For dynamic libs, Mac OS/X needs to know the install location
                 -- at build time. This only applies to GHC < 7.8 - see the
                 -- discussion in #1660.
-<<<<<<< HEAD
-                {-
-                    ghcOptDylibName          = if hostOS == OSX
-                                                  && ghcVersion < mkVersion [7,8]
-                                                then toFlag sharedLibInstallPath
-                                                else mempty, -}
-                ghcOptHideAllPackages = toFlag True
-              , ghcOptNoAutoLinkPackages = toFlag True
-              , ghcOptPackageDBs = withPackageDB lbi
-              , ghcOptThisUnitId = case clbi of
-                  LibComponentLocalBuildInfo{componentCompatPackageKey = pk} ->
-                    toFlag pk
-                  _ -> mempty
-              , ghcOptThisComponentId = case clbi of
-                  LibComponentLocalBuildInfo{componentInstantiatedWith = insts} ->
-                    if null insts
-                      then mempty
-                      else toFlag (componentComponentId clbi)
-                  _ -> mempty
-              , ghcOptInstantiatedWith = case clbi of
-                  LibComponentLocalBuildInfo{componentInstantiatedWith = insts} ->
-                    insts
-                  _ -> []
-              , ghcOptPackages =
-                  toNubListR $
-                    Internal.mkGhcOptPackages clbi
-              , ghcOptLinkLibs = extraLibs libBi
-              , ghcOptLinkLibPath = toNubListR $ extraLibDirs libBi
-              , ghcOptLinkFrameworks = toNubListR $ PD.frameworks libBi
-              , ghcOptLinkFrameworkDirs =
-                  toNubListR $ PD.extraFrameworkDirs libBi
-              , ghcOptRPaths = rpaths
-              }
-          ghcStaticLinkArgs =
-            mempty
-              { ghcOptStaticLib = toFlag True
-              , ghcOptInputFiles = toNubListR staticObjectFiles
-              , ghcOptOutputFile = toFlag staticLibFilePath
-              , ghcOptExtra = hcStaticOptions GHC libBi
-              , ghcOptHideAllPackages = toFlag True
-              , ghcOptNoAutoLinkPackages = toFlag True
-              , ghcOptPackageDBs = withPackageDB lbi
-              , ghcOptThisUnitId = case clbi of
-                  LibComponentLocalBuildInfo{componentCompatPackageKey = pk} ->
-                    toFlag pk
-                  _ -> mempty
-              , ghcOptThisComponentId = case clbi of
-                  LibComponentLocalBuildInfo{componentInstantiatedWith = insts} ->
-                    if null insts
-                      then mempty
-                      else toFlag (componentComponentId clbi)
-                  _ -> mempty
-              , ghcOptInstantiatedWith = case clbi of
-                  LibComponentLocalBuildInfo{componentInstantiatedWith = insts} ->
-                    insts
-                  _ -> []
-              , ghcOptPackages =
-                  toNubListR $
-                    Internal.mkGhcOptPackages clbi
-              , ghcOptLinkLibs = extraLibs libBi
-              , ghcOptLinkLibPath = toNubListR $ extraLibDirs libBi
-=======
             {-
                 ghcOptDylibName          = if hostOS == OSX
                                               && ghcVersion < mkVersion [7,8]
@@ -900,7 +838,6 @@
                                            Internal.mkGhcOptPackages mempty clbi ,
                 ghcOptLinkLibs           = extraLibs libBi,
                 ghcOptLinkLibPath        = toNubListR $ extraLibDirs libBi
->>>>>>> 94615d6a
               }
 
       info verbosity (show (ghcOptPackages ghcSharedLinkArgs))
