#!/bin/sh
set -ex

. ./travis-common.sh

if [ "$GHCVER" = "none" ]; then
    travis_retry sudo add-apt-repository -y ppa:hvr/ghc
    travis_retry sudo apt-get update
    travis_retry sudo apt-get install --force-yes ghc-$GHCVER
fi

if [ -z ${STACK_CONFIG+x} ]; then
    if [ "$TRAVIS_OS_NAME" = "linux" ]; then
        travis_retry sudo add-apt-repository -y ppa:hvr/ghc
        travis_retry sudo apt-get update
        travis_retry sudo apt-get install --force-yes cabal-install-2.4 ghc-$GHCVER-prof ghc-$GHCVER-dyn
        if [ "x$TEST_OTHER_VERSIONS" = "xYES" ]; then travis_retry sudo apt-get install --force-yes ghc-7.0.4-prof ghc-7.0.4-dyn ghc-7.2.2-prof ghc-7.2.2-dyn ghc-head-prof ghc-head-dyn; fi

        if [ "$SCRIPT" = "meta" ]; then
            # change to /tmp so cabal.project doesn't affect new-install
            cabal v2-update
<<<<<<< HEAD
            (cd /tmp && cabal v2-install alex --constraint='alex ^>= 3.2.4' --overwrite=always)
=======
            (cd /tmp && cabal v2-install alex --constraint='alex ^>= 3.2.5' --overwrite=always)
            (cd /tmp && cabal v2-install happy --constraint='happy ^>= 1.19.9' --overwrite=always)
>>>>>>> 1c1ce1e7
        fi

    elif [ "$TRAVIS_OS_NAME" = "osx" ]; then

        case $GHCVER in
            8.0.2)
                GHCURL=http://downloads.haskell.org/~ghc/8.0.2/ghc-8.0.2-x86_64-apple-darwin.tar.xz;
                GHCXZ=YES
                ;;
            8.0.1)
                GHCURL=http://downloads.haskell.org/~ghc/8.0.1/ghc-8.0.1-x86_64-apple-darwin.tar.xz;
                GHCXZ=YES
                ;;
            7.10.3)
                GHCURL=http://downloads.haskell.org/~ghc/7.10.3/ghc-7.10.3b-x86_64-apple-darwin.tar.xz
                GHCXZ=YES
                ;;
            7.8.4)
                GHCURL=https://www.haskell.org/ghc/dist/7.8.4/ghc-7.8.4-x86_64-apple-darwin.tar.xz
                GHCXZ=YES
                ;;
            7.6.3)
                GHCURL=https://www.haskell.org/ghc/dist/7.6.3/ghc-7.6.3-x86_64-apple-darwin.tar.bz2
                ;;
            7.4.2)
                GHCURL=https://www.haskell.org/ghc/dist/7.4.2/ghc-7.4.2-x86_64-apple-darwin.tar.bz2
                ;;
            *)
                echo "Unknown GHC: $GHCVER"
                false
                ;;
        esac

        travis_retry curl -OL $GHCURL
        if [ "$GHCXZ" = "YES" ]; then
            tar -xJf ghc-*.tar.*;
        else
            tar -xjf ghc-*.tar.*;
        fi

        cd ghc-*;
        ./configure --prefix=$HOME/.ghc-install/$GHCVER
        make install;
        cd ..;

        mkdir "${HOME}/bin"
        travis_retry curl -L https://downloads.haskell.org/~cabal/cabal-install-2.4.0.0/cabal-install-2.4.0.0-x86_64-apple-darwin-sierra.tar.gz | tar xzO > "${HOME}/bin/cabal"
        chmod a+x "${HOME}/bin/cabal"
        "${HOME}/bin/cabal" --version

    else
        echo "Not linux or osx: $TRAVIS_OS_NAME"
        false
    fi

else # Stack-based builds
    mkdir -p ~/.local/bin
    travis_retry curl -L https://www.stackage.org/stack/linux-x86_64 \
        | tar xz --wildcards --strip-components=1 -C ~/.local/bin '*/stack'
    ~/.local/bin/stack --version
    ~/.local/bin/stack setup --stack-yaml "$STACK_CONFIG"

fi

git version<|MERGE_RESOLUTION|>--- conflicted
+++ resolved
@@ -19,12 +19,8 @@
         if [ "$SCRIPT" = "meta" ]; then
             # change to /tmp so cabal.project doesn't affect new-install
             cabal v2-update
-<<<<<<< HEAD
             (cd /tmp && cabal v2-install alex --constraint='alex ^>= 3.2.4' --overwrite=always)
-=======
-            (cd /tmp && cabal v2-install alex --constraint='alex ^>= 3.2.5' --overwrite=always)
             (cd /tmp && cabal v2-install happy --constraint='happy ^>= 1.19.9' --overwrite=always)
->>>>>>> 1c1ce1e7
         fi
 
     elif [ "$TRAVIS_OS_NAME" = "osx" ]; then
