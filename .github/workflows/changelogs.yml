name: Changelogs

on:
  push:
    branches:
    - master
    paths:
    - 'changelog.d/*'
    - '.github/workflows/changelogs.yml'
  pull_request:
    paths:
    - 'changelog.d/*'
    - '.github/workflows/changelogs.yml'
  release:
    types:
      - created

defaults:
  run:
    shell: bash

jobs:
  build:
    name: Changelogs
    runs-on: ubuntu-latest

    steps:
<<<<<<< HEAD
      - name: Set PATH
        # https://docs.github.com/en/free-pro-team@latest/actions/reference/workflow-commands-for-github-actions#adding-a-system-path
        run: |
          echo "$HOME/.cabal/bin" >> $GITHUB_PATH
      - uses: actions/cache@v4
        with:
          path: ~/.cabal/store
          key: linux-store-changelogs
      # See https://github.com/haskell/cabal/pull/8739
      - name: Sudo chmod to permit ghcup to update its cache
        run: |
          if [[ "${{ runner.os }}" == "Linux" ]]; then
            sudo mkdir -p /usr/local/.ghcup/cache
            sudo chown -R $USER /usr/local/.ghcup
            sudo chmod -R 777 /usr/local/.ghcup
          fi
      - name: ghcup
        run: |
          ghcup config set cache true
          ghcup install ghc recommended
          ghcup set ghc recommended
      - name: Update Hackage index
        run: cabal v2-update
      # Cannot install it from tarball due to
      # https://github.com/haskell/cabal/issues/7360
      - uses: actions/checkout@v4
        with:
          repository: "fgaz/changelog-d"
          path: "changelog-d"
=======

>>>>>>> 1ff41e8f
      - name: Install changelog-d
        run: |
          curl --create-dirs -o "$HOME/.local/bin/changelog-d" -sS --fail \
            "https://codeberg.org/fgaz/changelog-d/releases/download/v1.0.1/changelog-d-v1.0.1-x86_64-linux"
          chmod +x "$HOME/.local/bin/changelog-d"
          # https://docs.github.com/en/actions/using-workflows/workflow-commands-for-github-actions#adding-a-system-path
          echo "$HOME/.local/bin" >> $GITHUB_PATH

      - name: Checkout cabal sources
        uses: actions/checkout@v4

      - name: Run changelog-d
        run: |
          changelog-d changelog.d<|MERGE_RESOLUTION|>--- conflicted
+++ resolved
@@ -25,39 +25,7 @@
     runs-on: ubuntu-latest
 
     steps:
-<<<<<<< HEAD
-      - name: Set PATH
-        # https://docs.github.com/en/free-pro-team@latest/actions/reference/workflow-commands-for-github-actions#adding-a-system-path
-        run: |
-          echo "$HOME/.cabal/bin" >> $GITHUB_PATH
-      - uses: actions/cache@v4
-        with:
-          path: ~/.cabal/store
-          key: linux-store-changelogs
-      # See https://github.com/haskell/cabal/pull/8739
-      - name: Sudo chmod to permit ghcup to update its cache
-        run: |
-          if [[ "${{ runner.os }}" == "Linux" ]]; then
-            sudo mkdir -p /usr/local/.ghcup/cache
-            sudo chown -R $USER /usr/local/.ghcup
-            sudo chmod -R 777 /usr/local/.ghcup
-          fi
-      - name: ghcup
-        run: |
-          ghcup config set cache true
-          ghcup install ghc recommended
-          ghcup set ghc recommended
-      - name: Update Hackage index
-        run: cabal v2-update
-      # Cannot install it from tarball due to
-      # https://github.com/haskell/cabal/issues/7360
-      - uses: actions/checkout@v4
-        with:
-          repository: "fgaz/changelog-d"
-          path: "changelog-d"
-=======
 
->>>>>>> 1ff41e8f
       - name: Install changelog-d
         run: |
           curl --create-dirs -o "$HOME/.local/bin/changelog-d" -sS --fail \
