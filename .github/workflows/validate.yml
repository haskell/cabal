--- conflicted
+++ resolved
@@ -239,10 +239,6 @@
             echo End "$test"
           done
           exit $rc
-<<<<<<< HEAD
-
-=======
->>>>>>> 61d69471
 
   validate-old-ghcs:
     name: Validate old ghcs ${{ matrix.extra-ghc }}
