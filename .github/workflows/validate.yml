--- conflicted
+++ resolved
@@ -378,14 +378,7 @@
     needs: validate
     strategy:
       matrix:
-<<<<<<< HEAD
-        sys:
-          - { os: windows-latest, shell: "C:/msys64/usr/bin/bash.exe -e {0}" }
-          - { os: ubuntu-22.04, shell: bash }
-          - { os: macos-13, shell: bash }
-=======
         os: [ubuntu-22.04, macos-13, windows-latest]
->>>>>>> 99386c15
         # We only use one ghc version the used one for the next release (defined at top of the workflow)
         # We need to build an array dynamically to inject the appropiate env var in a previous job,
         # see https://docs.github.com/en/actions/learn-github-actions/expressions#fromjson
