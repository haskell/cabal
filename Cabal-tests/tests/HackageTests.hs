--- conflicted
+++ resolved
@@ -64,12 +64,8 @@
 parseIndex :: (Monoid a, NFData a) => (FilePath -> Bool)
            -> (FilePath -> B.ByteString -> IO a) -> IO a
 parseIndex predicate action = do
-<<<<<<< HEAD
-    configPath <- getConfigFilePath mempty
-=======
     cabalDir   <- getCabalDir
     configPath <- getCabalConfigPath cabalDir
->>>>>>> e1f5d8b0
     cfg        <- B.readFile configPath
     cfgFields  <- either (fail . show) pure $ Parsec.readFields cfg
     repoCache  <- case lookupInConfig "remote-repo-cache" cfgFields of
@@ -78,8 +74,6 @@
     let repos        = reposFromConfig cfgFields
         tarName repo = repoCache </> repo </> "01-index.tar"
     mconcat <$> traverse (parseIndex' predicate action . tarName) repos
-<<<<<<< HEAD
-=======
   where
     getCabalDir = do
         mx <- lookupEnv "CABAL_DIR"
@@ -92,7 +86,6 @@
             Just x  -> return x
             Nothing -> return (cabalDir </> "config")
 
->>>>>>> e1f5d8b0
 
 parseIndex'
     :: (Monoid a, NFData a)
