-*-change-log-*-

3.0.0.0 (current development version)
	* Allow a list of dependencies to be provided for `repl --build-depends`. (#5845)
	* Legacy commands are now only accessible with the `v1-` prefixes, and the `v2-`
	  commands are the new default. Accordingly, the next version of Cabal will be
	  the start of the 3.x version series. (#5800)
	* New solver flag: '--reject-unconstrained-dependencies'. (#2568)
	* Ported old-style test options to the new-style commands (#5455).
	* Improved error messages for cabal file parse errors. (#5710)
	* Removed support for `.zip` format source distributions (#5755)
	* Add "simple project" initialization option. (#5707)
	* Add '--minimize-conflict-set' flag to try to improve the solver's
	  error message, but with an increase in run time. (#5647)
	* v2-test now succeeds when there are no test suites. (#5435)
	* Add '--lib', '--exe', and '--libandexe' shorthands to init. (#5759)
<<<<<<< HEAD
  * Init improvements: add flag '--application-dir', and creating
	  a library create MyLib.hs. (#5740)
	* init now generates valid `Main.lhs` files. (#5577)
=======
	* Init improvements: add flag '--application-dir', and creating
	  a library create MyLib.hs. (#5740)
>>>>>>> b82c5292

2.4.1.0 Mikhail Glushenkov <mikhail.glushenkov@gmail.com> November 2018
	* Add message to alert user to potential package casing errors. (#5635)
	* new-clean no longer deletes dist-newstyle/src with `-s`. (#5699)
	* 'new-install' now warns when failing to symlink an exe (#5602)
	* Extend 'cabal init' support for 'cabal-version' selection (#5567)
	* 'new-sdist' now generates tarballs with file modification
	  times from a date in 2001. Using the Unix epoch caused
	  problems on Windows. (#5596)
	* Register monolithic packages installed into the store due to a
	  build-tool dependency if they also happen to contain a buildable
	  public lib. (#5379,#5604)
	* Fixed a Windows bug where cabal-install tried to copy files
	  after moving them (#5631).
	* 'cabal v2-repl' now works for indefinite (in the Backpack sense) components. (#5619)
	* Set data dir environment variable for tarballs and remote repos (#5469)
	* Fix monolithic inplace build tool PATH (#5633)
	* 'cabal init' now supports '-w'/'--with-compiler' flag (#4936, #5654)
	* Fix ambiguous --builddir on new-install (#5652)
	* Allow relative --storedir (#5662)
	* Respect --dry on new-install (#5671)
	* Warn when new-installing zero exes (#5666)
	* Add 'pkg-cabal-sha256' field to plan.json (#5695)
	* New v2-build flag: '--only-configure'. (#5578)
	* Fixed a 'new-install' failure that manifested when it
	  encountered remote source dependencies in a project. (#5643)
	* New 'v2-[build,configure' flag: '--write-ghc-environment-files'
	  to control the generation of .ghc.environment files. (#5711)

2.4.0.0 Mikhail Glushenkov <mikhail.glushenkov@gmail.com> September 2018
	* Bugfix: "cabal new-build --ghc-option '--bogus' --ghc-option '-O1'"
	  no longer ignores all arguments except the last one (#5512).
	* Add the following option aliases for '-dir'-suffixed options:
	  'storedir', 'logsdir', 'packagedir', 'sourcedir', 'outputdir' (#5484).
	* 'new-run' now allows the user to run scripts that use a special block
	  to define their requirements (as in the executable stanza) in place
	  of a target. This also allows the use of 'cabal' as an interpreter
	  in a shebang line.
	* Add aliases for the "new-" commands that won't change when they
	  lose their prefix or are eventually replaced by a third UI
	  paradigm in the future. (#5429)
	* 'outdated' now accepts '--project-file FILE', which will look for bounds
	  from the new-style freeze file named FILE.freeze. This is only
	  available when `--new-freeze-file` has been passed.
	* 'new-repl' now accepts a '--build-depends' flag which accepts the
	  same syntax as is used in .cabal files to add additional dependencies
	  to the environment when developing in the REPL. It is now usable outside
	  of projects. (#5425, #5454)
	* 'new-build' now treats Haddock errors non-fatally. In addition,
	  it attempts to avoid trying to generate Haddocks when there is
	  nothing to generate them from. (#5232, #5459)
	* 'new-run', 'new-test', and 'new-bench' now will attempt to resolve
	  ambiguous selectors by filtering out selectors that would be invalid.
	  (#4679, #5461)
	* 'new-install' now supports installing libraries and local
	  components. (#5399)
	* Drop support for GHC 7.4, since it is out of our support window
	  (and has been for over a year!).
	* 'new-update' now works outside of projects. (#5096)
	* Extend `plan.json` with `pkg-src` provenance information. (#5487)
	* Add 'new-sdist' command (#5389). Creates stable archives based on
	  cabal projects in '.zip' and '.tar.gz' formats.
	* Add '--repl-options' flag to 'cabal repl' and 'cabal new-repl'
	  commands. Passes its arguments to the invoked repl, bypassing the
	  new-build's cached configurations. This assures they don't trigger
	  useless rebuilds and are always applied within the repl. (#4247, #5287)
	* Add 'v1-' prefixes for the commands that will be replaced in the
	  new-build universe, in preparation for it becoming the default.
	  (#5358)
	* 'outdated' accepts '--v1-freeze-file' and '--v2-freeze-file'
	  in the same spirit.
	* Completed the 'new-clean' command (#5357). The functionality is
	  equivalent to old-style clean, but for nix-style builds.
	* Ensure that each package selected for a build-depends dependency
	  contains a library (#5304).
	* Support packages from local tarballs in the cabal.project file.
	* Default changelog generated by 'cabal init' is now named
	  'CHANGELOG.md' (#5441).
	* Align output of 'new-build' command phases (#4040).
	* Add suport for specifying remote VCS dependencies via new
	  'source-repository-package' stanzas in 'cabal.project' files
	  (#5351).

2.2.0.0 Mikhail Glushenkov <mikhail.glushenkov@gmail.com> March 2018
	* '--with-PROG' and '--PROG-options' are applied to all packages
	and not local packages only (#5019).
	* Completed the 'new-update' command (#4809), which respects nix-style
	cabal.project(.local) files and allows to update from
	multiple repositories when using overlays.
	* Completed the 'new-run' command (#4477). The functionality is the
	same of the old 'run' command but using nix-style builds.
	Additionally, it can run executables across packages in a project.
	Tests and benchmarks are also treated as executables, providing a
	quick way to pass them arguments.
	* Completed the 'new-bench' command (#3638). Same as above.
	* Completed the 'new-exec' command (#3638). Same as above.
	* Added a preliminary 'new-install' command (#4558, nonlocal exes
	part) which allows to quickly install executables from Hackage.
	* Set symlink-bindir (used by new-install) to .cabal/bin by default on
	.cabal/config initialization (#5188).
	* 'cabal update' now supports '--index-state' which can be used to
	roll back the index to an earlier state.
	* '--allow-{newer,older}' syntax has been enhanced. Dependency
	relaxation can be now limited to a specific release of a package,
	plus there's a new syntax for relaxing only caret-style (i.e. '^>=')
	dependencies (#4575, #4669).
	* New config file field: 'cxx-options' to specify which options to be
	passed to the compiler when compiling C++ sources specified by the
	'cxx-sources' field. (#3700)
	* New config file field: 'cxx-sources' to specify C++ files to be
	compiled separately from C source files. Useful in conjunction with the
	'cxx-options' flag to pass different compiler options to C and C++
	source files. (#3700)
	* Use [lfxtb] letters to differentiate component kind instead of
	opaque "c" in dist-dir layout.
	* 'cabal configure' now supports '--enable-static', which can be
	used to build static libaries with GHC via GHC's `-staticlib`
	flag.
	* 'cabal user-config now supports '--augment' which can append
	additional lines to a new or updated cabal config file.
	* Added support for '--enable-tests' and '--enable-benchmarks' to
	'cabal fetch' (#4948).
	* Misspelled package-names on CLI will no longer be silently
	case-corrected (#4778).
	* 'cabal new-configure' now backs up the old 'cabal.project.local'
	file if it exists (#4460).
	* On macOS, `new-build` will now place dynamic libraries into
	`store/lib` and aggressively shorten their names in an effort to
	stay within the load command size limits of macOSs mach-o linker.
	* 'new-build' now checks for the existence of executables for
	build-tools and build-tool-depends dependencies in the solver
	(#4884).
	* Fixed a spurious warning telling the user to run 'cabal update'
	when it wasn't necessary (#4444).
	* Packages installed in sandboxes via 'add-source' now have
	their timestamps updated correctly and so will not be reinstalled
	unncecessarily if the main install command fails (#1375).
	* Add Windows device path support for copyFile, renameFile. Allows cabal
	new-build to use temporary store path of up to 32k length
	(#3972, #4914, #4515).
	* When a flag value is specified multiple times on the command
	line, the last one is now preferred, so e.g. '-f+dev -f-dev' is
	now equivalent to '-f-dev' (#4452).
	* Removed support for building cabal-install with GHC < 7.10 (#4870).
	* New 'package *' section in 'cabal.project' files that applies
	options to all packages, not just those local to the project.
	* Paths_ autogen modules now compile when `RebindableSyntax` or
	`OverloadedStrings` is used in `default-extensions`.
	[stack#3789](https://github.com/commercialhaskell/stack/issues/3789)
	* getDataDir` and other `Paths_autogen` functions now work correctly
	when compiling a custom `Setup.hs` script using `new-build` (#5164).

2.0.0.1 Mikhail Glushenkov <mikhail.glushenkov@gmail.com> December 2017
	* Support for GHC's numeric -g debug levels (#4673).
	* Demoted 'scope' field version check to a warning (#4714).
	* Fixed verbosity flags getting removed before being passed to
	'printPlan' (#4724).
	* Added a '--store-dir' option that can be used to configure the
	location of the build global build store (#4623).
	* Turned `allow-{newer,older}` in `cabal.project` files into an
	accumulating field to match CLI flag semantics (#4679).
	* Improve success message when `cabal upload`ing documentation
	(#4777).
	* Documentation fixes.

2.0.0.0 Mikhail Glushenkov <mikhail.glushenkov@gmail.com> August 2017
	* See http://coldwa.st/e/blog/2017-09-09-Cabal-2-0.html
	for more detailed release notes.
	* Removed the '--root-cmd' parameter of the 'install' command
	(#3356).
	* Deprecated 'cabal install --global' (#3356).
	* Changed 'cabal upload' to upload a package candidate by default
	(#3419). Same applies to uploading documentation.
	* Added a new 'cabal upload' flag '--publish' for publishing a
	package on Hackage instead of uploading a candidate (#3419).
	* Added optional solver output visualisation support via the
	tracetree package. Mainly intended for debugging (#3410).
	* Removed the '--check' option from 'cabal upload'
	(#1823). It was replaced by package candidates.
	* Fixed various behaviour differences between network transports
	(#3429).
	* The bootstrap script now works correctly when run from a Git
	clone (#3439).
	* Removed the top-down solver (#3598).
	* The '-v/--verbosity' option no longer affects GHC verbosity
	(except in the case of '-v0'). Use '--ghc-options=-v' to enable
	verbose GHC output (#3540, #3671).
	* Changed the default logfile template from
	'.../$pkgid.log' to '.../$compiler/$libname.log' (#3807).
	* Added a new command, 'cabal reconfigure', which re-runs 'configure'
	with the most recently used flags (#2214).
	* Added the '--index-state' flag for requesting a specific
	version of the package index (#3893, #4115).
	* Support for building Backpack packages.  See
	https://github.com/ezyang/ghc-proposals/blob/backpack/proposals/0000-backpack.rst
	for more details.
	* Support the Nix package manager (#3651).
	* Made the 'template-haskell' package non-upgradable again (#4185).
	* Fixed password echoing on MinTTY (#4128).
	* Added a new solver flag, '--allow-boot-library-installs', that allows
	any package to be installed or upgraded (#4209).
	* New 'cabal-install' command: 'outdated', for listing outdated
	version bounds in a .cabal file or a freeze file (#4207).
	* Added qualified constraints for setup dependencies. For example,
	--constraint="setup.bar == 1.0" constrains all setup dependencies on
	bar, and --constraint="foo:setup.bar == 1.0" constrains foo's setup
	dependency on bar (part of #3502).
	* Non-qualified constraints, such as --constraint="bar == 1.0", now
	only apply to top-level dependencies. They don't constrain setup or
	build-tool dependencies. The new syntax --constraint="any.bar == 1.0"
	constrains all uses of bar.
	* Added a technical preview version of the 'cabal doctest' command
	(#4480).

1.24.0.2 Mikhail Glushenkov <mikhail.glushenkov@gmail.com> December 2016
	* Adapted to the revert of a PVP-noncompliant API change in
	Cabal 1.24.2.0 (#4123).
	* Bumped the directory upper bound to < 1.4 (#4158).

1.24.0.1 Ryan Thomas <ryan@ryant.org> October 2016
	* Fixed issue with passing '--enable-profiling' when invoking
	Setup scripts built with older versions of Cabal (#3873).
	* Fixed various behaviour differences between network transports
	(#3429).
	* Updated to depend on the latest hackage-security that fixes
	various issues on Windows.
	* Fixed 'new-build' to exit with a non-zero exit code on failure
	(#3506).
	* Store secure repo index data as 01-index.* (#3862).
	* Added new hackage-security root keys for distribution with
	cabal-install.
	* Fix an issue where 'cabal install' sometimes had to be run twice
	for packages with build-type: Custom and a custom-setup stanza
	(#3723).
	* 'cabal sdist' no longer ignores '--builddir' when the package's
	build-type is Custom (#3794).

1.24.0.0 Ryan Thomas <ryan@ryant.org> March 2016
	* If there are multiple remote repos, 'cabal update' now updates
	them in parallel (#2503).
	* New 'cabal upload' option '-P'/'--password-command' for reading
	Hackage password from arbitrary program output (#2506).
	* Better warning for 'cabal run' (#2510).
	* 'cabal init' now warns if the chosen package name is already
	registered in the source package index (#2436).
	* New 'cabal install' option: '--offline' (#2578).
	* Accept 'builddir' field in cabal.config (#2484)
	* Read 'builddir' option from 'CABAL_BUILDDIR' environment variable.
	* Remote repos may now be configured to use https URLs. This uses
	either curl or wget or, on Windows, PowerShell, under the hood (#2687).
	* Install target URLs can now use https e.g. 'cabal install
	https://example.com/foo-1.0.tar.gz'.
	* Automatically use https for cabal upload for the main
	hackage.haskell.org (other repos will use whatever they are
	configured to use).
	* Support for dependencies of custom Setup.hs scripts
	(see http://www.well-typed.com/blog/2015/07/cabal-setup-deps/).
	* 'cabal' program itself now can be used as an external setup
	method. This fixes an issue when Cabal version mismatch caused
	unnecessary reconfigures (#2633).
	* Improved error message for unsatisfiable package constraints
	(#2727).
	* Fixed a space leak in 'cabal update' (#2826).
	* 'cabal exec' and 'sandbox hc-pkg' now use the configured
	compiler (#2859).
	* New 'cabal haddock' option: '--for-hackage' (#2852).
	* Added a warning when the solver cannot find a dependency (#2853).
	* New 'cabal upload' option: '--doc': upload documentation to
	hackage (#2890).
	* Improved error handling for 'sandbox delete-source' (#2943).
	* Solver support for extension and language flavours (#2873).
	* Support for secure repos using hackage-security (#2983).
	* Added a log file message similar to one printed by 'make' when
	building in another directory (#2642).
	* Added new subcommand 'init' to 'cabal user-config'. This
	subcommand creates a cabal configuration file in either the
	default location or as specified by --config-file (#2553).
	* The man page for 'cabal-install' is now automatically generated
	(#2877).
	* The '--allow-newer' option now works as expected when specified
	multiple times (#2588).
	* New config file field: 'extra-framework-dirs' (extra locations
	to find OS X frameworks in). Can be also specified as an argument
	for 'install' and 'configure' commands (#3158).
	* It's now possible to limit the scope of '--allow-newer' to
	single packages in the install plan (#2756).
	* Full '--allow-newer' syntax is now supported in the config file
	(that is, 'allow-newer: base, ghc-prim,  some-package:vector')
	(#3171).
	* Improved performance of '--reorder-goals' (#3208).
	* Fixed space leaks in modular solver (#2916, #2914).
	* Made the solver aware of pkg-config constraints (#3023).
	* Added a new command: 'gen-bounds' (#3223). See
	http://softwaresimply.blogspot.se/2015/08/cabal-gen-bounds-easy-generation-of.html.
	* Tech preview of new nix-style isolated project-based builds.
	Currently provides the commands (new-)build/repl/configure.

1.22.9.0 Ryan Thomas <ryan@ryant.org> March 2016
	* Include Cabal-1.22.8.0

1.22.8.0 Ryan Thomas <ryan@ryant.org> February 2016
	* Only Custom setup scripts should be compiled with '-i -i.'.
	* installedCabalVersion: Don't special-case Cabal anymore.
	* Bump the HTTP upper bound. See #3069.

1.22.7.0 Ryan Thomas <ryan@ryant.org> December 2015
	* Remove GZipUtils tests
	* maybeDecompress: bail on all errors at the beginning of the
	stream with zlib < 0.6
	* Correct maybeDecompress

1.22.6.0 Ryan Thomas <ryan@ryant.org> June 2015
	* A fix for @ezyang's fix for #2502. (Mikhail Glushenkov)

1.22.5.0 Ryan Thomas <ryan@ryant.org> June 2015
	* Reduce temporary directory name length, fixes #2502. (Edward Z. Yang)

1.22.4.0 Ryan Thomas <ryan@ryant.org> May 2015
	* Force cabal upload to always use digest auth and never basic auth.
	* Add dependency-graph information to `printPlan` output
	* bootstrap.sh: fixes linker matching to avoid cases where tested
	linker names appear unexpectedly in compiler output (fixes #2542)

1.22.3.0 Ryan Thomas <ryan@ryant.org> April 2015
	* Fix bash completion for sandbox subcommands - Fixes #2513
	(Mikhail Glushenkov)
	* filterConfigureFlags: filter more flags (Mikhail Glushenkov)

1.22.2.0 Ryan Thomas <ryan@ryant.org> March 2015
	* Don't pass '--{en,dis}able-profiling' to old setup exes.
	* -Wall police
	* Allow filepath 1.4

1.22.0.0 Johan Tibell <johan.tibell@gmail.com> January 2015
	* New command: user-config (#2159).
	* Implement 'cabal repl --only' (#2016).
	* Fix an issue when 'cabal repl' was doing unnecessary compilation
	(#1715).
	* Prompt the user to specify source directory in 'cabal init'
	(#1989).
	* Remove the self-upgrade check (#2090).
	* Don't redownload already downloaded packages when bootstrapping
	(#2133).
	* Support sandboxes in 'bootstrap.sh' (#2137).
	* Install profiling and shared libs by default in 'bootstrap.sh'
	(#2009).

1.20.2.0 Ryan Thomas <ryan@ryant.org> February 2016
	* Only Custom setup scripts should be compiled with '-i -i.'.
	* installedCabalVersion: Don't special-case Cabal anymore.

1.20.1.0 Ryan Thomas <ryan@ryant.org> May 2015
	* Force cabal upload to always use digest auth and never basic auth.
	* bootstrap.sh: install network-uri before HTTP

1.20.0.5 Johan Tibell <johan.tibell@gmail.com> December 2014
	* Support random 1.1.
	* Fix bootstrap script after network package split.
	* Support network-2.6 in test suite.

1.20.0.3 Johan Tibell <johan.tibell@gmail.com> June 2014
	* Don't attempt to rename dist if it is already named correctly
	* Treat all flags of a package as interdependent.
	* Allow template-haskell to be upgradable again

1.20.0.2 Johan Tibell <johan.tibell@gmail.com> May 2014
	* Increase max-backjumps to 2000.
	* Fix solver bug which led to missed install plans.
	* Fix streaming test output.
	* Tweak solver heuristics to avoid reinstalls.

1.20.0.1 Johan Tibell <johan.tibell@gmail.com> May 2014
	* Fix cabal repl search path bug on Windows
	* Include OS and arch in cabal-install user agent
	* Revert --constraint flag behavior in configure to 1.18 behavior

1.20.0.0 Johan Tibell <johan.tibell@gmail.com> April 2014
	* Build only selected executables
	* Add -j flag to build/test/bench/run
	* Improve install log file
	* Don't symlink executables when in a sandbox
	* Add --package-db flag to 'list' and 'info'
	* Make upload more efficient
	* Add --require-sandbox option
	* Add experimental Cabal file format command
	* Add haddock section to config file
	* Add --main-is flag to init

1.18.2.0 Ryan Thomas <ryan@ryant.org> February 2016
	* Only Custom setup scripts should be compiled with '-i -i.'.
	* installedCabalVersion: Don't special-case Cabal anymore.

1.18.1.0 Ryan Thomas <ryan@ryant.org> May 2015
	* Force cabal upload to always use digest auth and never basic auth.
	* Merge pull request #2367 from juhp/patch-2
	* Fix bootstrap.sh by bumping HTTP to 4000.2.16.1

1.18.0.7 Johan Tibell <johan.tibell@gmail.com> December 2014
	* Support random 1.1.
	* Fix bootstrap script after network package split.
	* Support network-2.6 in test suite.

1.18.0.5 Johan Tibell <johan.tibell@gmail.com> July 2014
	* Make solver flag resolution more conservative.

1.18.0.4 Johan Tibell <johan.tibell@gmail.com> May 2014
	* Increase max-backjumps to 2000.
	* Fix solver bug which led to missed install plans.
	* Tweak solver heuristics to avoid reinstalls.

0.14.0 Andres Loeh <andres@well-typed.com> April 2012
	* Works with ghc-7.4
	* Completely new modular dependency solver (default in most cases)
	* Some tweaks to old topdown dependency solver
	* Install plans are now checked for reinstalls that break packages
	* Flags --constraint and --preference work for nonexisting packages
	* New constraint forms for source and installed packages
	* New constraint form for package-specific use flags
	* New constraint form for package-specific stanza flags
	* Test suite dependencies are pulled in on demand
	* No longer install packages on --enable-tests when tests fail
	* New "cabal bench" command
	* Various "cabal init" tweaks

0.10.0 Duncan Coutts <duncan@community.haskell.org> February 2011
	* New package targets: local dirs, local and remote tarballs
	* Initial support for a "world" package target
	* Partial fix for situation where user packages mask global ones
	* Removed cabal upgrade, new --upgrade-dependencies flag
	* New cabal install --only-dependencies flag
	* New cabal fetch --no-dependencies and --dry-run flags
	* Improved output for cabal info
	* Simpler and faster bash command line completion
	* Fix for broken proxies that decompress wrongly
	* Fix for cabal unpack to preserve executable permissions
	* Adjusted the output for the -v verbosity level in a few places

0.8.2 Duncan Coutts <duncan@community.haskell.org> March 2010
	* Fix for cabal update on Windows
	* On windows switch to per-user installs (rather than global)
	* Handle intra-package dependencies in dependency planning
	* Minor tweaks to cabal init feature
	* Fix various -Wall warnings
	* Fix for cabal sdist --snapshot

0.8.0 Duncan Coutts <duncan@haskell.org> Dec 2009
	* Works with ghc-6.12
	* New "cabal init" command for making initial project .cabal file
	* New feature to maintain an index of haddock documentation

0.6.4 Duncan Coutts <duncan@haskell.org> Nov 2009
	* Improve the algorithm for selecting the base package version
	* Hackage errors now reported by "cabal upload [--check]"
	* Improved format of messages from "cabal check"
	* Config file can now be selected by an env var
	* Updated tar reading/writing code
	* Improve instructions in the README and bootstrap output
	* Fix bootstrap.sh on Solaris 9
	* Fix bootstrap for systems where network uses parsec 3
	* Fix building with ghc-6.6

0.6.2 Duncan Coutts <duncan@haskell.org> Feb 2009
	* The upgrade command has been disabled in this release
	* The configure and install commands now have consistent behaviour
	* Reduce the tendancy to re-install already existing packages
	* The --constraint= flag now works for the install command
	* New --preference= flag for soft constraints / version preferences
	* Improved bootstrap.sh script, smarter and better error checking
	* New cabal info command to display detailed info on packages
	* New cabal unpack command to download and untar a package
	* HTTP-4000 package required, should fix bugs with http proxies
	* Now works with authenticated proxies.
	* On Windows can now override the proxy setting using an env var
	* Fix compatibility with config files generated by older versions
	* Warn if the hackage package list is very old
	* More helpful --help output, mention config file and examples
	* Better documentation in ~/.cabal/config file
	* Improved command line interface for logging and build reporting
	* Minor improvements to some messages

0.6.0 Duncan Coutts <duncan@haskell.org> Oct 2008
	* Constraint solver can now cope with base 3 and base 4
	* Allow use of package version preferences from hackage index
	* More detailed output from cabal install --dry-run -v
	* Improved bootstrap.sh

0.5.2 Duncan Coutts <duncan@haskell.org> Aug 2008
	* Suport building haddock documentaion
	* Self-reinstall now works on Windows
	* Allow adding symlinks to excutables into a separate bindir
	* New self-documenting config file
	* New install --reinstall flag
	* More helpful status messages in a couple places
	* Upload failures now report full text error message from the server
	* Support for local package repositories
	* New build logging and reporting
	* New command to upload build reports to (a compatible) server
	* Allow tilde in hackage server URIs
	* Internal code improvements
	* Many other minor improvements and bug fixes

0.5.1 Duncan Coutts <duncan@haskell.org> June 2008
	* Restore minimal hugs support in dependency resolver
	* Fix for disabled http proxies on Windows
	* Revert to global installs on Windows by default

0.5.0 Duncan Coutts <duncan@haskell.org> June 2008
	* New package dependency resolver, solving diamond dep problem
	* Integrate cabal-setup functionality
	* Integrate cabal-upload functionality
	* New cabal update and check commands
	* Improved behavior for install and upgrade commands
	* Full Windows support
	* New command line handling
	* Bash command line completion
	* Allow case insensitive package names on command line
	* New --dry-run flag for install, upgrade and fetch commands
	* New --root-cmd flag to allow installing as root
	* New --cabal-lib-version flag to select different Cabal lib versions
	* Support for HTTP proxies
	* Improved cabal list output
	* Build other non-dependent packages even when some fail
	* Report a summary of all build failures at the end
	* Partial support for hugs
	* Partial implementation of build reporting and logging
	* More consistent logging and verbosity
	* Significant internal code restructuring

0.4 Duncan Coutts <duncan@haskell.org> Oct 2007
	* Renamed executable from 'cabal-install' to 'cabal'
	* Partial Windows compatibility
	* Do per-user installs by default
	* cabal install now installs the package in the current directory
	* Allow multiple remote servers
	* Use zlib lib and internal tar code and rather than external tar
	* Reorganised configuration files
	* Significant code restructuring
	* Cope with packages with conditional dependencies

0.3 and older versions by Lemmih, Paolo Martini and others 2006-2007
	* Switch from smart-server, dumb-client model to the reverse
	* New .tar.gz based index format
	* New remote and local package archive format<|MERGE_RESOLUTION|>--- conflicted
+++ resolved
@@ -14,14 +14,9 @@
 	  error message, but with an increase in run time. (#5647)
 	* v2-test now succeeds when there are no test suites. (#5435)
 	* Add '--lib', '--exe', and '--libandexe' shorthands to init. (#5759)
-<<<<<<< HEAD
-  * Init improvements: add flag '--application-dir', and creating
-	  a library create MyLib.hs. (#5740)
 	* init now generates valid `Main.lhs` files. (#5577)
-=======
 	* Init improvements: add flag '--application-dir', and creating
 	  a library create MyLib.hs. (#5740)
->>>>>>> b82c5292
 
 2.4.1.0 Mikhail Glushenkov <mikhail.glushenkov@gmail.com> November 2018
 	* Add message to alert user to potential package casing errors. (#5635)
