{-# LANGUAGE LambdaCase #-}
{-# LANGUAGE NamedFieldPuns #-}
{-# LANGUAGE OverloadedStrings #-}
{-# LANGUAGE RecordWildCards #-}

-- | cabal-install CLI command: run
--
module Distribution.Client.CmdRun (
    -- * The @run@ CLI and action
    runCommand,
    runAction,
    handleShebang, validScript,

    -- * Internals exposed for testing
    matchesMultipleProblem,
    noExesProblem,
    selectPackageTargets,
    selectComponentTarget
  ) where

import Prelude ()
import Distribution.Client.Compat.Prelude hiding (toList)

import Distribution.Client.ProjectOrchestration
import Distribution.Client.CmdErrorMessages
         ( renderTargetSelector, showTargetSelector,
           renderTargetProblem,
           renderTargetProblemNoTargets, plural, targetSelectorPluralPkgs,
           targetSelectorFilter, renderListCommaAnd )
import Distribution.Client.TargetProblem
         ( TargetProblem (..) )

import Distribution.Client.NixStyleOptions
         ( NixStyleFlags (..), nixStyleOptions, defaultNixStyleFlags )
import Distribution.Client.Setup
         ( GlobalFlags(..), ConfigFlags(..) )
import Distribution.Client.GlobalFlags
         ( defaultGlobalFlags )
import Distribution.Simple.Flag
         ( fromFlagOrDefault )
import Distribution.Simple.Command
         ( CommandUI(..), usageAlternatives )
import Distribution.Types.ComponentName
         ( showComponentName )
import Distribution.CabalSpecVersion (CabalSpecVersion (..), cabalSpecLatest)
import Distribution.Verbosity
         ( normal )
import Distribution.Simple.Utils
<<<<<<< HEAD
         ( wrapText, warn, die', ordNub, info, notice
=======
         ( wrapText, warn, die', info, notice
>>>>>>> 769e4ede
         , createTempDirectory, handleDoesNotExist )
import Distribution.Client.ProjectConfig
         ( ProjectConfig(..), ProjectConfigShared(..)
         , withProjectOrGlobalConfig )
import Distribution.Client.ProjectFlags
         ( flagIgnoreProject )
import Distribution.Client.ProjectPlanning
         ( ElaboratedConfiguredPackage(..)
         , ElaboratedInstallPlan, binDirectoryFor )
import Distribution.Client.ProjectPlanning.Types
         ( dataDirsEnvironmentForPlan )
import Distribution.Client.TargetSelector
         ( TargetSelectorProblem(..), TargetString(..) )
import Distribution.Client.InstallPlan
         ( toList, foldPlanPackage )
import Distribution.Types.UnqualComponentName
         ( UnqualComponentName, unUnqualComponentName )
import Distribution.Simple.Program.Run
         ( runProgramInvocation, ProgramInvocation(..),
           emptyProgramInvocation )
import Distribution.Types.UnitId
         ( UnitId )

import Distribution.Client.Types
         ( PackageLocation(..), PackageSpecifier(..) )
import Distribution.FieldGrammar
         ( takeFields, parseFieldGrammar )
import Distribution.PackageDescription.FieldGrammar
         ( executableFieldGrammar )
import Distribution.PackageDescription.PrettyPrint
         ( writeGenericPackageDescription )
import Distribution.Parsec
         ( Position(..) )
import Distribution.Fields
         ( ParseResult, parseString, parseFatalFailure, readFields )
import qualified Distribution.SPDX.License as SPDX
import Distribution.Solver.Types.SourcePackage as SP
         ( SourcePackage(..) )
import Distribution.Types.BuildInfo
         ( BuildInfo(..) )
import Distribution.Types.CondTree
         ( CondTree(..) )
import Distribution.Types.Executable
         ( Executable(..) )
import Distribution.Types.GenericPackageDescription as GPD
         ( GenericPackageDescription(..), emptyGenericPackageDescription )
import Distribution.Types.PackageDescription
         ( PackageDescription(..), emptyPackageDescription )
import Distribution.Types.PackageName.Magic
         ( fakePackageId )
import Language.Haskell.Extension
         ( Language(..) )

import qualified Data.ByteString.Char8 as BS
import qualified Data.Set as Set
import qualified Text.Parsec as P
import System.Directory
         ( getTemporaryDirectory, removeDirectoryRecursive, doesFileExist )
import System.FilePath
         ( (</>), isValid, isPathSeparator, takeExtension )


runCommand :: CommandUI (NixStyleFlags ())
runCommand = CommandUI
  { commandName         = "v2-run"
  , commandSynopsis     = "Run an executable."
  , commandUsage        = usageAlternatives "v2-run"
                          [ "[TARGET] [FLAGS] [-- EXECUTABLE_FLAGS]" ]
  , commandDescription  = Just $ \pname -> wrapText $
         "Runs the specified executable-like component (an executable, a test, "
      ++ "or a benchmark), first ensuring it is up to date.\n\n"

      ++ "Any executable-like component in any package in the project can be "
      ++ "specified. A package can be specified if contains just one "
      ++ "executable-like. The default is to use the package in the current "
      ++ "directory if it contains just one executable-like.\n\n"

      ++ "Extra arguments can be passed to the program, but use '--' to "
      ++ "separate arguments for the program from arguments for " ++ pname
      ++ ". The executable is run in an environment where it can find its "
      ++ "data files inplace in the build tree.\n\n"

      ++ "Dependencies are built or rebuilt as necessary. Additional "
      ++ "configuration flags can be specified on the command line and these "
      ++ "extend the project configuration from the 'cabal.project', "
      ++ "'cabal.project.local' and other files."
  , commandNotes        = Just $ \pname ->
         "Examples:\n"
      ++ "  " ++ pname ++ " v2-run\n"
      ++ "    Run the executable-like in the package in the current directory\n"
      ++ "  " ++ pname ++ " v2-run foo-tool\n"
      ++ "    Run the named executable-like (in any package in the project)\n"
      ++ "  " ++ pname ++ " v2-run pkgfoo:foo-tool\n"
      ++ "    Run the executable-like 'foo-tool' in the package 'pkgfoo'\n"
      ++ "  " ++ pname ++ " v2-run foo -O2 -- dothing --fooflag\n"
      ++ "    Build with '-O2' and run the program, passing it extra arguments.\n"

  , commandDefaultFlags = defaultNixStyleFlags ()
  , commandOptions      = nixStyleOptions (const [])
  }

-- | The @run@ command runs a specified executable-like component, building it
-- first if necessary. The component can be either an executable, a test,
-- or a benchmark. This is particularly useful for passing arguments to
-- exes/tests/benchs by simply appending them after a @--@.
--
-- For more details on how this works, see the module
-- "Distribution.Client.ProjectOrchestration"
--
runAction :: NixStyleFlags () -> [String] -> GlobalFlags -> IO ()
runAction flags@NixStyleFlags {..} targetStrings globalFlags = do
    globalTmp <- getTemporaryDirectory
    tmpDir <- createTempDirectory globalTmp "cabal-repl."

    let
      with =
        establishProjectBaseContext verbosity cliConfig OtherCommand
      without config = do
        distDirLayout <- establishDummyDistDirLayout verbosity (config <> cliConfig) tmpDir
        establishDummyProjectBaseContext verbosity (config <> cliConfig) distDirLayout [] OtherCommand

    baseCtx <- withProjectOrGlobalConfig verbosity ignoreProject globalConfigFlag with without

    let
      scriptOrError script err = do
        exists <- doesFileExist script
        let pol | takeExtension script == ".lhs" = LiterateHaskell
                | otherwise                      = PlainHaskell
        if exists
          then BS.readFile script >>= handleScriptCase verbosity pol baseCtx tmpDir
          else reportTargetSelectorProblems verbosity err

    (baseCtx', targetSelectors) <-
      readTargetSelectors (localPackages baseCtx) (Just ExeKind) (take 1 targetStrings)
        >>= \case
          Left err@(TargetSelectorNoTargetsInProject:_)
            | (script:_) <- targetStrings -> scriptOrError script err
          Left err@(TargetSelectorNoSuch t _:_)
            | TargetString1 script <- t   -> scriptOrError script err
          Left err@(TargetSelectorExpected t _ _:_)
            | TargetString1 script <- t   -> scriptOrError script err
          Left err   -> reportTargetSelectorProblems verbosity err
          Right sels -> return (baseCtx, sels)

    buildCtx <-
      runProjectPreBuildPhase verbosity baseCtx' $ \elaboratedPlan -> do

            when (buildSettingOnlyDeps (buildSettings baseCtx')) $
              die' verbosity $
                  "The run command does not support '--only-dependencies'. "
               ++ "You may wish to use 'build --only-dependencies' and then "
               ++ "use 'run'."

            -- Interpret the targets on the command line as build targets
            -- (as opposed to say repl or haddock targets).
            targets <- either (reportTargetProblems verbosity) return
                     $ resolveTargets
                         selectPackageTargets
                         selectComponentTarget
                         elaboratedPlan
                         Nothing
                         targetSelectors

            -- Reject multiple targets, or at least targets in different
            -- components. It is ok to have two module/file targets in the
            -- same component, but not two that live in different components.
            --
            -- Note that we discard the target and return the whole 'TargetsMap',
            -- so this check will be repeated (and must succeed) after
            -- the 'runProjectPreBuildPhase'. Keep it in mind when modifying this.
            _ <- singleExeOrElse
                   (reportTargetProblems
                      verbosity
                      [multipleTargetsProblem targets])
                   targets

            let elaboratedPlan' = pruneInstallPlanToTargets
                                    TargetActionBuild
                                    targets
                                    elaboratedPlan
            return (elaboratedPlan', targets)

    (selectedUnitId, selectedComponent) <-
      -- Slight duplication with 'runProjectPreBuildPhase'.
      singleExeOrElse
        (die' verbosity $ "No or multiple targets given, but the run "
                       ++ "phase has been reached. This is a bug.")
        $ targetsMap buildCtx

    printPlan verbosity baseCtx' buildCtx

    buildOutcomes <- runProjectBuildPhase verbosity baseCtx' buildCtx
    runProjectPostBuildPhase verbosity baseCtx' buildCtx buildOutcomes


    let elaboratedPlan = elaboratedPlanToExecute buildCtx
        matchingElaboratedConfiguredPackages =
          matchingPackagesByUnitId
            selectedUnitId
            elaboratedPlan

    let exeName = unUnqualComponentName selectedComponent

    -- In the common case, we expect @matchingElaboratedConfiguredPackages@
    -- to consist of a single element that provides a single way of building
    -- an appropriately-named executable. In that case we take that
    -- package and continue.
    --
    -- However, multiple packages/components could provide that
    -- executable, or it's possible we don't find the executable anywhere
    -- in the build plan. I suppose in principle it's also possible that
    -- a single package provides an executable in two different ways,
    -- though that's probably a bug if. Anyway it's a good lint to report
    -- an error in all of these cases, even if some seem like they
    -- shouldn't happen.
    pkg <- case matchingElaboratedConfiguredPackages of
      [] -> die' verbosity $ "Unknown executable "
                          ++ exeName
                          ++ " in package "
                          ++ prettyShow selectedUnitId
      [elabPkg] -> do
        info verbosity $ "Selecting "
                       ++ prettyShow selectedUnitId
                       ++ " to supply " ++ exeName
        return elabPkg
      elabPkgs -> die' verbosity
        $ "Multiple matching executables found matching "
        ++ exeName
        ++ ":\n"
        ++ unlines (fmap (\p -> " - in package " ++ prettyShow (elabUnitId p)) elabPkgs)
    let exePath = binDirectoryFor (distDirLayout baseCtx)
                                  (elaboratedShared buildCtx)
                                  pkg
                                  exeName
               </> exeName
    let args = drop 1 targetStrings
        dryRun = buildSettingDryRun (buildSettings baseCtx)
              || buildSettingOnlyDownload (buildSettings baseCtx)

    if dryRun
       then notice verbosity "Running of executable suppressed by flag(s)"
       else
         runProgramInvocation
           verbosity
           emptyProgramInvocation {
             progInvokePath  = exePath,
             progInvokeArgs  = args,
             progInvokeEnv   = dataDirsEnvironmentForPlan
                                 (distDirLayout baseCtx)
                                 elaboratedPlan
           }

    handleDoesNotExist () (removeDirectoryRecursive tmpDir)
  where
    verbosity = fromFlagOrDefault normal (configVerbosity configFlags)
    ignoreProject = flagIgnoreProject projectFlags
    cliConfig = commandLineFlagsToProjectConfig globalFlags flags mempty -- ClientInstallFlags, not needed here
    globalConfigFlag = projectConfigConfigFile (projectConfigShared cliConfig)

-- | Used by the main CLI parser as heuristic to decide whether @cabal@ was
-- invoked as a script interpreter, i.e. via
--
-- > #! /usr/bin/env cabal
--
-- or
--
-- > #! /usr/bin/cabal
--
-- As the first argument passed to `cabal` will be a filepath to the
-- script to be interpreted.
--
-- See also 'handleShebang'
validScript :: String -> IO Bool
validScript script
  | isValid script && any isPathSeparator script = doesFileExist script
  | otherwise = return False

-- | Handle @cabal@ invoked as script interpreter, see also 'validScript'
--
-- First argument is the 'FilePath' to the script to be executed; second
-- argument is a list of arguments to be passed to the script.
handleShebang :: FilePath -> [String] -> IO ()
handleShebang script args =
  runAction (commandDefaultFlags runCommand) (script:args) defaultGlobalFlags

parseScriptBlock :: BS.ByteString -> ParseResult Executable
parseScriptBlock str =
    case readFields str of
        Right fs -> do
            let (fields, _) = takeFields fs
            parseFieldGrammar cabalSpecLatest fields (executableFieldGrammar "script")
        Left perr -> parseFatalFailure pos (show perr) where
            ppos = P.errorPos perr
            pos  = Position (P.sourceLine ppos) (P.sourceColumn ppos)

readScriptBlock :: Verbosity -> BS.ByteString -> IO Executable
readScriptBlock verbosity = parseString parseScriptBlock verbosity "script block"

readScriptBlockFromScript :: Verbosity -> PlainOrLiterate -> BS.ByteString -> IO (Executable, BS.ByteString)
readScriptBlockFromScript verbosity pol str = do
    str' <- case extractScriptBlock pol str of
              Left e -> die' verbosity $ "Failed extracting script block: " ++ e
              Right x -> return x
    when (BS.all isSpace str') $ warn verbosity "Empty script block"
    (\x -> (x, noShebang)) <$> readScriptBlock verbosity str'
  where
    noShebang = BS.unlines . filter (not . BS.isPrefixOf "#!") . BS.lines $ str

-- | Extract the first encountered script metadata block started end
-- terminated by the tokens
--
-- * @{- cabal:@
--
-- * @-}@
--
-- appearing alone on lines (while tolerating trailing whitespace).
-- These tokens are not part of the 'Right' result.
--
-- In case of missing or unterminated blocks a 'Left'-error is
-- returned.
extractScriptBlock :: PlainOrLiterate -> BS.ByteString -> Either String BS.ByteString
extractScriptBlock _pol str = goPre (BS.lines str)
  where
    isStartMarker = (== startMarker) . stripTrailSpace
    isEndMarker   = (== endMarker) . stripTrailSpace

    stripTrailSpace = fst . BS.spanEnd isSpace

    -- before start marker
    goPre ls = case dropWhile (not . isStartMarker) ls of
                 [] -> Left $ "`" ++ BS.unpack startMarker ++ "` start marker not found"
                 (_:ls') -> goBody [] ls'

    goBody _ [] = Left $ "`" ++ BS.unpack endMarker ++ "` end marker not found"
    goBody acc (l:ls)
      | isEndMarker l = Right $! BS.unlines $ reverse acc
      | otherwise     = goBody (l:acc) ls

    startMarker, endMarker :: BS.ByteString
    startMarker = fromString "{- cabal:"
    endMarker   = fromString "-}"

data PlainOrLiterate
    = PlainHaskell
    | LiterateHaskell

handleScriptCase
  :: Verbosity
  -> PlainOrLiterate
  -> ProjectBaseContext
  -> FilePath
  -> BS.ByteString
  -> IO (ProjectBaseContext, [TargetSelector])
handleScriptCase verbosity pol baseCtx tmpDir scriptContents = do
  (executable, contents') <- readScriptBlockFromScript verbosity pol scriptContents

  -- We need to create a dummy package that lives in our dummy project.
  let
    mainName = case pol of
      PlainHaskell    -> "Main.hs"
      LiterateHaskell -> "Main.lhs"

    sourcePackage = SourcePackage
      { srcpkgPackageId      = pkgId
      , srcpkgDescription    = genericPackageDescription
      , srcpkgSource         = LocalUnpackedPackage tmpDir
      , srcpkgDescrOverride  = Nothing
      }
    genericPackageDescription  = emptyGenericPackageDescription
      { GPD.packageDescription = packageDescription
      , condExecutables        = [("script", CondNode executable' targetBuildDepends [])]
      }
    executable' = executable
      { modulePath = mainName
      , buildInfo = binfo
        { defaultLanguage =
          case defaultLanguage of
            just@(Just _) -> just
            Nothing       -> Just Haskell2010
        }
      }
    binfo@BuildInfo{..} = buildInfo executable
    packageDescription = emptyPackageDescription
      { package = pkgId
      , specVersion = CabalSpecV2_2
      , licenseRaw = Left SPDX.NONE
      }
    pkgId = fakePackageId

  writeGenericPackageDescription (tmpDir </> "fake-package.cabal") genericPackageDescription
  BS.writeFile (tmpDir </> mainName) contents'

  let
    baseCtx' = baseCtx
      { localPackages = localPackages baseCtx ++ [SpecificSourcePackage sourcePackage] }
    targetSelectors = [TargetPackage TargetExplicitNamed [pkgId] Nothing]

  return (baseCtx', targetSelectors)

singleExeOrElse :: IO (UnitId, UnqualComponentName) -> TargetsMap -> IO (UnitId, UnqualComponentName)
singleExeOrElse action targetsMap =
  case Set.toList . distinctTargetComponents $ targetsMap
  of [(unitId, CExeName component)] -> return (unitId, component)
     [(unitId, CTestName component)] -> return (unitId, component)
     [(unitId, CBenchName component)] -> return (unitId, component)
     _   -> action

-- | Filter the 'ElaboratedInstallPlan' keeping only the
-- 'ElaboratedConfiguredPackage's that match the specified
-- 'UnitId'.
matchingPackagesByUnitId :: UnitId
                         -> ElaboratedInstallPlan
                         -> [ElaboratedConfiguredPackage]
matchingPackagesByUnitId uid =
          catMaybes
          . fmap (foldPlanPackage
                    (const Nothing)
                    (\x -> if elabUnitId x == uid
                           then Just x
                           else Nothing))
          . toList

-- | This defines what a 'TargetSelector' means for the @run@ command.
-- It selects the 'AvailableTarget's that the 'TargetSelector' refers to,
-- or otherwise classifies the problem.
--
-- For the @run@ command we select the exe if there is only one and it's
-- buildable. Fail if there are no or multiple buildable exe components.
--
selectPackageTargets :: TargetSelector
                     -> [AvailableTarget k] -> Either RunTargetProblem [k]
selectPackageTargets targetSelector targets

    -- If there is exactly one buildable executable then we select that
  | [target] <- targetsExesBuildable
  = Right [target]

    -- but fail if there are multiple buildable executables.
  | not (null targetsExesBuildable)
  = Left (matchesMultipleProblem targetSelector targetsExesBuildable')

    -- If there are executables but none are buildable then we report those
  | not (null targetsExes)
  = Left (TargetProblemNoneEnabled targetSelector targetsExes)

    -- If there are no executables but some other targets then we report that
  | not (null targets)
  = Left (noExesProblem targetSelector)

    -- If there are no targets at all then we report that
  | otherwise
  = Left (TargetProblemNoTargets targetSelector)
  where
    -- Targets that can be executed
    targetsExecutableLike =
      concatMap (\kind -> filterTargetsKind kind targets)
                [ExeKind, TestKind, BenchKind]
    (targetsExesBuildable,
     targetsExesBuildable') = selectBuildableTargets' targetsExecutableLike

    targetsExes             = forgetTargetsDetail targetsExecutableLike


-- | For a 'TargetComponent' 'TargetSelector', check if the component can be
-- selected.
--
-- For the @run@ command we just need to check it is a executable-like
-- (an executable, a test, or a benchmark), in addition
-- to the basic checks on being buildable etc.
--
selectComponentTarget :: SubComponentTarget
                      -> AvailableTarget k -> Either RunTargetProblem  k
selectComponentTarget subtarget@WholeComponent t
  = case availableTargetComponentName t
    of CExeName _ -> component
       CTestName _ -> component
       CBenchName _ -> component
       _ -> Left (componentNotExeProblem pkgid cname)
    where pkgid = availableTargetPackageId t
          cname = availableTargetComponentName t
          component = selectComponentTargetBasic subtarget t

selectComponentTarget subtarget t
  = Left (isSubComponentProblem (availableTargetPackageId t)
           (availableTargetComponentName t)
           subtarget)

-- | The various error conditions that can occur when matching a
-- 'TargetSelector' against 'AvailableTarget's for the @run@ command.
--
data RunProblem =
     -- | The 'TargetSelector' matches targets but no executables
     TargetProblemNoExes      TargetSelector

     -- | A single 'TargetSelector' matches multiple targets
   | TargetProblemMatchesMultiple TargetSelector [AvailableTarget ()]

     -- | Multiple 'TargetSelector's match multiple targets
   | TargetProblemMultipleTargets TargetsMap

     -- | The 'TargetSelector' refers to a component that is not an executable
   | TargetProblemComponentNotExe PackageId ComponentName

     -- | Asking to run an individual file or module is not supported
   | TargetProblemIsSubComponent  PackageId ComponentName SubComponentTarget
  deriving (Eq, Show)

type RunTargetProblem = TargetProblem RunProblem

noExesProblem :: TargetSelector -> RunTargetProblem
noExesProblem = CustomTargetProblem . TargetProblemNoExes

matchesMultipleProblem :: TargetSelector -> [AvailableTarget ()] -> RunTargetProblem
matchesMultipleProblem selector targets = CustomTargetProblem $
    TargetProblemMatchesMultiple selector targets

multipleTargetsProblem :: TargetsMap -> TargetProblem RunProblem
multipleTargetsProblem = CustomTargetProblem . TargetProblemMultipleTargets

componentNotExeProblem :: PackageId -> ComponentName -> TargetProblem RunProblem
componentNotExeProblem pkgid name = CustomTargetProblem $
    TargetProblemComponentNotExe pkgid name

isSubComponentProblem
  :: PackageId
  -> ComponentName
  -> SubComponentTarget
  -> TargetProblem RunProblem
isSubComponentProblem pkgid name subcomponent = CustomTargetProblem $
    TargetProblemIsSubComponent pkgid name subcomponent

reportTargetProblems :: Verbosity -> [RunTargetProblem] -> IO a
reportTargetProblems verbosity =
    die' verbosity . unlines . map renderRunTargetProblem

renderRunTargetProblem :: RunTargetProblem -> String
renderRunTargetProblem (TargetProblemNoTargets targetSelector) =
    case targetSelectorFilter targetSelector of
      Just kind | kind /= ExeKind
        -> "The run command is for running executables, but the target '"
           ++ showTargetSelector targetSelector ++ "' refers to "
           ++ renderTargetSelector targetSelector ++ "."

      _ -> renderTargetProblemNoTargets "run" targetSelector
renderRunTargetProblem problem =
    renderTargetProblem "run" renderRunProblem problem

renderRunProblem :: RunProblem -> String
renderRunProblem (TargetProblemMatchesMultiple targetSelector targets) =
    "The run command is for running a single executable at once. The target '"
 ++ showTargetSelector targetSelector ++ "' refers to "
 ++ renderTargetSelector targetSelector ++ " which includes "
 ++ renderListCommaAnd ( ("the "++) <$>
                         showComponentName <$>
                         availableTargetComponentName <$>
                         foldMap
                           (\kind -> filterTargetsKind kind targets)
                           [ExeKind, TestKind, BenchKind] )
 ++ "."

renderRunProblem (TargetProblemMultipleTargets selectorMap) =
    "The run command is for running a single executable at once. The targets "
 ++ renderListCommaAnd [ "'" ++ showTargetSelector ts ++ "'"
                       | ts <- uniqueTargetSelectors selectorMap ]
 ++ " refer to different executables."

renderRunProblem (TargetProblemComponentNotExe pkgid cname) =
    "The run command is for running executables, but the target '"
 ++ showTargetSelector targetSelector ++ "' refers to "
 ++ renderTargetSelector targetSelector ++ " from the package "
 ++ prettyShow pkgid ++ "."
  where
    targetSelector = TargetComponent pkgid cname WholeComponent

renderRunProblem (TargetProblemIsSubComponent pkgid cname subtarget) =
    "The run command can only run an executable as a whole, "
 ++ "not files or modules within them, but the target '"
 ++ showTargetSelector targetSelector ++ "' refers to "
 ++ renderTargetSelector targetSelector ++ "."
  where
    targetSelector = TargetComponent pkgid cname subtarget

renderRunProblem (TargetProblemNoExes targetSelector) =
    "Cannot run the target '" ++ showTargetSelector targetSelector
 ++ "' which refers to " ++ renderTargetSelector targetSelector
 ++ " because "
 ++ plural (targetSelectorPluralPkgs targetSelector) "it does" "they do"
 ++ " not contain any executables."<|MERGE_RESOLUTION|>--- conflicted
+++ resolved
@@ -46,11 +46,7 @@
 import Distribution.Verbosity
          ( normal )
 import Distribution.Simple.Utils
-<<<<<<< HEAD
-         ( wrapText, warn, die', ordNub, info, notice
-=======
          ( wrapText, warn, die', info, notice
->>>>>>> 769e4ede
          , createTempDirectory, handleDoesNotExist )
 import Distribution.Client.ProjectConfig
          ( ProjectConfig(..), ProjectConfigShared(..)
