--- conflicted
+++ resolved
@@ -524,20 +524,12 @@
   where
     removeDuplicates = catMaybes . map safeHead . group . sort
 renderRunProblem (TargetProblemMultipleTargets selectorMap) =
-<<<<<<< HEAD
-    "The run command is for running a single executable at once. The targets "
- ++ renderListPretty [ "'" ++ showTargetSelector ts ++ "'"
-                     | ts <- uniqueTargetSelectors selectorMap ]
- ++ " refer to different executables."
-
-=======
   "The run command is for running a single executable at once. The targets "
-    ++ renderListCommaAnd
+    ++ renderListPretty
       [ "'" ++ showTargetSelector ts ++ "'"
       | ts <- uniqueTargetSelectors selectorMap
       ]
     ++ " refer to different executables."
->>>>>>> c345a037
 renderRunProblem (TargetProblemComponentNotExe pkgid cname) =
   "The run command is for running executables, but the target '"
     ++ showTargetSelector targetSelector
