--- conflicted
+++ resolved
@@ -6,17 +6,6 @@
 {-# LANGUAGE TypeApplications #-}
 
 -- | cabal-install CLI command: repl
-<<<<<<< HEAD
-module Distribution.Client.CmdRepl
-  ( -- * The @repl@ CLI and action
-    replCommand
-  , replAction
-
-    -- * Internals exposed for testing
-  , matchesMultipleProblem
-  , selectPackageTargets
-  , selectComponentTarget
-=======
 --
 module Distribution.Client.CmdRepl (
     -- * The @repl@ CLI and action
@@ -29,7 +18,6 @@
     selectPackageTargets,
     selectComponentTarget,
     MultiReplDecision (..),
->>>>>>> 94615d6a
   ) where
 
 import Distribution.Client.Compat.Prelude
@@ -39,22 +27,6 @@
 import qualified Distribution.Types.Lens as L
 
 import Distribution.Client.CmdErrorMessages
-<<<<<<< HEAD
-  ( Plural (..)
-  , componentKind
-  , renderComponentKind
-  , renderListCommaAnd
-  , renderListSemiAnd
-  , renderTargetProblem
-  , renderTargetSelector
-  , showTargetSelector
-  , sortGroupOn
-  , targetSelectorRefersToPkgs
-  )
-import Distribution.Client.DistDirLayout
-  ( DistDirLayout (..)
-  )
-=======
          ( renderTargetSelector, showTargetSelector,
            renderTargetProblem,
            targetSelectorRefersToPkgs,
@@ -64,7 +36,6 @@
          ( UserConstraint(..), UserConstraintScope(..) )
 import Distribution.Client.TargetProblem
          ( TargetProblem(..) )
->>>>>>> 94615d6a
 import qualified Distribution.Client.InstallPlan as InstallPlan
 import Distribution.Client.NixStyleOptions
   ( NixStyleFlags (..)
@@ -81,12 +52,7 @@
   , ElaboratedSharedConfig (..)
   )
 import Distribution.Client.ProjectPlanning.Types
-<<<<<<< HEAD
-  ( elabOrderExeDependencies
-  )
-=======
        ( elabOrderExeDependencies, showElaboratedInstallPlan )
->>>>>>> 94615d6a
 import Distribution.Client.ScriptUtils
   ( AcceptNoTargets (..)
   , TargetContext (..)
@@ -105,65 +71,16 @@
   ( TargetProblem (..)
   )
 import Distribution.Client.Types
-<<<<<<< HEAD
-  ( PackageSpecifier (..)
-  , UnresolvedSourcePackage
-  )
-=======
          ( PackageSpecifier(..), UnresolvedSourcePackage )
 import Distribution.Simple.Setup
          ( ReplOptions(..) )
 import Distribution.Simple.Command
          ( CommandUI(..), usageAlternatives
           )
->>>>>>> 94615d6a
 import Distribution.Compiler
   ( CompilerFlavor (GHC)
   )
 import Distribution.Package
-<<<<<<< HEAD
-  ( Package (..)
-  , UnitId
-  , installedUnitId
-  , packageName
-  )
-import Distribution.Parsec
-  ( parsecCommaList
-  )
-import Distribution.ReadE
-  ( ReadE
-  , parsecToReadE
-  )
-import Distribution.Simple.Command
-  ( CommandUI (..)
-  , OptionField
-  , ShowOrParseArgs
-  , liftOptionL
-  , option
-  , reqArg
-  , usageAlternatives
-  )
-import Distribution.Simple.Compiler
-  ( Compiler
-  , compilerCompatVersion
-  )
-import Distribution.Simple.Setup
-  ( Flag (..)
-  , ReplOptions (..)
-  , falseArg
-  , fromFlagOrDefault
-  , replOptions
-  , toFlag
-  )
-import Distribution.Simple.Utils
-  ( debugNoWrap
-  , die'
-  , wrapText
-  )
-import Distribution.Solver.Types.SourcePackage
-  ( SourcePackage (..)
-  )
-=======
          ( Package(..), packageName, mkPackageName, UnitId, installedUnitId )
 import Distribution.Solver.Types.SourcePackage
          ( SourcePackage(..) )
@@ -171,49 +88,26 @@
          ( ConstraintSource(ConstraintSourceMultiRepl) )
 import Distribution.Solver.Types.PackageConstraint
          ( PackageProperty(PackagePropertyVersion) )
->>>>>>> 94615d6a
 import Distribution.Types.BuildInfo
-  ( BuildInfo (..)
-  , emptyBuildInfo
-  )
+         ( BuildInfo(..), emptyBuildInfo )
 import Distribution.Types.ComponentName
-  ( componentNameString
-  )
+         ( componentNameString )
 import Distribution.Types.CondTree
-  ( CondTree (..)
-  )
+         ( CondTree(..) )
 import Distribution.Types.Dependency
-  ( Dependency (..)
-  , mainLibSet
-  )
+         ( Dependency(..), mainLibSet )
 import Distribution.Types.Library
-  ( Library (..)
-  , emptyLibrary
-  )
+         ( Library(..), emptyLibrary )
 import Distribution.Types.Version
-  ( Version
-  , mkVersion
-  )
+         ( Version, mkVersion )
 import Distribution.Types.VersionRange
-<<<<<<< HEAD
-  ( anyVersion
-  )
-=======
          ( anyVersion, orLaterVersion )
->>>>>>> 94615d6a
 import Distribution.Utils.Generic
-  ( safeHead
-  )
+         ( safeHead )
 import Distribution.Verbosity
-<<<<<<< HEAD
-  ( lessVerbose
-  , normal
-  )
-=======
          ( normal, lessVerbose )
 import Distribution.Simple.Utils
          ( wrapText, die', debugNoWrap, withTempDirectoryEx, TempFileOptions (..) )
->>>>>>> 94615d6a
 import Language.Haskell.Extension
   ( Language (..)
   )
@@ -224,107 +118,6 @@
 import qualified Data.Map as Map
 import qualified Data.Set as Set
 import System.Directory
-<<<<<<< HEAD
-  ( doesFileExist
-  , getCurrentDirectory
-  )
-import System.FilePath
-  ( (</>)
-  )
-
-data EnvFlags = EnvFlags
-  { envPackages :: [Dependency]
-  , envIncludeTransitive :: Flag Bool
-  }
-
-defaultEnvFlags :: EnvFlags
-defaultEnvFlags =
-  EnvFlags
-    { envPackages = []
-    , envIncludeTransitive = toFlag True
-    }
-
-envOptions :: ShowOrParseArgs -> [OptionField EnvFlags]
-envOptions _ =
-  [ option
-      ['b']
-      ["build-depends"]
-      "Include additional packages in the environment presented to GHCi."
-      envPackages
-      (\p flags -> flags{envPackages = p ++ envPackages flags})
-      (reqArg "DEPENDENCIES" dependenciesReadE (fmap prettyShow :: [Dependency] -> [String]))
-  , option
-      []
-      ["no-transitive-deps"]
-      "Don't automatically include transitive dependencies of requested packages."
-      envIncludeTransitive
-      (\p flags -> flags{envIncludeTransitive = p})
-      falseArg
-  ]
-  where
-    dependenciesReadE :: ReadE [Dependency]
-    dependenciesReadE =
-      parsecToReadE
-        ("couldn't parse dependencies: " ++)
-        (parsecCommaList parsec)
-
-replCommand :: CommandUI (NixStyleFlags (ReplOptions, EnvFlags))
-replCommand =
-  Client.installCommand
-    { commandName = "v2-repl"
-    , commandSynopsis = "Open an interactive session for the given component."
-    , commandUsage = usageAlternatives "v2-repl" ["[TARGET] [FLAGS]"]
-    , commandDescription = Just $ \_ ->
-        wrapText $
-          "Open an interactive session for a component within the project. The "
-            ++ "available targets are the same as for the 'v2-build' command: "
-            ++ "individual components within packages in the project, including "
-            ++ "libraries, executables, test-suites or benchmarks. Packages can "
-            ++ "also be specified in which case the library component in the "
-            ++ "package will be used, or the (first listed) executable in the "
-            ++ "package if there is no library.\n\n"
-            ++ "Dependencies are built or rebuilt as necessary. Additional "
-            ++ "configuration flags can be specified on the command line and these "
-            ++ "extend the project configuration from the 'cabal.project', "
-            ++ "'cabal.project.local' and other files."
-    , commandNotes = Just $ \pname ->
-        "Examples, open an interactive session:\n"
-          ++ "  "
-          ++ pname
-          ++ " v2-repl\n"
-          ++ "    for the default component in the package in the current directory\n"
-          ++ "  "
-          ++ pname
-          ++ " v2-repl pkgname\n"
-          ++ "    for the default component in the package named 'pkgname'\n"
-          ++ "  "
-          ++ pname
-          ++ " v2-repl ./pkgfoo\n"
-          ++ "    for the default component in the package in the ./pkgfoo directory\n"
-          ++ "  "
-          ++ pname
-          ++ " v2-repl cname\n"
-          ++ "    for the component named 'cname'\n"
-          ++ "  "
-          ++ pname
-          ++ " v2-repl pkgname:cname\n"
-          ++ "    for the component 'cname' in the package 'pkgname'\n\n"
-          ++ "  "
-          ++ pname
-          ++ " v2-repl --build-depends lens\n"
-          ++ "    add the latest version of the library 'lens' to the default component "
-          ++ "(or no componentif there is no project present)\n"
-          ++ "  "
-          ++ pname
-          ++ " v2-repl --build-depends \"lens >= 4.15 && < 4.18\"\n"
-          ++ "    add a version (constrained between 4.15 and 4.18) of the library 'lens' "
-          ++ "to the default component (or no component if there is no project present)\n"
-    , commandDefaultFlags = defaultNixStyleFlags (mempty, defaultEnvFlags)
-    , commandOptions = nixStyleOptions $ \showOrParseArgs ->
-        map (liftOptionL _1) (replOptions showOrParseArgs)
-          ++ map (liftOptionL _2) (envOptions showOrParseArgs)
-    }
-=======
          ( doesFileExist, getCurrentDirectory, listDirectory, makeAbsolute )
 import System.FilePath
          ( (</>), splitSearchPath, searchPathSeparator )
@@ -346,7 +139,6 @@
 import Distribution.Client.ProjectConfig
     ( ProjectConfigShared(projectConfigMultiRepl, projectConfigConstraints),
       ProjectConfig(projectConfigShared) )
-
 
 replCommand :: CommandUI (NixStyleFlags ReplFlags)
 replCommand = Client.installCommand {
@@ -389,7 +181,6 @@
   commandOptions = nixStyleOptions topReplOptions
 
   }
->>>>>>> 94615d6a
 
 data MultiReplDecision = MultiReplDecision
     { compilerVersion:: Maybe Version
@@ -419,16 +210,10 @@
 --
 -- For more details on how this works, see the module
 -- "Distribution.Client.ProjectOrchestration"
-<<<<<<< HEAD
-replAction :: NixStyleFlags (ReplOptions, EnvFlags) -> [String] -> GlobalFlags -> IO ()
-replAction flags@NixStyleFlags{extraFlags = (replOpts, envFlags), ..} targetStrings globalFlags =
-  withContextAndSelectors AcceptNoTargets (Just LibKind) flags targetStrings globalFlags ReplCommand $ \targetCtx ctx targetSelectors -> do
-=======
 --
 replAction :: NixStyleFlags ReplFlags -> [String] -> GlobalFlags -> IO ()
 replAction flags@NixStyleFlags { extraFlags = r@ReplFlags{..} , ..} targetStrings globalFlags
   = withContextAndSelectors AcceptNoTargets (Just LibKind) flags targetStrings globalFlags ReplCommand $ \targetCtx ctx targetSelectors -> do
->>>>>>> 94615d6a
     when (buildSettingOnlyDeps (buildSettings ctx)) $
       die' verbosity $
         "The repl command does not support '--only-dependencies'. "
@@ -470,12 +255,6 @@
 
         updateContextAndWriteProjectFile ctx scriptPath scriptExecutable
 
-<<<<<<< HEAD
-    (originalComponent, baseCtx') <-
-      if null (envPackages envFlags)
-        then return (Nothing, baseCtx)
-        else -- Unfortunately, the best way to do this is to let the normal solver
-=======
     -- If multi-repl is used, we need a Cabal recent enough to handle it.
     -- We need to do this before solving, but the compiler version is only known
     -- after solving (phaseConfigureCompiler), so instead of using
@@ -491,7 +270,6 @@
       then return (Nothing, baseCtx')
       else
         -- Unfortunately, the best way to do this is to let the normal solver
->>>>>>> 94615d6a
         -- help us resolve the targets, but that isn't ideal for performance,
         -- especially in the no-project case.
         withInstallPlan (lessVerbose verbosity) baseCtx' $ \elaboratedPlan sharedConfig -> do
@@ -523,20 +301,11 @@
         targets <- validatedTargets (projectConfigShared projectConfig) (pkgConfigCompiler elaboratedShared') elaboratedPlan targetSelectors
 
         let
-<<<<<<< HEAD
-          elaboratedPlan' =
-            pruneInstallPlanToTargets
-              TargetActionRepl
-              targets
-              elaboratedPlan
-          includeTransitive = fromFlagOrDefault True (envIncludeTransitive envFlags)
-=======
           elaboratedPlan' = pruneInstallPlanToTargets
                               TargetActionRepl
                               targets
                               elaboratedPlan
           includeTransitive = fromFlagOrDefault True (envIncludeTransitive replEnvFlags)
->>>>>>> 94615d6a
 
         pkgsBuildStatus <-
           rebuildTargetsDryRun
@@ -544,17 +313,9 @@
             elaboratedShared'
             elaboratedPlan'
 
-<<<<<<< HEAD
-        let elaboratedPlan'' =
-              improveInstallPlanWithUpToDatePackages
-                pkgsBuildStatus
-                elaboratedPlan'
-        debugNoWrap verbosity (InstallPlan.showInstallPlan elaboratedPlan'')
-=======
         let elaboratedPlan'' = improveInstallPlanWithUpToDatePackages
                                 pkgsBuildStatus elaboratedPlan'
         debugNoWrap verbosity (showElaboratedInstallPlan elaboratedPlan'')
->>>>>>> 94615d6a
 
         let
           buildCtx =
@@ -641,17 +402,11 @@
       runProjectPostBuildPhase verbosity baseCtx'' buildCtx' buildOutcomes
   where
 
-<<<<<<< HEAD
-    replOpts'' <- case targetCtx of
-      ProjectContext -> return replOpts'
-      _ -> usingGhciScript compiler projectRoot replOpts'
-=======
     combine_search_paths paths =
       foldl' go Map.empty paths
       where
         go m ("PATH", Just s) = foldl' (\m' f-> Map.insertWith (+) f 1 m') m (splitSearchPath s)
         go m _ = m
->>>>>>> 94615d6a
 
 
     verbosity = fromFlagOrDefault normal (configVerbosity configFlags)
@@ -661,16 +416,6 @@
       let multi_repl_enabled = multiReplDecision ctx compiler r
       -- Interpret the targets on the command line as repl targets
       -- (as opposed to say build or haddock targets).
-<<<<<<< HEAD
-      targets <-
-        either (reportTargetProblems verbosity) return $
-          resolveTargets
-            selectPackageTargets
-            selectComponentTarget
-            elaboratedPlan
-            Nothing
-            targetSelectors
-=======
       targets <- either (reportTargetProblems verbosity) return
           $ resolveTargets
               (selectPackageTargets multi_repl_enabled)
@@ -678,21 +423,13 @@
               elaboratedPlan
               Nothing
               targetSelectors
->>>>>>> 94615d6a
 
       -- Reject multiple targets, or at least targets in different
       -- components. It is ok to have two module/file targets in the
       -- same component, but not two that live in different components.
-<<<<<<< HEAD
-      when (Set.size (distinctTargetComponents targets) > 1) $
-        reportTargetProblems
-          verbosity
-          [multipleTargetsProblem targets]
-=======
       when (Set.size (distinctTargetComponents targets) > 1 && not (useMultiRepl multi_repl_enabled)) $
         reportTargetProblems verbosity
           [multipleTargetsProblem multi_repl_enabled targets]
->>>>>>> 94615d6a
 
       return targets
 
@@ -801,37 +538,6 @@
 --
 -- Fail if there are no buildable lib\/exe components, or if there are
 -- multiple libs or exes.
-<<<<<<< HEAD
-selectPackageTargets
-  :: TargetSelector
-  -> [AvailableTarget k]
-  -> Either ReplTargetProblem [k]
-selectPackageTargets targetSelector targets
-  -- If there is exactly one buildable library then we select that
-  | [target] <- targetsLibsBuildable =
-      Right [target]
-  -- but fail if there are multiple buildable libraries.
-  | not (null targetsLibsBuildable) =
-      Left (matchesMultipleProblem targetSelector targetsLibsBuildable')
-  -- If there is exactly one buildable executable then we select that
-  | [target] <- targetsExesBuildable =
-      Right [target]
-  -- but fail if there are multiple buildable executables.
-  | not (null targetsExesBuildable) =
-      Left (matchesMultipleProblem targetSelector targetsExesBuildable')
-  -- If there is exactly one other target then we select that
-  | [target] <- targetsBuildable =
-      Right [target]
-  -- but fail if there are multiple such targets
-  | not (null targetsBuildable) =
-      Left (matchesMultipleProblem targetSelector targetsBuildable')
-  -- If there are targets but none are buildable then we report those
-  | not (null targets) =
-      Left (TargetProblemNoneEnabled targetSelector targets')
-  -- If there are no targets at all then we report that
-  | otherwise =
-      Left (TargetProblemNoTargets targetSelector)
-=======
 --
 selectPackageTargets  :: MultiReplDecision
                       -> TargetSelector
@@ -901,7 +607,6 @@
     -- If there are no targets at all then we report that
   | otherwise
   = Left (TargetProblemNoTargets targetSelector)
->>>>>>> 94615d6a
   where
     targets' = forgetTargetsDetail targets
     ( targetsLibsBuildable
@@ -941,16 +646,10 @@
 selectComponentTarget = selectComponentTargetBasic
 
 data ReplProblem
-<<<<<<< HEAD
-  = TargetProblemMatchesMultiple TargetSelector [AvailableTarget ()]
-  | -- | Multiple 'TargetSelector's match multiple targets
-    TargetProblemMultipleTargets TargetsMap
-=======
   = TargetProblemMatchesMultiple MultiReplDecision TargetSelector [AvailableTarget ()]
 
     -- | Multiple 'TargetSelector's match multiple targets
   | TargetProblemMultipleTargets MultiReplDecision TargetsMap
->>>>>>> 94615d6a
   deriving (Eq, Show)
 
 -- | The various error conditions that can occur when matching a
@@ -979,20 +678,6 @@
 renderReplTargetProblem = renderTargetProblem "open a repl for" renderReplProblem
 
 renderReplProblem :: ReplProblem -> String
-<<<<<<< HEAD
-renderReplProblem (TargetProblemMatchesMultiple targetSelector targets) =
-  "Cannot open a repl for multiple components at once. The target '"
-    ++ showTargetSelector targetSelector
-    ++ "' refers to "
-    ++ renderTargetSelector targetSelector
-    ++ " which "
-    ++ (if targetSelectorRefersToPkgs targetSelector then "includes " else "are ")
-    ++ renderListSemiAnd
-      [ "the "
-        ++ renderComponentKind Plural ckind
-        ++ " "
-        ++ renderListCommaAnd
-=======
 renderReplProblem (TargetProblemMatchesMultiple decision targetSelector targets) =
     "Cannot open a repl for multiple components at once. The target '"
  ++ showTargetSelector targetSelector ++ "' refers to "
@@ -1001,7 +686,6 @@
  ++ renderListSemiAnd
       [ "the " ++ renderComponentKind Plural ckind ++ " " ++
         renderListCommaAnd
->>>>>>> 94615d6a
           [ maybe (prettyShow pkgname) prettyShow (componentNameString cname)
           | t <- ts
           , let cname = availableTargetComponentName t
@@ -1009,29 +693,6 @@
           ]
       | (ckind, ts) <- sortGroupOn availableTargetComponentKind targets
       ]
-<<<<<<< HEAD
-    ++ ".\n\n"
-    ++ explanationSingleComponentLimitation
-  where
-    availableTargetComponentKind =
-      componentKind
-        . availableTargetComponentName
-renderReplProblem (TargetProblemMultipleTargets selectorMap) =
-  "Cannot open a repl for multiple components at once. The targets "
-    ++ renderListCommaAnd
-      [ "'" ++ showTargetSelector ts ++ "'"
-      | ts <- uniqueTargetSelectors selectorMap
-      ]
-    ++ " refer to different components."
-    ++ ".\n\n"
-    ++ explanationSingleComponentLimitation
-
-explanationSingleComponentLimitation :: String
-explanationSingleComponentLimitation =
-  "The reason for this limitation is that current versions of ghci do not "
-    ++ "support loading multiple components as source. Load just one component "
-    ++ "and when you make changes to a dependent component then quit and reload."
-=======
  ++ ".\n\n" ++ explainMultiReplDecision decision
   where
     availableTargetComponentKind = componentKind
@@ -1075,7 +736,6 @@
   versionString = case version of
                       Nothing -> ""
                       Just ver -> "(" ++ prettyShow ver ++ ") "
->>>>>>> 94615d6a
 
 -- Lenses
 lElaboratedShared :: Lens' ProjectBuildContext ElaboratedSharedConfig
@@ -1087,10 +747,6 @@
 {-# INLINE lPkgConfigReplOptions #-}
 
 lReplOptionsFlags :: Lens' ReplOptions [String]
-<<<<<<< HEAD
-lReplOptionsFlags f s = fmap (\x -> s{replOptionsFlags = x}) (f (replOptionsFlags s))
-{-# INLINE lReplOptionsFlags #-}
-=======
 lReplOptionsFlags f s = fmap (\x -> s { replOptionsFlags = x }) (f (replOptionsFlags s))
 {-# inline lReplOptionsFlags #-}
 
@@ -1104,5 +760,4 @@
 
 lProjectConfigConstraints :: Lens' ProjectConfigShared [(UserConstraint, ConstraintSource)]
 lProjectConfigConstraints f s = fmap (\x -> s { projectConfigConstraints = x }) (f (projectConfigConstraints s))
-{-# inline lProjectConfigConstraints #-}
->>>>>>> 94615d6a
+{-# inline lProjectConfigConstraints #-}