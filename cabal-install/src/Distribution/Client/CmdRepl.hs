--- conflicted
+++ resolved
@@ -24,19 +24,10 @@
 import qualified Distribution.Types.Lens as L
 
 import Distribution.Client.CmdErrorMessages
-<<<<<<< HEAD
-         ( renderTargetSelector, showTargetSelector,
-           renderTargetProblem,
-           targetSelectorRefersToPkgs,
-           renderComponentKind, renderListPretty, renderListSemiAnd, 
-           componentKind, sortGroupOn, Plural(..) )
-import Distribution.Client.TargetProblem
-         ( TargetProblem(..) )
-=======
   ( Plural (..)
   , componentKind
   , renderComponentKind
-  , renderListCommaAnd
+  , renderListPretty
   , renderListSemiAnd
   , renderTargetProblem
   , renderTargetSelector
@@ -47,7 +38,6 @@
 import Distribution.Client.DistDirLayout
   ( DistDirLayout (..)
   )
->>>>>>> c345a037
 import qualified Distribution.Client.InstallPlan as InstallPlan
 import Distribution.Client.NixStyleOptions
   ( NixStyleFlags (..)
@@ -766,16 +756,6 @@
 renderReplTargetProblem = renderTargetProblem "open a repl for" renderReplProblem
 
 renderReplProblem :: ReplProblem -> String
-<<<<<<< HEAD
-renderReplProblem (TargetProblemMatchesMultiple targetSelector targets) =
-    "Cannot open a repl for multiple components at once. The target '"
- ++ showTargetSelector targetSelector ++ "' refers to "
- ++ renderTargetSelector targetSelector ++ " which "
- ++ (if targetSelectorRefersToPkgs targetSelector then "includes " else "are ")
- ++ renderListSemiAnd
-      [ "the " ++ renderComponentKind Plural ckind ++ " " ++
-        renderListPretty
-=======
 renderReplProblem (TargetProblemMatchesMultiple decision targetSelector targets) =
   "Cannot open a repl for multiple components at once. The target '"
     ++ showTargetSelector targetSelector
@@ -787,8 +767,7 @@
       [ "the "
         ++ renderComponentKind Plural ckind
         ++ " "
-        ++ renderListCommaAnd
->>>>>>> c345a037
+        ++ renderListPretty
           [ maybe (prettyShow pkgname) prettyShow (componentNameString cname)
           | t <- ts
           , let cname = availableTargetComponentName t
@@ -799,21 +778,12 @@
     ++ ".\n\n"
     ++ explainMultiReplDecision decision
   where
-<<<<<<< HEAD
-    availableTargetComponentKind = componentKind
-                                 . availableTargetComponentName
-
-renderReplProblem (TargetProblemMultipleTargets selectorMap) =
-    "Cannot open a repl for multiple components at once. The targets "
- ++ renderListPretty
-=======
     availableTargetComponentKind =
       componentKind
         . availableTargetComponentName
 renderReplProblem (TargetProblemMultipleTargets multi_decision selectorMap) =
   "Cannot open a repl for multiple components at once. The targets "
-    ++ renderListCommaAnd
->>>>>>> c345a037
+    ++ renderListPretty
       [ "'" ++ showTargetSelector ts ++ "'"
       | ts <- uniqueTargetSelectors selectorMap
       ]
