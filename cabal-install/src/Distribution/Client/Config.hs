{-# LANGUAGE DeriveGeneric #-}

-----------------------------------------------------------------------------
-- |
-- Module      :  Distribution.Client.Config
-- Copyright   :  (c) David Himmelstrup 2005
-- License     :  BSD-like
--
-- Maintainer  :  lemmih@gmail.com
-- Stability   :  provisional
-- Portability :  portable
--
-- Utilities for handling saved state such as known packages, known servers and
-- downloaded packages.
-----------------------------------------------------------------------------
module Distribution.Client.Config (
    SavedConfig(..),
    loadConfig,
    getConfigFilePath,

    showConfig,
    showConfigWithComments,
    parseConfig,

    getCabalDir,
    defaultConfigFile,
    defaultCacheDir,
    defaultCompiler,
    defaultInstallPath,
    defaultLogsDir,
    defaultUserInstall,

    baseSavedConfig,
    commentSavedConfig,
    initialSavedConfig,
    configFieldDescriptions,
    haddockFlagsFields,
    installDirsFields,
    withProgramsFields,
    withProgramOptionsFields,
    userConfigDiff,
    userConfigUpdate,
    createDefaultConfigFile,

    remoteRepoFields,
    postProcessRepo,
  ) where

import Distribution.Client.Compat.Prelude
import Prelude ()

import Language.Haskell.Extension ( Language(Haskell2010) )

import Distribution.Deprecated.ViewAsFieldDescr
         ( viewAsFieldDescr )

import Distribution.Client.Types
         ( RemoteRepo(..), LocalRepo (..), emptyRemoteRepo
         , AllowOlder(..), AllowNewer(..), RelaxDeps(..), isRelaxDeps
         , RepoName (..), unRepoName
         )
import Distribution.Client.Types.Credentials (Username (..), Password (..))
import Distribution.Client.BuildReports.Types
         ( ReportLevel(..) )
import qualified Distribution.Client.Init.Types as IT
         ( InitFlags(..) )
import qualified Distribution.Client.Init.Defaults as IT
import Distribution.Client.Setup
         ( GlobalFlags(..), globalCommand, defaultGlobalFlags
         , ConfigExFlags(..), configureExOptions, defaultConfigExFlags
         , initOptions
         , InstallFlags(..), installOptions, defaultInstallFlags
         , UploadFlags(..), uploadCommand
         , ReportFlags(..), reportCommand )
import Distribution.Client.CmdInstall.ClientInstallFlags
         ( ClientInstallFlags(..), defaultClientInstallFlags
         , clientInstallOptions )
import Distribution.Utils.NubList
         ( NubList, fromNubList, toNubList, overNubList )

import Distribution.Simple.Compiler
         ( DebugInfoLevel(..), OptimisationLevel(..) )
import Distribution.Simple.Setup
         ( ConfigFlags(..), configureOptions, defaultConfigFlags
         , HaddockFlags(..), haddockOptions, defaultHaddockFlags
         , TestFlags(..), defaultTestFlags
         , BenchmarkFlags(..), defaultBenchmarkFlags
         , installDirsOptions, optionDistPref
         , programDbPaths', programDbOptions
         , Flag(..), toFlag, flagToMaybe, fromFlagOrDefault )
import Distribution.Simple.InstallDirs
         ( InstallDirs(..), defaultInstallDirs
         , PathTemplate, toPathTemplate )
import Distribution.Deprecated.ParseUtils
         ( FieldDescr(..), liftField, runP
         , ParseResult(..), PError(..), PWarning(..)
         , locatedErrorMsg, showPWarning
         , readFields, warning, lineNo
         , simpleField, listField, spaceListField
         , parseOptCommaList, parseTokenQ, syntaxError
         , simpleFieldParsec, listFieldParsec
         )
import Distribution.Client.ParseUtils
         ( parseFields, ppFields, ppSection )
import Distribution.Client.HttpUtils
         ( isOldHackageURI )
import qualified Distribution.Deprecated.ParseUtils as ParseUtils
         ( Field(..) )
import Distribution.Simple.Command
         ( CommandUI(commandOptions), commandDefaultFlags, ShowOrParseArgs(..) )
import Distribution.Simple.Program
         ( defaultProgramDb )
import Distribution.Simple.Utils
         ( die', notice, warn, lowercase, cabalVersion, toUTF8BS )
import Distribution.Client.Version
         ( cabalInstallVersion )
import Distribution.Compiler
         ( CompilerFlavor(..), defaultCompilerFlavor )
import Distribution.Verbosity
         ( normal )
import qualified Distribution.Compat.CharParsing as P
import Distribution.Client.ProjectFlags (ProjectFlags (..))
import Distribution.Solver.Types.ConstraintSource

import qualified Text.PrettyPrint as Disp
         ( render, text, empty )
import Distribution.Parsec (parsecOptCommaList, ParsecParser, parsecToken, parsecFilePath)
import Text.PrettyPrint
         ( ($+$) )
import Text.PrettyPrint.HughesPJ
         ( text, Doc )
import System.Directory
         ( createDirectoryIfMissing, getAppUserDataDirectory, getHomeDirectory, getXdgDirectory, XdgDirectory(XdgCache, XdgConfig), renameFile )
import Network.URI
         ( URI(..), URIAuth(..), parseURI )
import System.FilePath
         ( (<.>), (</>), takeDirectory )
import System.IO.Error
         ( isDoesNotExistError )
import Distribution.Compat.Environment
         ( getEnvironment, lookupEnv )
import qualified Data.Map as M
import qualified Data.ByteString as BS

--
-- * Configuration saved in the config file
--

data SavedConfig = SavedConfig
    { savedGlobalFlags        :: GlobalFlags
    , savedInitFlags          :: IT.InitFlags
    , savedInstallFlags       :: InstallFlags
    , savedClientInstallFlags :: ClientInstallFlags
    , savedConfigureFlags     :: ConfigFlags
    , savedConfigureExFlags   :: ConfigExFlags
    , savedUserInstallDirs    :: InstallDirs (Flag PathTemplate)
    , savedGlobalInstallDirs  :: InstallDirs (Flag PathTemplate)
    , savedUploadFlags        :: UploadFlags
    , savedReportFlags        :: ReportFlags
    , savedHaddockFlags       :: HaddockFlags
    , savedTestFlags          :: TestFlags
    , savedBenchmarkFlags     :: BenchmarkFlags
    , savedProjectFlags       :: ProjectFlags
    } deriving Generic

instance Monoid SavedConfig where
  mempty = gmempty
  mappend = (<>)

instance Semigroup SavedConfig where
  a <> b = SavedConfig {
    savedGlobalFlags       = combinedSavedGlobalFlags,
    savedInitFlags         = combinedSavedInitFlags,
    savedInstallFlags      = combinedSavedInstallFlags,
    savedClientInstallFlags = combinedSavedClientInstallFlags,
    savedConfigureFlags    = combinedSavedConfigureFlags,
    savedConfigureExFlags  = combinedSavedConfigureExFlags,
    savedUserInstallDirs   = combinedSavedUserInstallDirs,
    savedGlobalInstallDirs = combinedSavedGlobalInstallDirs,
    savedUploadFlags       = combinedSavedUploadFlags,
    savedReportFlags       = combinedSavedReportFlags,
    savedHaddockFlags      = combinedSavedHaddockFlags,
    savedTestFlags         = combinedSavedTestFlags,
    savedBenchmarkFlags    = combinedSavedBenchmarkFlags,
    savedProjectFlags      = combinedSavedProjectFlags
  }
    where
      -- This is ugly, but necessary. If we're mappending two config files, we
      -- want the values of the *non-empty* list fields from the second one to
      -- *override* the corresponding values from the first one. Default
      -- behaviour (concatenation) is confusing and makes some use cases (see
      -- #1884) impossible.
      --
      -- However, we also want to allow specifying multiple values for a list
      -- field in a *single* config file. For example, we want the following to
      -- continue to work:
      --
      -- remote-repo: hackage.haskell.org:http://hackage.haskell.org/
      -- remote-repo: private-collection:http://hackage.local/
      --
      -- So we can't just wrap the list fields inside Flags; we have to do some
      -- special-casing just for SavedConfig.

      -- NB: the signature prevents us from using 'combine' on lists.
      combine' :: (SavedConfig -> flags) -> (flags -> Flag a) -> Flag a
      combine'        field subfield =
        (subfield . field $ a) `mappend` (subfield . field $ b)

      combineMonoid :: Monoid mon => (SavedConfig -> flags) -> (flags -> mon)
                    -> mon
      combineMonoid field subfield =
        (subfield . field $ a) `mappend` (subfield . field $ b)

      lastNonEmpty' :: (SavedConfig -> flags) -> (flags -> [a]) -> [a]
      lastNonEmpty'   field subfield =
        let a' = subfield . field $ a
            b' = subfield . field $ b
        in case b' of [] -> a'
                      _  -> b'

      lastNonMempty'
        :: (Eq a, Monoid a) => (SavedConfig -> flags) -> (flags -> a) -> a
      lastNonMempty'   field subfield =
        let a' = subfield . field $ a
            b' = subfield . field $ b
        in if b' == mempty then a' else b'

      lastNonEmptyNL' :: (SavedConfig -> flags) -> (flags -> NubList a)
                      -> NubList a
      lastNonEmptyNL' field subfield =
        let a' = subfield . field $ a
            b' = subfield . field $ b
        in case fromNubList b' of [] -> a'
                                  _  -> b'

      combinedSavedGlobalFlags = GlobalFlags {
        globalVersion           = combine globalVersion,
        globalNumericVersion    = combine globalNumericVersion,
        globalConfigFile        = combine globalConfigFile,
        globalConstraintsFile   = combine globalConstraintsFile,
        globalRemoteRepos       = lastNonEmptyNL globalRemoteRepos,
        globalCacheDir          = combine globalCacheDir,
        globalLocalNoIndexRepos = lastNonEmptyNL globalLocalNoIndexRepos,
        globalActiveRepos       = combine globalActiveRepos,
        globalLogsDir           = combine globalLogsDir,
        globalIgnoreExpiry      = combine globalIgnoreExpiry,
        globalHttpTransport     = combine globalHttpTransport,
        globalNix               = combine globalNix,
        globalStoreDir          = combine globalStoreDir,
        globalProgPathExtra     = lastNonEmptyNL globalProgPathExtra
        }
        where
          combine        = combine'        savedGlobalFlags
          lastNonEmptyNL = lastNonEmptyNL' savedGlobalFlags

      combinedSavedInitFlags = IT.InitFlags {
        IT.applicationDirs = combineMonoid savedInitFlags IT.applicationDirs,
        IT.author              = combine IT.author,
        IT.buildTools          = combineMonoid savedInitFlags IT.buildTools,
        IT.cabalVersion        = combine IT.cabalVersion,
        IT.category            = combine IT.category,
        IT.dependencies        = combineMonoid savedInitFlags IT.dependencies,
        IT.email               = combine IT.email,
        IT.exposedModules      = combineMonoid savedInitFlags IT.exposedModules,
        IT.extraSrc            = combineMonoid savedInitFlags IT.extraSrc,
        IT.extraDoc            = combineMonoid savedInitFlags IT.extraDoc,
        IT.homepage            = combine IT.homepage,
        IT.initHcPath          = combine IT.initHcPath,
        IT.initVerbosity       = combine IT.initVerbosity,
        IT.initializeTestSuite = combine IT.initializeTestSuite,
        IT.interactive         = combine IT.interactive,
        IT.language            = combine IT.language,
        IT.license             = combine IT.license,
        IT.mainIs              = combine IT.mainIs,
        IT.minimal             = combine IT.minimal,
        IT.noComments          = combine IT.noComments,
        IT.otherExts           = combineMonoid savedInitFlags IT.otherExts,
        IT.otherModules        = combineMonoid savedInitFlags IT.otherModules,
        IT.overwrite           = combine IT.overwrite,
        IT.packageDir          = combine IT.packageDir,
        IT.packageName         = combine IT.packageName,
        IT.packageType         = combine IT.packageType,
        IT.quiet               = combine IT.quiet,
        IT.simpleProject       = combine IT.simpleProject,
        IT.sourceDirs          = combineMonoid savedInitFlags IT.sourceDirs,
        IT.synopsis            = combine IT.synopsis,
        IT.testDirs            = combineMonoid savedInitFlags IT.testDirs,
        IT.version             = combine IT.version
        }
        where
          combine = combine' savedInitFlags

      combinedSavedInstallFlags = InstallFlags {
        installDocumentation         = combine installDocumentation,
        installHaddockIndex          = combine installHaddockIndex,
        installDryRun                = combine installDryRun,
        installOnlyDownload          = combine installOnlyDownload,
        installDest                  = combine installDest,
        installMaxBackjumps          = combine installMaxBackjumps,
        installReorderGoals          = combine installReorderGoals,
        installCountConflicts        = combine installCountConflicts,
        installFineGrainedConflicts  = combine installFineGrainedConflicts,
        installMinimizeConflictSet   = combine installMinimizeConflictSet,
        installIndependentGoals      = combine installIndependentGoals,
        installPreferOldest          = combine installPreferOldest,
        installShadowPkgs            = combine installShadowPkgs,
        installStrongFlags           = combine installStrongFlags,
        installAllowBootLibInstalls  = combine installAllowBootLibInstalls,
        installOnlyConstrained       = combine installOnlyConstrained,
        installReinstall             = combine installReinstall,
        installAvoidReinstalls       = combine installAvoidReinstalls,
        installOverrideReinstall     = combine installOverrideReinstall,
        installUpgradeDeps           = combine installUpgradeDeps,
        installOnly                  = combine installOnly,
        installOnlyDeps              = combine installOnlyDeps,
        installIndexState            = combine installIndexState,
        installRootCmd               = combine installRootCmd,
        installSummaryFile           = lastNonEmptyNL installSummaryFile,
        installLogFile               = combine installLogFile,
        installBuildReports          = combine installBuildReports,
        installReportPlanningFailure = combine installReportPlanningFailure,
        installSymlinkBinDir         = combine installSymlinkBinDir,
        installPerComponent          = combine installPerComponent,
        installNumJobs               = combine installNumJobs,
        installKeepGoing             = combine installKeepGoing,
        installRunTests              = combine installRunTests,
        installOfflineMode           = combine installOfflineMode
        }
        where
          combine        = combine'        savedInstallFlags
          lastNonEmptyNL = lastNonEmptyNL' savedInstallFlags

      combinedSavedClientInstallFlags = ClientInstallFlags
        { cinstInstallLibs     = combine cinstInstallLibs
        , cinstEnvironmentPath = combine cinstEnvironmentPath
        , cinstOverwritePolicy = combine cinstOverwritePolicy
        , cinstInstallMethod   = combine cinstInstallMethod
        , cinstInstalldir      = combine cinstInstalldir
        }
        where
          combine        = combine'        savedClientInstallFlags

      combinedSavedConfigureFlags = ConfigFlags {
        configArgs                = lastNonEmpty configArgs,
        configPrograms_           = configPrograms_ . savedConfigureFlags $ b,
        -- TODO: NubListify
        configProgramPaths        = lastNonEmpty configProgramPaths,
        -- TODO: NubListify
        configProgramArgs         = lastNonEmpty configProgramArgs,
        configProgramPathExtra    = lastNonEmptyNL configProgramPathExtra,
        configInstantiateWith     = lastNonEmpty configInstantiateWith,
        configHcFlavor            = combine configHcFlavor,
        configHcPath              = combine configHcPath,
        configHcPkg               = combine configHcPkg,
        configVanillaLib          = combine configVanillaLib,
        configProfLib             = combine configProfLib,
        configProf                = combine configProf,
        configSharedLib           = combine configSharedLib,
        configStaticLib           = combine configStaticLib,
        configDynExe              = combine configDynExe,
        configFullyStaticExe      = combine configFullyStaticExe,
        configProfExe             = combine configProfExe,
        configProfDetail          = combine configProfDetail,
        configProfLibDetail       = combine configProfLibDetail,
        -- TODO: NubListify
        configConfigureArgs       = lastNonEmpty configConfigureArgs,
        configOptimization        = combine configOptimization,
        configDebugInfo           = combine configDebugInfo,
        configProgPrefix          = combine configProgPrefix,
        configProgSuffix          = combine configProgSuffix,
        -- Parametrised by (Flag PathTemplate), so safe to use 'mappend'.
        configInstallDirs         =
          (configInstallDirs . savedConfigureFlags $ a)
          `mappend` (configInstallDirs . savedConfigureFlags $ b),
        configScratchDir          = combine configScratchDir,
        -- TODO: NubListify
        configExtraLibDirs        = lastNonEmpty configExtraLibDirs,
        configExtraLibDirsStatic  = lastNonEmpty configExtraLibDirsStatic,
        -- TODO: NubListify
        configExtraFrameworkDirs  = lastNonEmpty configExtraFrameworkDirs,
        -- TODO: NubListify
        configExtraIncludeDirs    = lastNonEmpty configExtraIncludeDirs,
        configDeterministic       = combine configDeterministic,
        configIPID                = combine configIPID,
        configCID                 = combine configCID,
        configDistPref            = combine configDistPref,
        configCabalFilePath       = combine configCabalFilePath,
        configVerbosity           = combine configVerbosity,
        configUserInstall         = combine configUserInstall,
        -- TODO: NubListify
        configPackageDBs          = lastNonEmpty configPackageDBs,
        configGHCiLib             = combine configGHCiLib,
        configSplitSections       = combine configSplitSections,
        configSplitObjs           = combine configSplitObjs,
        configStripExes           = combine configStripExes,
        configStripLibs           = combine configStripLibs,
        -- TODO: NubListify
        configConstraints         = lastNonEmpty configConstraints,
        -- TODO: NubListify
        configDependencies        = lastNonEmpty configDependencies,
        -- TODO: NubListify
        configConfigurationsFlags = lastNonMempty configConfigurationsFlags,
        configTests               = combine configTests,
        configBenchmarks          = combine configBenchmarks,
        configCoverage            = combine configCoverage,
        configLibCoverage         = combine configLibCoverage,
        configExactConfiguration  = combine configExactConfiguration,
        configFlagError           = combine configFlagError,
        configRelocatable         = combine configRelocatable,
        configUseResponseFiles    = combine configUseResponseFiles,
        configDumpBuildInfo       = combine configDumpBuildInfo,
        configAllowDependingOnPrivateLibs =
            combine configAllowDependingOnPrivateLibs
        }
        where
          combine        = combine'        savedConfigureFlags
          lastNonEmpty   = lastNonEmpty'   savedConfigureFlags
          lastNonEmptyNL = lastNonEmptyNL' savedConfigureFlags
          lastNonMempty  = lastNonMempty'  savedConfigureFlags

      combinedSavedConfigureExFlags = ConfigExFlags {
        configCabalVersion  = combine configCabalVersion,
        configAppend        = combine configAppend,
        configBackup        = combine configBackup,
        -- TODO: NubListify
        configExConstraints = lastNonEmpty configExConstraints,
        -- TODO: NubListify
        configPreferences   = lastNonEmpty configPreferences,
        configSolver        = combine configSolver,
        configAllowNewer    =
            combineMonoid savedConfigureExFlags configAllowNewer,
        configAllowOlder    =
            combineMonoid savedConfigureExFlags configAllowOlder,
        configWriteGhcEnvironmentFilesPolicy
                            = combine configWriteGhcEnvironmentFilesPolicy
        }
        where
          combine      = combine' savedConfigureExFlags
          lastNonEmpty = lastNonEmpty' savedConfigureExFlags

      -- Parametrised by (Flag PathTemplate), so safe to use 'mappend'.
      combinedSavedUserInstallDirs = savedUserInstallDirs a
                                     `mappend` savedUserInstallDirs b

      -- Parametrised by (Flag PathTemplate), so safe to use 'mappend'.
      combinedSavedGlobalInstallDirs = savedGlobalInstallDirs a
                                       `mappend` savedGlobalInstallDirs b

      combinedSavedUploadFlags = UploadFlags {
        uploadCandidate   = combine uploadCandidate,
        uploadDoc         = combine uploadDoc,
        uploadUsername    = combine uploadUsername,
        uploadPassword    = combine uploadPassword,
        uploadPasswordCmd = combine uploadPasswordCmd,
        uploadVerbosity   = combine uploadVerbosity
        }
        where
          combine = combine' savedUploadFlags

      combinedSavedReportFlags = ReportFlags {
        reportUsername  = combine reportUsername,
        reportPassword  = combine reportPassword,
        reportVerbosity = combine reportVerbosity
        }
        where
          combine = combine' savedReportFlags

      combinedSavedHaddockFlags = HaddockFlags {
        -- TODO: NubListify
        haddockProgramPaths  = lastNonEmpty haddockProgramPaths,
        -- TODO: NubListify
        haddockProgramArgs   = lastNonEmpty haddockProgramArgs,
        haddockHoogle        = combine haddockHoogle,
        haddockHtml          = combine haddockHtml,
        haddockHtmlLocation  = combine haddockHtmlLocation,
        haddockForHackage    = combine haddockForHackage,
        haddockExecutables   = combine haddockExecutables,
        haddockTestSuites    = combine haddockTestSuites,
        haddockBenchmarks    = combine haddockBenchmarks,
        haddockForeignLibs   = combine haddockForeignLibs,
        haddockInternal      = combine haddockInternal,
        haddockCss           = combine haddockCss,
        haddockLinkedSource  = combine haddockLinkedSource,
        haddockQuickJump     = combine haddockQuickJump,
        haddockHscolourCss   = combine haddockHscolourCss,
        haddockContents      = combine haddockContents,
        haddockDistPref      = combine haddockDistPref,
        haddockKeepTempFiles = combine haddockKeepTempFiles,
        haddockVerbosity     = combine haddockVerbosity,
        haddockCabalFilePath = combine haddockCabalFilePath,
        haddockIndex         = combine haddockIndex,
        haddockBaseUrl       = combine haddockBaseUrl,
        haddockLib           = combine haddockLib,
        haddockArgs          = lastNonEmpty haddockArgs
        }
        where
          combine      = combine'        savedHaddockFlags
          lastNonEmpty = lastNonEmpty'   savedHaddockFlags

      combinedSavedTestFlags = TestFlags {
        testDistPref    = combine testDistPref,
        testVerbosity   = combine testVerbosity,
        testHumanLog    = combine testHumanLog,
        testMachineLog  = combine testMachineLog,
        testShowDetails = combine testShowDetails,
        testKeepTix     = combine testKeepTix,
        testWrapper     = combine testWrapper,
        testFailWhenNoTestSuites = combine testFailWhenNoTestSuites,
        testOptions     = lastNonEmpty testOptions
        }
        where
          combine      = combine'        savedTestFlags
          lastNonEmpty = lastNonEmpty'   savedTestFlags

      combinedSavedBenchmarkFlags = BenchmarkFlags {
        benchmarkDistPref  = combine benchmarkDistPref,
        benchmarkVerbosity = combine benchmarkVerbosity,
        benchmarkOptions   = lastNonEmpty benchmarkOptions
        }
        where
          combine      = combine'        savedBenchmarkFlags
          lastNonEmpty = lastNonEmpty'   savedBenchmarkFlags

      combinedSavedProjectFlags = ProjectFlags
        { flagProjectFileName = combine flagProjectFileName
        , flagIgnoreProject   = combine flagIgnoreProject
        }
        where
          combine      = combine'        savedProjectFlags

--
-- * Default config
--

-- | These are the absolute basic defaults. The fields that must be
-- initialised. When we load the config from the file we layer the loaded
-- values over these ones, so any missing fields in the file take their values
-- from here.
--
baseSavedConfig :: IO SavedConfig
baseSavedConfig = do
  userPrefix <- getCabalDir
  cacheDir   <- defaultCacheDir
  logsDir    <- defaultLogsDir
  return mempty {
    savedConfigureFlags  = mempty {
      configHcFlavor     = toFlag defaultCompiler,
      configUserInstall  = toFlag defaultUserInstall,
      configVerbosity    = toFlag normal
    },
    savedUserInstallDirs = mempty {
      prefix             = toFlag (toPathTemplate userPrefix)
    },
    savedGlobalFlags = mempty {
      globalCacheDir     = toFlag cacheDir,
      globalLogsDir      = toFlag logsDir
    }
  }

-- | This is the initial configuration that we write out to the config file
-- if the file does not exist (or the config we use if the file cannot be read
-- for some other reason). When the config gets loaded it gets layered on top
-- of 'baseSavedConfig' so we do not need to include it into the initial
-- values we save into the config file.
--
initialSavedConfig :: IO SavedConfig
initialSavedConfig = do
  cacheDir    <- defaultCacheDir
  logsDir     <- defaultLogsDir
  extraPath   <- defaultExtraPath
  installPath <- defaultInstallPath
  return mempty {
    savedGlobalFlags     = mempty {
      globalCacheDir     = toFlag cacheDir,
      globalRemoteRepos  = toNubList [defaultRemoteRepo]
    },
    savedConfigureFlags  = mempty {
      configProgramPathExtra = toNubList extraPath
    },
    savedInstallFlags    = mempty {
      installSummaryFile = toNubList [toPathTemplate (logsDir </> "build.log")],
      installBuildReports= toFlag NoReports,
      installNumJobs     = toFlag Nothing
    },
    savedClientInstallFlags = mempty {
      cinstInstalldir = toFlag installPath
    }
  }

defaultCabalDir :: IO FilePath
defaultCabalDir = getAppUserDataDirectory "cabal"

getCabalDir :: IO FilePath
getCabalDir = do
  mDir <- lookupEnv "CABAL_DIR"
  case mDir of
    Nothing -> defaultCabalDir
    Just dir -> return dir

defaultConfigFile :: IO FilePath
defaultConfigFile =
  getXdgDirectory XdgConfig $ "cabal" </> "config"

defaultCacheDir :: IO FilePath
defaultCacheDir =
  getXdgDirectory XdgCache $ "cabal" </> "packages"

defaultLogsDir :: IO FilePath
defaultLogsDir =
  getXdgDirectory XdgCache $ "cabal" </> "logs"

<<<<<<< HEAD
-- | Default position of the world file
defaultWorldFile :: IO FilePath
defaultWorldFile =
  getXdgDirectory XdgCache $ "cabal" </> "world"

=======
>>>>>>> e1f5d8b0
defaultExtraPath :: IO [FilePath]
defaultExtraPath = do
  dir <- getHomeDirectory
  return [dir </> ".local" </> "bin"]

defaultInstallPath :: IO FilePath
defaultInstallPath = do
  dir <- getHomeDirectory
  return (dir </> ".local" </> "bin")

defaultCompiler :: CompilerFlavor
defaultCompiler = fromMaybe GHC defaultCompilerFlavor

defaultUserInstall :: Bool
defaultUserInstall = True
-- We do per-user installs by default on all platforms. We used to default to
-- global installs on Windows but that no longer works on Windows Vista or 7.

defaultRemoteRepo :: RemoteRepo
defaultRemoteRepo = RemoteRepo name uri Nothing [] 0 False
  where
    str  = "hackage.haskell.org"
    name = RepoName str
    uri  = URI "http:" (Just (URIAuth "" str "")) "/" "" ""
    -- Note that lots of old ~/.cabal/config files will have the old url
    -- http://hackage.haskell.org/packages/archive
    -- but new config files can use the new url (without the /packages/archive)
    -- and avoid having to do a http redirect

-- For the default repo we know extra information, fill this in.
--
-- We need this because the 'defaultRemoteRepo' above is only used for the
-- first time when a config file is made. So for users with older config files
-- we might have only have older info. This lets us fill that in even for old
-- config files.
--
addInfoForKnownRepos :: RemoteRepo -> RemoteRepo
addInfoForKnownRepos repo
  | remoteRepoName repo == remoteRepoName defaultRemoteRepo
  = useSecure . tryHttps . fixOldURI $ repo
  where
    fixOldURI r
      | isOldHackageURI (remoteRepoURI r)
                  = r { remoteRepoURI = remoteRepoURI defaultRemoteRepo }
      | otherwise = r

    tryHttps r = r { remoteRepoShouldTryHttps = True }

    useSecure r@RemoteRepo{
                  remoteRepoSecure       = secure,
                  remoteRepoRootKeys     = [],
                  remoteRepoKeyThreshold = 0
                } | secure /= Just False
            = r {
                -- Use hackage-security by default unless you opt-out with
                -- secure: False
                remoteRepoSecure       = Just True,
                remoteRepoRootKeys     = defaultHackageRemoteRepoKeys,
                remoteRepoKeyThreshold = defaultHackageRemoteRepoKeyThreshold
              }
    useSecure r = r
addInfoForKnownRepos other = other

-- | The current hackage.haskell.org repo root keys that we ship with cabal.
---
-- This lets us bootstrap trust in this repo without user intervention.
-- These keys need to be periodically updated when new root keys are added.
-- See the root key procedures for details.
--
defaultHackageRemoteRepoKeys :: [String]
defaultHackageRemoteRepoKeys =
    [ "fe331502606802feac15e514d9b9ea83fee8b6ffef71335479a2e68d84adc6b0",
      "1ea9ba32c526d1cc91ab5e5bd364ec5e9e8cb67179a471872f6e26f0ae773d42",
      "2c6c3627bd6c982990239487f1abd02e08a02e6cf16edb105a8012d444d870c3",
      "0a5c7ea47cd1b15f01f5f51a33adda7e655bc0f0b0615baa8e271f4c3351e21d",
      "51f0161b906011b52c6613376b1ae937670da69322113a246a09f807c62f6921"
    ]

-- | The required threshold of root key signatures for hackage.haskell.org
--
defaultHackageRemoteRepoKeyThreshold :: Int
defaultHackageRemoteRepoKeyThreshold = 3

--
-- * Config file reading
--

-- | Loads the main configuration, and applies additional defaults to give the
-- effective configuration. To loads just what is actually in the config file,
-- use 'loadRawConfig'.
--
loadConfig :: Verbosity -> Flag FilePath -> IO SavedConfig
loadConfig verbosity configFileFlag = do
  config <- loadRawConfig verbosity configFileFlag
  extendToEffectiveConfig config

extendToEffectiveConfig :: SavedConfig -> IO SavedConfig
extendToEffectiveConfig config = do
  base <- baseSavedConfig
  let effective0   = base `mappend` config
      globalFlags0 = savedGlobalFlags effective0
      effective  = effective0 {
                     savedGlobalFlags = globalFlags0 {
                       globalRemoteRepos =
                         overNubList (map addInfoForKnownRepos)
                                     (globalRemoteRepos globalFlags0)
                     }
                   }
  return effective

-- | Like 'loadConfig' but does not apply any additional defaults, it just
-- loads what is actually in the config file. This is thus suitable for
-- comparing or editing a config file, but not suitable for using as the
-- effective configuration.
--
loadRawConfig :: Verbosity -> Flag FilePath -> IO SavedConfig
loadRawConfig verbosity configFileFlag = do
  (source, configFile) <- getConfigFilePathAndSource configFileFlag
  minp <- readConfigFile mempty configFile
  case minp of
    Nothing -> do
      notice verbosity $
        "Config file path source is " ++ sourceMsg source ++ "."
      -- 2021-10-07, issue #7705
      -- Only create default config file if name was not given explicitly
      -- via option --config-file or environment variable.
      case source of
        Default -> do
          notice verbosity msgNotFound
          createDefaultConfigFile verbosity [] configFile
        CommandlineOption   -> failNoConfigFile
        EnvironmentVariable -> failNoConfigFile
      where
        msgNotFound = unwords [ "Config file not found:", configFile ]
        failNoConfigFile = die' verbosity $ unlines
          [ msgNotFound
          , "(Config files can be created via the cabal-command 'user-config init'.)"
          ]
    Just (ParseOk ws conf) -> do
      unless (null ws) $ warn verbosity $
        unlines (map (showPWarning configFile) ws)
      return conf
    Just (ParseFailed err) -> do
      let (line, msg) = locatedErrorMsg err
      die' verbosity $
          "Error parsing config file " ++ configFile
        ++ maybe "" (\n -> ':' : show n) line ++ ":\n" ++ msg

  where
    sourceMsg CommandlineOption =   "commandline option"
    sourceMsg EnvironmentVariable = "environment variable CABAL_CONFIG"
    sourceMsg Default =             "default config file"

-- | Provenance of the config file.

data ConfigFileSource = CommandlineOption
                      | EnvironmentVariable
                      | Default

-- | Returns the config file path, without checking that the file exists.
-- The order of precedence is: input flag, CABAL_CONFIG, default location.
getConfigFilePath :: Flag FilePath -> IO FilePath
getConfigFilePath = fmap snd . getConfigFilePathAndSource

getConfigFilePathAndSource :: Flag FilePath -> IO (ConfigFileSource, FilePath)
getConfigFilePathAndSource configFileFlag =
    getSource sources
  where
    sources =
      [ (CommandlineOption,   return . flagToMaybe $ configFileFlag)
      , (EnvironmentVariable, lookup "CABAL_CONFIG" `liftM` getEnvironment)
      , (Default,             Just `liftM` defaultConfigFile) ]

    getSource [] = error "no config file path candidate found."
    getSource ((source,action): xs) =
                      action >>= maybe (getSource xs) (return . (,) source)

readConfigFile
  :: SavedConfig -> FilePath -> IO (Maybe (ParseResult SavedConfig))
readConfigFile initial file = handleNotExists $
  fmap (Just . parseConfig (ConstraintSourceMainConfig file) initial)
       (BS.readFile file)

  where
    handleNotExists action = catchIO action $ \ioe ->
      if isDoesNotExistError ioe
        then return Nothing
        else ioError ioe

createDefaultConfigFile :: Verbosity -> [String] -> FilePath -> IO SavedConfig
createDefaultConfigFile verbosity extraLines filePath  = do
  commentConf <- commentSavedConfig
  initialConf <- initialSavedConfig
  extraConf   <- parseExtraLines verbosity extraLines
  notice verbosity $ "Writing default configuration to " ++ filePath
  writeConfigFile filePath commentConf (initialConf `mappend` extraConf)
  return initialConf

writeConfigFile :: FilePath -> SavedConfig -> SavedConfig -> IO ()
writeConfigFile file comments vals = do
  let tmpFile = file <.> "tmp"
  createDirectoryIfMissing True (takeDirectory file)
  writeFile tmpFile $
    explanation ++ showConfigWithComments comments vals ++ "\n"
  renameFile tmpFile file
  where
    explanation = unlines
      ["-- This is the configuration file for the 'cabal' command line tool."
      ,"--"
      ,"-- The available configuration options are listed below."
      ,"-- Some of them have default values listed."
      ,"--"
      ,"-- Lines (like this one) beginning with '--' are comments."
      ,"-- Be careful with spaces and indentation because they are"
      ,"-- used to indicate layout for nested sections."
      ,"--"
      ,"-- This config file was generated using the following versions"
      ,"-- of Cabal and cabal-install:"
      ,"-- Cabal library version: " ++ prettyShow cabalVersion
      ,"-- cabal-install version: " ++ prettyShow cabalInstallVersion
      ,"",""
      ]

-- | These are the default values that get used in Cabal if a no value is
-- given. We use these here to include in comments when we write out the
-- initial config file so that the user can see what default value they are
-- overriding.
--
commentSavedConfig :: IO SavedConfig
commentSavedConfig = do
  userInstallDirs   <- defaultInstallDirs defaultCompiler True True
  globalInstallDirs <- defaultInstallDirs defaultCompiler False True
  let conf0 = mempty {
        savedGlobalFlags       = defaultGlobalFlags {
            globalRemoteRepos = toNubList [defaultRemoteRepo]
            },
        savedInitFlags       = mempty {
            IT.interactive     = toFlag False,
            IT.cabalVersion    = toFlag IT.defaultCabalVersion,
            IT.language        = toFlag Haskell2010,
            IT.license         = NoFlag,
            IT.sourceDirs      = Flag [IT.defaultSourceDir],
            IT.applicationDirs = Flag [IT.defaultApplicationDir]
            },
        savedInstallFlags      = defaultInstallFlags,
        savedClientInstallFlags= defaultClientInstallFlags,
        savedConfigureExFlags  = defaultConfigExFlags {
            configAllowNewer     = Just (AllowNewer mempty),
            configAllowOlder     = Just (AllowOlder mempty)
            },
        savedConfigureFlags    = (defaultConfigFlags defaultProgramDb) {
            configUserInstall    = toFlag defaultUserInstall
            },
        savedUserInstallDirs   = fmap toFlag userInstallDirs,
        savedGlobalInstallDirs = fmap toFlag globalInstallDirs,
        savedUploadFlags       = commandDefaultFlags uploadCommand,
        savedReportFlags       = commandDefaultFlags reportCommand,
        savedHaddockFlags      = defaultHaddockFlags,
        savedTestFlags         = defaultTestFlags,
        savedBenchmarkFlags    = defaultBenchmarkFlags
        }
  conf1 <- extendToEffectiveConfig conf0
  let globalFlagsConf1 = savedGlobalFlags conf1
      conf2 = conf1 {
        savedGlobalFlags = globalFlagsConf1 {
            globalRemoteRepos = overNubList (map removeRootKeys)
                                (globalRemoteRepos globalFlagsConf1)
            }
        }
  return conf2
    where
      -- Most people don't want to see default root keys, so don't print them.
      removeRootKeys :: RemoteRepo -> RemoteRepo
      removeRootKeys r = r { remoteRepoRootKeys = [] }

-- | All config file fields.
--
configFieldDescriptions :: ConstraintSource -> [FieldDescr SavedConfig]
configFieldDescriptions src =

     toSavedConfig liftGlobalFlag
       (commandOptions (globalCommand []) ParseArgs)
       ["version", "numeric-version", "config-file"] []

  ++ toSavedConfig liftConfigFlag
       (configureOptions ParseArgs)
       (["builddir", "constraint", "dependency", "ipid"]
        ++ map fieldName installDirsFields)

        -- This is only here because viewAsFieldDescr gives us a parser
        -- that only recognises 'ghc' etc, the case-sensitive flag names, not
        -- what the normal case-insensitive parser gives us.
       [simpleFieldParsec "compiler"
          (fromFlagOrDefault Disp.empty . fmap pretty) (Flag <$> parsec <|> pure NoFlag)
          configHcFlavor (\v flags -> flags { configHcFlavor = v })

        -- TODO: The following is a temporary fix. The "optimization"
        -- and "debug-info" fields are OptArg, and viewAsFieldDescr
        -- fails on that. Instead of a hand-written hackaged parser
        -- and printer, we should handle this case properly in the
        -- library.
       ,liftField configOptimization (\v flags ->
                                       flags { configOptimization = v }) $
        let name = "optimization" in
        FieldDescr name
          (\f -> case f of
                   Flag NoOptimisation      -> Disp.text "False"
                   Flag NormalOptimisation  -> Disp.text "True"
                   Flag MaximumOptimisation -> Disp.text "2"
                   _                        -> Disp.empty)
          (\line str _ -> case () of
           _ |  str == "False" -> ParseOk [] (Flag NoOptimisation)
             |  str == "True"  -> ParseOk [] (Flag NormalOptimisation)
             |  str == "0"     -> ParseOk [] (Flag NoOptimisation)
             |  str == "1"     -> ParseOk [] (Flag NormalOptimisation)
             |  str == "2"     -> ParseOk [] (Flag MaximumOptimisation)
             | lstr == "false" -> ParseOk [caseWarning] (Flag NoOptimisation)
             | lstr == "true"  -> ParseOk [caseWarning]
                                  (Flag NormalOptimisation)
             | otherwise       -> ParseFailed (NoParse name line)
             where
               lstr = lowercase str
               caseWarning = PWarning $
                 "The '" ++ name
                 ++ "' field is case sensitive, use 'True' or 'False'.")
       ,liftField configDebugInfo (\v flags -> flags { configDebugInfo = v }) $
        let name = "debug-info" in
        FieldDescr name
          (\f -> case f of
                   Flag NoDebugInfo      -> Disp.text "False"
                   Flag MinimalDebugInfo -> Disp.text "1"
                   Flag NormalDebugInfo  -> Disp.text "True"
                   Flag MaximalDebugInfo -> Disp.text "3"
                   _                     -> Disp.empty)
          (\line str _ -> case () of
           _ |  str == "False" -> ParseOk [] (Flag NoDebugInfo)
             |  str == "True"  -> ParseOk [] (Flag NormalDebugInfo)
             |  str == "0"     -> ParseOk [] (Flag NoDebugInfo)
             |  str == "1"     -> ParseOk [] (Flag MinimalDebugInfo)
             |  str == "2"     -> ParseOk [] (Flag NormalDebugInfo)
             |  str == "3"     -> ParseOk [] (Flag MaximalDebugInfo)
             | lstr == "false" -> ParseOk [caseWarning] (Flag NoDebugInfo)
             | lstr == "true"  -> ParseOk [caseWarning] (Flag NormalDebugInfo)
             | otherwise       -> ParseFailed (NoParse name line)
             where
               lstr = lowercase str
               caseWarning = PWarning $
                 "The '" ++ name
                 ++ "' field is case sensitive, use 'True' or 'False'.")
       ]

  ++ toSavedConfig liftConfigExFlag
       (configureExOptions ParseArgs src)
       []
       [let pkgs            = (Just . AllowOlder . RelaxDepsSome)
                              `fmap` parsecOptCommaList parsec
            parseAllowOlder = ((Just . AllowOlder . toRelaxDeps)
                               `fmap` parsec) <|> pkgs
         in simpleFieldParsec "allow-older"
            (showRelaxDeps . fmap unAllowOlder) parseAllowOlder
            configAllowOlder (\v flags -> flags { configAllowOlder = v })
       ,let pkgs            = (Just . AllowNewer . RelaxDepsSome)
                              `fmap` parsecOptCommaList parsec
            parseAllowNewer = ((Just . AllowNewer . toRelaxDeps)
                               `fmap` parsec) <|> pkgs
         in simpleFieldParsec "allow-newer"
            (showRelaxDeps . fmap unAllowNewer) parseAllowNewer
            configAllowNewer (\v flags -> flags { configAllowNewer = v })
       ]

  ++ toSavedConfig liftInstallFlag
       (installOptions ParseArgs)
       ["dry-run", "only", "only-dependencies", "dependencies-only"] []

  ++ toSavedConfig liftClientInstallFlag
       (clientInstallOptions ParseArgs)
       [] []

  ++ toSavedConfig liftUploadFlag
       (commandOptions uploadCommand ParseArgs)
       ["verbose", "check", "documentation", "publish"] []

  ++ toSavedConfig liftReportFlag
       (commandOptions reportCommand ParseArgs)
       ["verbose", "username", "password"] []
       --FIXME: this is a hack, hiding the user name and password.
       -- But otherwise it masks the upload ones. Either need to
       -- share the options or make then distinct. In any case
       -- they should probably be per-server.

  ++ [ viewAsFieldDescr
       $ optionDistPref
       (configDistPref . savedConfigureFlags)
       (\distPref config ->
          config
          { savedConfigureFlags = (savedConfigureFlags config) {
               configDistPref = distPref }
          , savedHaddockFlags = (savedHaddockFlags config) {
               haddockDistPref = distPref }
          }
       )
       ParseArgs
     ]

  where
    toSavedConfig lift options exclusions replacements =
      [ lift (fromMaybe field replacement)
      | opt <- options
      , let field       = viewAsFieldDescr opt
            name        = fieldName field
            replacement = find ((== name) . fieldName) replacements
      , name `notElem` exclusions ]

    showRelaxDeps Nothing                     = mempty
    showRelaxDeps (Just rd) | isRelaxDeps rd  = Disp.text "True"
                            | otherwise       = Disp.text "False"

    toRelaxDeps True  = RelaxDepsAll
    toRelaxDeps False = mempty


-- TODO: next step, make the deprecated fields elicit a warning.
--
deprecatedFieldDescriptions :: [FieldDescr SavedConfig]
deprecatedFieldDescriptions =
  [ liftGlobalFlag $
    listFieldParsec "repos"
      pretty parsec
      (fromNubList . globalRemoteRepos)
      (\rs cfg -> cfg { globalRemoteRepos = toNubList rs })
  , liftGlobalFlag $
    simpleFieldParsec "cachedir"
      (Disp.text . fromFlagOrDefault "") (optionalFlag parsecFilePath)
      globalCacheDir    (\d cfg -> cfg { globalCacheDir = d })
  , liftUploadFlag $
    simpleFieldParsec "hackage-username"
      (Disp.text . fromFlagOrDefault "" . fmap unUsername)
      (optionalFlag (fmap Username parsecToken))
      uploadUsername    (\d cfg -> cfg { uploadUsername = d })
  , liftUploadFlag $
    simpleFieldParsec "hackage-password"
      (Disp.text . fromFlagOrDefault "" . fmap unPassword)
      (optionalFlag (fmap Password parsecToken))
      uploadPassword    (\d cfg -> cfg { uploadPassword = d })
  , liftUploadFlag $
    spaceListField "hackage-password-command"
      Disp.text parseTokenQ
      (fromFlagOrDefault [] . uploadPasswordCmd)
                        (\d cfg -> cfg { uploadPasswordCmd = Flag d })
  ]
 ++ map (modifyFieldName ("user-"++)   . liftUserInstallDirs)
    installDirsFields
 ++ map (modifyFieldName ("global-"++) . liftGlobalInstallDirs)
    installDirsFields
  where
    optionalFlag :: ParsecParser a -> ParsecParser (Flag a)
    optionalFlag p = toFlag <$> p <|> pure mempty

    modifyFieldName :: (String -> String) -> FieldDescr a -> FieldDescr a
    modifyFieldName f d = d { fieldName = f (fieldName d) }

liftUserInstallDirs :: FieldDescr (InstallDirs (Flag PathTemplate))
                    -> FieldDescr SavedConfig
liftUserInstallDirs = liftField
  savedUserInstallDirs (\flags conf -> conf { savedUserInstallDirs = flags })

liftGlobalInstallDirs :: FieldDescr (InstallDirs (Flag PathTemplate))
                      -> FieldDescr SavedConfig
liftGlobalInstallDirs =
  liftField savedGlobalInstallDirs
  (\flags conf -> conf { savedGlobalInstallDirs = flags })

liftGlobalFlag :: FieldDescr GlobalFlags -> FieldDescr SavedConfig
liftGlobalFlag = liftField
  savedGlobalFlags (\flags conf -> conf { savedGlobalFlags = flags })

liftConfigFlag :: FieldDescr ConfigFlags -> FieldDescr SavedConfig
liftConfigFlag = liftField
  savedConfigureFlags (\flags conf -> conf { savedConfigureFlags = flags })

liftConfigExFlag :: FieldDescr ConfigExFlags -> FieldDescr SavedConfig
liftConfigExFlag = liftField
  savedConfigureExFlags (\flags conf -> conf { savedConfigureExFlags = flags })

liftInstallFlag :: FieldDescr InstallFlags -> FieldDescr SavedConfig
liftInstallFlag = liftField
  savedInstallFlags (\flags conf -> conf { savedInstallFlags = flags })

liftClientInstallFlag :: FieldDescr ClientInstallFlags -> FieldDescr SavedConfig
liftClientInstallFlag =
  liftField savedClientInstallFlags
  (\flags conf -> conf { savedClientInstallFlags = flags })

liftUploadFlag :: FieldDescr UploadFlags -> FieldDescr SavedConfig
liftUploadFlag = liftField
  savedUploadFlags (\flags conf -> conf { savedUploadFlags = flags })

liftReportFlag :: FieldDescr ReportFlags -> FieldDescr SavedConfig
liftReportFlag = liftField
  savedReportFlags (\flags conf -> conf { savedReportFlags = flags })

parseConfig :: ConstraintSource
            -> SavedConfig
            -> BS.ByteString
            -> ParseResult SavedConfig
parseConfig src initial = \str -> do
  fields <- readFields str
  let (knownSections, others) = partition isKnownSection fields
  config <- parse others
  let init0   = savedInitFlags config
      user0   = savedUserInstallDirs config
      global0 = savedGlobalInstallDirs config
  (remoteRepoSections0, localRepoSections0, haddockFlags, initFlags, user, global, paths, args) <-
    foldM parseSections
          ([], [], savedHaddockFlags config, init0, user0, global0, [], [])
          knownSections

  let remoteRepoSections =
          reverse
        . nubBy ((==) `on` remoteRepoName)
        $ remoteRepoSections0

  let localRepoSections =
          reverse
        . nubBy ((==) `on` localRepoName)
        $ localRepoSections0

  return . fixConfigMultilines $ config {
    savedGlobalFlags       = (savedGlobalFlags config) {
       globalRemoteRepos   = toNubList remoteRepoSections,
       globalLocalNoIndexRepos = toNubList localRepoSections,
       -- the global extra prog path comes from the configure flag prog path
       globalProgPathExtra = configProgramPathExtra (savedConfigureFlags config)
       },
    savedConfigureFlags    = (savedConfigureFlags config) {
       configProgramPaths  = paths,
       configProgramArgs   = args
       },
    savedHaddockFlags      = haddockFlags,
    savedInitFlags         = initFlags,
    savedUserInstallDirs   = user,
    savedGlobalInstallDirs = global
  }

  where
    isKnownSection (ParseUtils.Section _ "repository" _ _)              = True
    isKnownSection (ParseUtils.F _ "remote-repo" _)                     = True
    isKnownSection (ParseUtils.Section _ "haddock" _ _)                 = True
    isKnownSection (ParseUtils.Section _ "init" _ _)                    = True
    isKnownSection (ParseUtils.Section _ "install-dirs" _ _)            = True
    isKnownSection (ParseUtils.Section _ "program-locations" _ _)       = True
    isKnownSection (ParseUtils.Section _ "program-default-options" _ _) = True
    isKnownSection _                                                    = False

    -- Attempt to split fields that can represent lists of paths into
    -- actual lists on failure, leave the field untouched.
    splitMultiPath :: [String] -> [String]
    splitMultiPath [s] = case runP 0 "" (parseOptCommaList parseTokenQ) s of
            ParseOk _ res -> res
            _ -> [s]
    splitMultiPath xs = xs

    -- This is a fixup, pending a full config parser rewrite, to
    -- ensure that config fields which can be comma-separated lists
    -- actually parse as comma-separated lists.
    fixConfigMultilines conf = conf {
         savedConfigureFlags =
           let scf = savedConfigureFlags conf
           in  scf {
                     configProgramPathExtra   =
                       toNubList $ splitMultiPath
                       (fromNubList $ configProgramPathExtra scf)
                   , configExtraLibDirs       = splitMultiPath
                                                (configExtraLibDirs scf)
                   , configExtraLibDirsStatic = splitMultiPath
                                                (configExtraLibDirsStatic scf)
                   , configExtraFrameworkDirs = splitMultiPath
                                                (configExtraFrameworkDirs scf)
                   , configExtraIncludeDirs   = splitMultiPath
                                                (configExtraIncludeDirs scf)
                   , configConfigureArgs      = splitMultiPath
                                                (configConfigureArgs scf)
               }
      }

    parse = parseFields (configFieldDescriptions src
                      ++ deprecatedFieldDescriptions) initial

    parseSections (rs, ls, h, i, u, g, p, a)
                 (ParseUtils.Section lineno "repository" name fs) = do
      name' <- maybe (ParseFailed $ NoParse "repository name" lineno) return $
          simpleParsec name
      r' <- parseFields remoteRepoFields (emptyRemoteRepo name') fs
      r'' <- postProcessRepo lineno name r'
      case r'' of
          Left local   -> return (rs,        local:ls, h, i, u, g, p, a)
          Right remote -> return (remote:rs, ls,       h, i, u, g, p, a)

    parseSections (rs, ls, h, i, u, g, p, a)
                 (ParseUtils.F lno "remote-repo" raw) = do
      let mr' = simpleParsec raw
      r' <- maybe (ParseFailed $ NoParse "remote-repo" lno) return mr'
      return (r':rs, ls, h, i, u, g, p, a)

    parseSections accum@(rs, ls, h, i, u, g, p, a)
                 (ParseUtils.Section _ "haddock" name fs)
      | name == ""        = do h' <- parseFields haddockFlagsFields h fs
                               return (rs, ls, h', i, u, g, p, a)
      | otherwise         = do
          warning "The 'haddock' section should be unnamed"
          return accum

    parseSections accum@(rs, ls, h, i, u, g, p, a)
                 (ParseUtils.Section _ "init" name fs)
      | name == ""        = do i' <- parseFields initFlagsFields i fs
                               return (rs, ls, h, i', u, g, p, a)
      | otherwise         = do
          warning "The 'init' section should be unnamed"
          return accum

    parseSections accum@(rs, ls, h, i, u, g, p, a)
                  (ParseUtils.Section _ "install-dirs" name fs)
      | name' == "user"   = do u' <- parseFields installDirsFields u fs
                               return (rs, ls, h, i, u', g, p, a)
      | name' == "global" = do g' <- parseFields installDirsFields g fs
                               return (rs, ls, h, i, u, g', p, a)
      | otherwise         = do
          warning "The 'install-paths' section should be for 'user' or 'global'"
          return accum
      where name' = lowercase name
    parseSections accum@(rs, ls, h, i, u, g, p, a)
                 (ParseUtils.Section _ "program-locations" name fs)
      | name == ""        = do p' <- parseFields withProgramsFields p fs
                               return (rs, ls, h, i, u, g, p', a)
      | otherwise         = do
          warning "The 'program-locations' section should be unnamed"
          return accum
    parseSections accum@(rs, ls, h, i, u, g, p, a)
                  (ParseUtils.Section _ "program-default-options" name fs)
      | name == ""        = do a' <- parseFields withProgramOptionsFields a fs
                               return (rs, ls, h, i, u, g, p, a')
      | otherwise         = do
          warning "The 'program-default-options' section should be unnamed"
          return accum
    parseSections accum f = do
      warning $ "Unrecognized stanza on line " ++ show (lineNo f)
      return accum

postProcessRepo :: Int -> String -> RemoteRepo -> ParseResult (Either LocalRepo RemoteRepo)
postProcessRepo lineno reponameStr repo0 = do
    when (null reponameStr) $
        syntaxError lineno $ "a 'repository' section requires the "
                          ++ "repository name as an argument"

    reponame <- maybe (fail $ "Invalid repository name " ++ reponameStr) return $
        simpleParsec reponameStr

    case uriScheme (remoteRepoURI repo0) of
        -- TODO: check that there are no authority, query or fragment
        -- Note: the trailing colon is important
        "file+noindex:" -> do
            let uri = remoteRepoURI repo0
            return $ Left $ LocalRepo reponame (uriPath uri) (uriFragment uri == "#shared-cache")

        _              -> do
            let repo = repo0 { remoteRepoName = reponame }

            when (remoteRepoKeyThreshold repo > length (remoteRepoRootKeys repo)) $
                warning $ "'key-threshold' for repository "
                    ++ show (remoteRepoName repo)
                    ++ " higher than number of keys"

            when (not (null (remoteRepoRootKeys repo)) && remoteRepoSecure repo /= Just True) $
                warning $ "'root-keys' for repository "
                    ++ show (remoteRepoName repo)
                    ++ " non-empty, but 'secure' not set to True."

            return $ Right repo

showConfig :: SavedConfig -> String
showConfig = showConfigWithComments mempty

showConfigWithComments :: SavedConfig -> SavedConfig -> String
showConfigWithComments comment vals = Disp.render $
      case fmap (uncurry ppRemoteRepoSection)
           (zip (getRemoteRepos comment) (getRemoteRepos vals)) of
        [] -> Disp.text ""
        (x:xs) -> foldl' (\ r r' -> r $+$ Disp.text "" $+$ r') x xs
  $+$ Disp.text ""
  $+$ ppFields
      (skipSomeFields (configFieldDescriptions ConstraintSourceUnknown))
      mcomment vals
  $+$ Disp.text ""
  $+$ ppSection "haddock" "" haddockFlagsFields
                (fmap savedHaddockFlags mcomment) (savedHaddockFlags vals)
  $+$ Disp.text ""
  $+$ ppSection "init" "" initFlagsFields
                (fmap savedInitFlags mcomment) (savedInitFlags vals)
  $+$ Disp.text ""
  $+$ installDirsSection "user"   savedUserInstallDirs
  $+$ Disp.text ""
  $+$ installDirsSection "global" savedGlobalInstallDirs
  $+$ Disp.text ""
  $+$ configFlagsSection "program-locations" withProgramsFields
                         configProgramPaths
  $+$ Disp.text ""
  $+$ configFlagsSection "program-default-options" withProgramOptionsFields
                         configProgramArgs
  where
    getRemoteRepos = fromNubList . globalRemoteRepos . savedGlobalFlags
    mcomment = Just comment
    installDirsSection name field =
      ppSection "install-dirs" name installDirsFields
                (fmap field mcomment) (field vals)
    configFlagsSection name fields field =
      ppSection name "" fields
               (fmap (field . savedConfigureFlags) mcomment)
               ((field . savedConfigureFlags) vals)

    -- skip fields based on field name.  currently only skips "remote-repo",
    -- because that is rendered as a section.  (see 'ppRemoteRepoSection'.)
    skipSomeFields = filter ((/= "remote-repo") . fieldName)

-- | Fields for the 'install-dirs' sections.
installDirsFields :: [FieldDescr (InstallDirs (Flag PathTemplate))]
installDirsFields = map viewAsFieldDescr installDirsOptions

ppRemoteRepoSection :: RemoteRepo -> RemoteRepo -> Doc
ppRemoteRepoSection def vals = ppSection "repository" (unRepoName (remoteRepoName vals))
    remoteRepoFields (Just def) vals

remoteRepoFields :: [FieldDescr RemoteRepo]
remoteRepoFields =
  [ simpleField "url"
    (text . show)            (parseTokenQ >>= parseURI')
    remoteRepoURI            (\x repo -> repo { remoteRepoURI = x })
  , simpleFieldParsec "secure"
    showSecure               (Just `fmap` parsec)
    remoteRepoSecure         (\x repo -> repo { remoteRepoSecure = x })
  , listField "root-keys"
    text                     parseTokenQ
    remoteRepoRootKeys       (\x repo -> repo { remoteRepoRootKeys = x })
  , simpleFieldParsec "key-threshold"
    showThreshold            P.integral
    remoteRepoKeyThreshold   (\x repo -> repo { remoteRepoKeyThreshold = x })
  ]
  where
    parseURI' uriString =
      case parseURI uriString of
        Nothing  -> fail $ "remote-repo: no parse on " ++ show uriString
        Just uri -> return uri

    showSecure  Nothing      = mempty       -- default 'secure' setting
    showSecure  (Just True)  = text "True"  -- user explicitly enabled it
    showSecure  (Just False) = text "False" -- user explicitly disabled it

    -- If the key-threshold is set to 0, we omit it as this is the default
    -- and it looks odd to have a value for key-threshold but not for 'secure'
    -- (note that an empty list of keys is already omitted by default, since
    -- that is what we do for all list fields)
    showThreshold 0 = mempty
    showThreshold t = text (show t)

-- | Fields for the 'haddock' section.
haddockFlagsFields :: [FieldDescr HaddockFlags]
haddockFlagsFields = [ field
                     | opt <- haddockOptions ParseArgs
                     , let field = viewAsFieldDescr opt
                           name  = fieldName field
                     , name `notElem` exclusions ]
  where
    exclusions = ["verbose", "builddir", "for-hackage"]

-- | Fields for the 'init' section.
initFlagsFields :: [FieldDescr IT.InitFlags]
initFlagsFields = [ field
                  | opt <- initOptions ParseArgs
                  , let field = viewAsFieldDescr opt
                        name  = fieldName field
                  , name `notElem` exclusions ]
  where
    exclusions =
      [ "author", "email", "quiet", "no-comments", "minimal", "overwrite"
      , "package-dir", "packagedir", "package-name", "version", "homepage"
      , "synopsis", "category", "extra-source-file", "lib", "exe", "libandexe"
      , "simple", "main-is", "expose-module", "exposed-modules", "extension"
      , "dependency", "build-tool", "with-compiler"
      , "verbose"
      ]

-- | Fields for the 'program-locations' section.
withProgramsFields :: [FieldDescr [(String, FilePath)]]
withProgramsFields =
  map viewAsFieldDescr $
  programDbPaths' (++ "-location") defaultProgramDb
                             ParseArgs id (++)

-- | Fields for the 'program-default-options' section.
withProgramOptionsFields :: [FieldDescr [(String, [String])]]
withProgramOptionsFields =
  map viewAsFieldDescr $
  programDbOptions defaultProgramDb ParseArgs id (++)

parseExtraLines :: Verbosity -> [String] -> IO SavedConfig
parseExtraLines verbosity extraLines =
  case parseConfig (ConstraintSourceMainConfig "additional lines")
       mempty (toUTF8BS (unlines extraLines)) of
    ParseFailed err ->
      let (line, msg) = locatedErrorMsg err
      in die' verbosity $
         "Error parsing additional config lines\n"
         ++ maybe "" (\n -> ':' : show n) line ++ ":\n" ++ msg
    ParseOk [] r -> return r
    ParseOk ws _ ->
      die' verbosity $
      unlines (map (showPWarning "Error parsing additional config lines") ws)

-- | Get the differences (as a pseudo code diff) between the user's
-- '~/.cabal/config' and the one that cabal would generate if it didn't exist.
userConfigDiff :: Verbosity -> GlobalFlags -> [String] -> IO [String]
userConfigDiff verbosity globalFlags extraLines = do
  userConfig <- loadRawConfig normal (globalConfigFile globalFlags)
  extraConfig <- parseExtraLines verbosity extraLines
  testConfig <- initialSavedConfig
  return $
    reverse . foldl' createDiff [] . M.toList
    $ M.unionWith combine
      (M.fromList . map justFst $ filterShow testConfig)
      (M.fromList . map justSnd $ filterShow (userConfig `mappend` extraConfig))
  where
    justFst (a, b) = (a, (Just b, Nothing))
    justSnd (a, b) = (a, (Nothing, Just b))

    combine (Nothing, Just b) (Just a, Nothing) = (Just a, Just b)
    combine (Just a, Nothing) (Nothing, Just b) = (Just a, Just b)
    combine x y = error $ "Can't happen : userConfigDiff "
                  ++ show x ++ " " ++ show y

    createDiff :: [String] -> (String, (Maybe String, Maybe String)) -> [String]
    createDiff acc (key, (Just a, Just b))
        | a == b = acc
        | otherwise = ("+ " ++ key ++ ": " ++ b)
                      : ("- " ++ key ++ ": " ++ a) : acc
    createDiff acc (key, (Nothing, Just b)) = ("+ " ++ key ++ ": " ++ b) : acc
    createDiff acc (key, (Just a, Nothing)) = ("- " ++ key ++ ": " ++ a) : acc
    createDiff acc (_, (Nothing, Nothing)) = acc

    filterShow :: SavedConfig -> [(String, String)]
    filterShow cfg = map keyValueSplit
        . filter (\s -> not (null s) && ':' `elem` s)
        . map nonComment
        . lines
        $ showConfig cfg

    nonComment [] = []
    nonComment ('-':'-':_) = []
    nonComment (x:xs) = x : nonComment xs

    topAndTail = reverse . dropWhile isSpace . reverse . dropWhile isSpace

    keyValueSplit s =
        let (left, right) = break (== ':') s
        in (topAndTail left, topAndTail (drop 1 right))


-- | Update the user's ~/.cabal/config' keeping the user's customizations.
userConfigUpdate :: Verbosity -> GlobalFlags -> [String] -> IO ()
userConfigUpdate verbosity globalFlags extraLines = do
  userConfig  <- loadRawConfig normal (globalConfigFile globalFlags)
  extraConfig <- parseExtraLines verbosity extraLines
  newConfig   <- initialSavedConfig
  commentConf <- commentSavedConfig
  cabalFile <- getConfigFilePath $ globalConfigFile globalFlags
  let backup = cabalFile ++ ".backup"
  notice verbosity $ "Renaming " ++ cabalFile ++ " to " ++ backup ++ "."
  renameFile cabalFile backup
  notice verbosity $ "Writing merged config to " ++ cabalFile ++ "."
  writeConfigFile cabalFile commentConf
    (newConfig `mappend` userConfig `mappend` extraConfig)<|MERGE_RESOLUTION|>--- conflicted
+++ resolved
@@ -609,14 +609,11 @@
 defaultLogsDir =
   getXdgDirectory XdgCache $ "cabal" </> "logs"
 
-<<<<<<< HEAD
 -- | Default position of the world file
 defaultWorldFile :: IO FilePath
 defaultWorldFile =
   getXdgDirectory XdgCache $ "cabal" </> "world"
 
-=======
->>>>>>> e1f5d8b0
 defaultExtraPath :: IO [FilePath]
 defaultExtraPath = do
   dir <- getHomeDirectory
