{-# LANGUAGE RecordWildCards #-}
-- | cabal-install CLI command: configure
--
module Distribution.Client.CmdConfigure (
    configureCommand,
    configureAction,
    configureAction',
  ) where

import Distribution.Client.Compat.Prelude
import Prelude ()

import System.Directory
import System.FilePath

import Distribution.Simple.Flag
import Distribution.Client.ProjectOrchestration
import Distribution.Client.ProjectConfig
         ( writeProjectLocalExtraConfig, readProjectLocalExtraConfig )
import Distribution.Client.ProjectFlags
         ( removeIgnoreProjectOption )

import Distribution.Client.NixStyleOptions
         ( NixStyleFlags (..), nixStyleOptions, defaultNixStyleFlags )
import Distribution.Client.Setup
         ( GlobalFlags, ConfigFlags(..), ConfigExFlags(..) )
import Distribution.Verbosity
         ( normal )

import Distribution.Simple.Command
         ( CommandUI(..), usageAlternatives )
import Distribution.Simple.Utils
         ( wrapText, notice )

import Distribution.Client.DistDirLayout
         ( DistDirLayout(..) )
import Distribution.Client.RebuildMonad (runRebuild)
import Distribution.Client.ProjectConfig.Types

configureCommand :: CommandUI (NixStyleFlags ())
configureCommand = CommandUI {
  commandName         = "v2-configure",
  commandSynopsis     = "Add extra project configuration",
  commandUsage        = usageAlternatives "v2-configure" [ "[FLAGS]" ],
  commandDescription  = Just $ \_ -> wrapText $
        "Adjust how the project is built by setting additional package flags "
     ++ "and other flags.\n\n"

     ++ "The configuration options are written to the 'cabal.project.local' "
     ++ "file (or '$project_file.local', if '--project-file' is specified) "
     ++ "which extends the configuration from the 'cabal.project' file "
     ++ "(if any). This combination is used as the project configuration for "
     ++ "all other commands (such as 'v2-build', 'v2-repl' etc) though it "
     ++ "can be extended/overridden on a per-command basis.\n\n"

     ++ "The v2-configure command also checks that the project configuration "
     ++ "will work. In particular it checks that there is a consistent set of "
     ++ "dependencies for the project as a whole.\n\n"

     ++ "The 'cabal.project.local' file persists across 'v2-clean' but is "
     ++ "overwritten on the next use of the 'v2-configure' command. The "
     ++ "intention is that the 'cabal.project' file should be kept in source "
     ++ "control but the 'cabal.project.local' should not.\n\n"

     ++ "It is never necessary to use the 'v2-configure' command. It is "
     ++ "merely a convenience in cases where you do not want to specify flags "
     ++ "to 'v2-build' (and other commands) every time and yet do not want "
     ++ "to alter the 'cabal.project' persistently.",
  commandNotes        = Just $ \pname ->
        "Examples:\n"
     ++ "  " ++ pname ++ " v2-configure --with-compiler ghc-7.10.3\n"
     ++ "    Adjust the project configuration to use the given compiler\n"
     ++ "    program and check the resulting configuration works.\n"
     ++ "  " ++ pname ++ " v2-configure\n"
     ++ "    Reset the local configuration to empty and check the overall\n"
     ++ "    project configuration works.\n"

  , commandDefaultFlags = defaultNixStyleFlags ()
  , commandOptions      = removeIgnoreProjectOption
                        . nixStyleOptions (const [])
  }

-- | To a first approximation, the @configure@ just runs the first phase of
-- the @build@ command where we bring the install plan up to date (thus
-- checking that it's possible).
--
-- The only difference is that @configure@ also allows the user to specify
-- some extra config flags which we save in the file @cabal.project.local@.
--
-- For more details on how this works, see the module
-- "Distribution.Client.ProjectOrchestration"
--
configureAction :: NixStyleFlags () -> [String] -> GlobalFlags -> IO ()
configureAction flags@NixStyleFlags {..} extraArgs globalFlags = do
    (baseCtx, projConfig) <- configureAction' flags extraArgs globalFlags

    if shouldNotWriteFile baseCtx
      then notice v "Config file not written due to flag(s)."
      else writeProjectLocalExtraConfig (distDirLayout baseCtx) projConfig
  where
    v = fromFlagOrDefault normal (configVerbosity configFlags)

configureAction' :: NixStyleFlags () -> [String] -> GlobalFlags -> IO (ProjectBaseContext, ProjectConfig)
configureAction' flags@NixStyleFlags {..} _extraArgs globalFlags = do
    --TODO: deal with _extraArgs, since flags with wrong syntax end up there

<<<<<<< HEAD
    baseCtx <- establishProjectBaseContext verbosity cliConfig OtherCommand

    -- Write out the @cabal.project.local@ so it gets picked up by the
    -- planning phase. If old config exists, then print the contents
    -- before overwriting

    let localFile = distProjectFile (distDirLayout baseCtx) "local"
        -- | Chooses cabal.project.local~, or if it already exists
        -- cabal.project.local~0, cabal.project.local~1 etc.
        firstFreeBackup = firstFreeBackup' (0 :: Int)
        firstFreeBackup' i = do
          let backup = localFile <> "~" <> (if i <= 0 then "" else show (i - 1))
          exists <- doesFileExist backup
          if exists
            then firstFreeBackup' (i + 1)
            else return backup
        dryRun = buildSettingDryRun (buildSettings baseCtx)
              || buildSettingOnlyDownload (buildSettings baseCtx)

    if dryRun
       then notice verbosity "Config file not written due to flag(s)."
       else do
          -- If cabal.project.local already exists, back up to cabal.project.local~[n]
          exists <- doesFileExist localFile
          when exists $ do
              backup <- firstFreeBackup
              notice verbosity $
                quote (takeFileName localFile) <> " already exists, backing it up to "
                <> quote (takeFileName backup) <> "."
              copyFile localFile backup
          writeProjectLocalExtraConfig (distDirLayout baseCtx)
                                       cliConfig

    buildCtx <-
      runProjectPreBuildPhase verbosity baseCtx $ \elaboratedPlan ->

            -- TODO: Select the same subset of targets as 'CmdBuild' would
            -- pick (ignoring, for example, executables in libraries
            -- we depend on). But we don't want it to fail, so actually we
            -- have to do it slightly differently from build.
            return (elaboratedPlan, Map.empty)

    let baseCtx' = baseCtx {
                      buildSettings = (buildSettings baseCtx) {
                        buildSettingDryRun = True
                      }
                    }

    -- TODO: Hmm, but we don't have any targets. Currently this prints
    -- what we would build if we were to build everything. Could pick
    -- implicit target like "."
    --
    -- TODO: should we say what's in the project (+deps) as a whole?
    printPlan verbosity baseCtx' buildCtx
=======
    baseCtx <- establishProjectBaseContext v cliConfig OtherCommand

    let localFile  = distProjectFile (distDirLayout baseCtx) "local"
    -- If cabal.project.local already exists, and the flags allow, back up to cabal.project.local~
    let backups = fromFlagOrDefault True  $ configBackup configExFlags
        appends = fromFlagOrDefault False $ configAppend configExFlags
        backupFile = localFile <> "~"

    if shouldNotWriteFile baseCtx
      then
        return (baseCtx, cliConfig)
      else do
        exists <- doesFileExist localFile
        when (exists && backups) $ do
          notice v $
            quote (takeFileName localFile) <> " already exists, backing it up to "
            <> quote (takeFileName backupFile) <> "."
          copyFile localFile backupFile

         -- If the flag @configAppend@ is set to true, append and do not overwrite
        if exists && appends
          then do
            conf <- runRebuild (distProjectRootDirectory . distDirLayout $ baseCtx) $
              readProjectLocalExtraConfig v (distDirLayout baseCtx)
            return (baseCtx, conf <> cliConfig)
          else
            return (baseCtx, cliConfig)
>>>>>>> 769e4ede
  where
    v = fromFlagOrDefault normal (configVerbosity configFlags)
    cliConfig = commandLineFlagsToProjectConfig globalFlags flags
                  mempty -- ClientInstallFlags, not needed here
    quote s = "'" <> s <> "'"

-- Config file should not be written when certain flags are present
shouldNotWriteFile :: ProjectBaseContext -> Bool
shouldNotWriteFile baseCtx =
     buildSettingDryRun (buildSettings baseCtx)
  || buildSettingOnlyDownload (buildSettings baseCtx)<|MERGE_RESOLUTION|>--- conflicted
+++ resolved
@@ -104,62 +104,6 @@
 configureAction' flags@NixStyleFlags {..} _extraArgs globalFlags = do
     --TODO: deal with _extraArgs, since flags with wrong syntax end up there
 
-<<<<<<< HEAD
-    baseCtx <- establishProjectBaseContext verbosity cliConfig OtherCommand
-
-    -- Write out the @cabal.project.local@ so it gets picked up by the
-    -- planning phase. If old config exists, then print the contents
-    -- before overwriting
-
-    let localFile = distProjectFile (distDirLayout baseCtx) "local"
-        -- | Chooses cabal.project.local~, or if it already exists
-        -- cabal.project.local~0, cabal.project.local~1 etc.
-        firstFreeBackup = firstFreeBackup' (0 :: Int)
-        firstFreeBackup' i = do
-          let backup = localFile <> "~" <> (if i <= 0 then "" else show (i - 1))
-          exists <- doesFileExist backup
-          if exists
-            then firstFreeBackup' (i + 1)
-            else return backup
-        dryRun = buildSettingDryRun (buildSettings baseCtx)
-              || buildSettingOnlyDownload (buildSettings baseCtx)
-
-    if dryRun
-       then notice verbosity "Config file not written due to flag(s)."
-       else do
-          -- If cabal.project.local already exists, back up to cabal.project.local~[n]
-          exists <- doesFileExist localFile
-          when exists $ do
-              backup <- firstFreeBackup
-              notice verbosity $
-                quote (takeFileName localFile) <> " already exists, backing it up to "
-                <> quote (takeFileName backup) <> "."
-              copyFile localFile backup
-          writeProjectLocalExtraConfig (distDirLayout baseCtx)
-                                       cliConfig
-
-    buildCtx <-
-      runProjectPreBuildPhase verbosity baseCtx $ \elaboratedPlan ->
-
-            -- TODO: Select the same subset of targets as 'CmdBuild' would
-            -- pick (ignoring, for example, executables in libraries
-            -- we depend on). But we don't want it to fail, so actually we
-            -- have to do it slightly differently from build.
-            return (elaboratedPlan, Map.empty)
-
-    let baseCtx' = baseCtx {
-                      buildSettings = (buildSettings baseCtx) {
-                        buildSettingDryRun = True
-                      }
-                    }
-
-    -- TODO: Hmm, but we don't have any targets. Currently this prints
-    -- what we would build if we were to build everything. Could pick
-    -- implicit target like "."
-    --
-    -- TODO: should we say what's in the project (+deps) as a whole?
-    printPlan verbosity baseCtx' buildCtx
-=======
     baseCtx <- establishProjectBaseContext v cliConfig OtherCommand
 
     let localFile  = distProjectFile (distDirLayout baseCtx) "local"
@@ -187,7 +131,6 @@
             return (baseCtx, conf <> cliConfig)
           else
             return (baseCtx, cliConfig)
->>>>>>> 769e4ede
   where
     v = fromFlagOrDefault normal (configVerbosity configFlags)
     cliConfig = commandLineFlagsToProjectConfig globalFlags flags
