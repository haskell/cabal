--- conflicted
+++ resolved
@@ -25,11 +25,8 @@
          , installCommand, upgradeCommand, uninstallCommand
          , FetchFlags(..), fetchCommand
          , FreezeFlags(..), freezeCommand
-<<<<<<< HEAD
          , StatusFlags(..), statusCommand
-=======
          , genBoundsCommand
->>>>>>> e65fe1f2
          , GetFlags(..), getCommand, unpackCommand
          , checkCommand
          , formatCommand
@@ -1023,12 +1020,10 @@
             mSandboxPkgInfo
             globalFlags' freezeFlags
 
-<<<<<<< HEAD
 statusAction :: StatusFlags -> [String] -> Action
 statusAction statusFlags _extraArgs globalFlags =
   Status.status (fromFlag $ statusVerbosity statusFlags) globalFlags statusFlags
 
-=======
 genBoundsAction :: FreezeFlags -> [String] -> GlobalFlags -> IO ()
 genBoundsAction freezeFlags _extraArgs globalFlags = do
   let verbosity = fromFlag (freezeVerbosity freezeFlags)
@@ -1047,7 +1042,6 @@
             comp platform conf
             mSandboxPkgInfo
             globalFlags' freezeFlags
->>>>>>> e65fe1f2
 
 uploadAction :: UploadFlags -> [String] -> Action
 uploadAction uploadFlags extraArgs globalFlags = do
