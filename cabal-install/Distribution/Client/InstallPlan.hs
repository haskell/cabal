-----------------------------------------------------------------------------
-- |
-- Module      :  Distribution.Client.InstallPlan
-- Copyright   :  (c) Duncan Coutts 2008
-- License     :  BSD-like
--
-- Maintainer  :  duncan@community.haskell.org
-- Stability   :  provisional
-- Portability :  portable
--
-- Package installation plan
--
-----------------------------------------------------------------------------
module Distribution.Client.InstallPlan (
  InstallPlan,
  ConfiguredPackage(..),
  PlanPackage(..),

  -- * Operations on 'InstallPlan's
  new,
  toList,
  ready,
  processing,
  completed,
  failed,
  remove,

  -- ** Query functions
  planPlatform,
  planCompiler,

  -- * Checking validity of plans
  valid,
  closed,
  consistent,
  acyclic,
  configuredPackageValid,

  -- ** Details on invalid plans
  PlanProblem(..),
  showPlanProblem,
  PackageProblem(..),
  showPackageProblem,
  problems,
  configuredPackageProblems
  ) where

import Distribution.Client.Types
         ( SourcePackage(packageDescription), ConfiguredPackage(..)
         , InstalledPackage, BuildFailure, BuildSuccess(..), enableStanzas,
           InstalledPackage (..) )
import Distribution.Package
         ( PackageIdentifier(..), PackageName(..), Package(..), packageName
         , PackageFixedDeps(..), Dependency(..) )
import Distribution.Version
         ( Version, withinRange )
import Distribution.PackageDescription
         ( GenericPackageDescription(genPackageFlags)
         , Flag(flagName), FlagName(..) )
import Distribution.Client.PackageUtils
         ( externalBuildDepends )
import Distribution.PackageDescription.Configuration
         ( finalizePackageDescription )
import Distribution.Client.PackageIndex
         ( PackageIndex )
import qualified Distribution.Client.PackageIndex as PackageIndex
import Distribution.Text
         ( display )
import Distribution.System
         ( Platform )
import Distribution.Compiler
         ( CompilerId(..) )
import Distribution.Client.Utils
         ( duplicates, duplicatesBy, mergeBy, MergeResult(..) )
import Distribution.Simple.Utils
         ( comparing, intercalate )
import qualified Distribution.InstalledPackageInfo as Installed

import Data.List
         ( sort, sortBy )
import Data.Maybe
         ( fromMaybe, maybeToList )
import qualified Data.Graph as Graph
import Data.Graph (Graph)
import Control.Exception
         ( assert )

-- When cabal tries to install a number of packages, including all their
-- dependencies it has a non-trivial problem to solve.
--
-- The Problem:
--
-- In general we start with a set of installed packages and a set of source
-- packages.
--
-- Installed packages have fixed dependencies. They have already been built and
-- we know exactly what packages they were built against, including their exact
-- versions.
--
-- Source package have somewhat flexible dependencies. They are specified as
-- version ranges, though really they're predicates. To make matters worse they
-- have conditional flexible dependencies. Configuration flags can affect which
-- packages are required and can place additional constraints on their
-- versions.
--
-- These two sets of package can and usually do overlap. There can be installed
-- packages that are also available as source packages which means they could
-- be re-installed if required, though there will also be packages which are
-- not available as source and cannot be re-installed. Very often there will be
-- extra versions available than are installed. Sometimes we may like to prefer
-- installed packages over source ones or perhaps always prefer the latest
-- available version whether installed or not.
--
-- The goal is to calculate an installation plan that is closed, acyclic and
-- consistent and where every configured package is valid.
--
-- An installation plan is a set of packages that are going to be used
-- together. It will consist of a mixture of installed packages and source
-- packages along with their exact version dependencies. An installation plan
-- is closed if for every package in the set, all of its dependencies are
-- also in the set. It is consistent if for every package in the set, all
-- dependencies which target that package have the same version.

-- Note that plans do not necessarily compose. You might have a valid plan for
-- package A and a valid plan for package B. That does not mean the composition
-- is simultaneously valid for A and B. In particular you're most likely to
-- have problems with inconsistent dependencies.
-- On the other hand it is true that every closed sub plan is valid.

data PlanPackage = PreExisting InstalledPackage
                 | Configured  ConfiguredPackage
                 | Processing  ConfiguredPackage
                 | Installed   ConfiguredPackage BuildSuccess
                 | Failed      ConfiguredPackage BuildFailure

instance Package PlanPackage where
  packageId (PreExisting pkg) = packageId pkg
  packageId (Configured  pkg) = packageId pkg
  packageId (Processing pkg)  = packageId pkg
  packageId (Installed pkg _) = packageId pkg
  packageId (Failed    pkg _) = packageId pkg

instance PackageFixedDeps PlanPackage where
  depends (PreExisting pkg) = depends pkg
  depends (Configured  pkg) = depends pkg
  depends (Processing pkg)  = depends pkg
  depends (Installed pkg _) = depends pkg
  depends (Failed    pkg _) = depends pkg

data InstallPlan = InstallPlan {
    planIndex    :: PackageIndex PlanPackage,
    planGraph    :: Graph,
    planGraphRev :: Graph,
    planPkgOf    :: Graph.Vertex -> PlanPackage,
    planVertexOf :: PackageIdentifier -> Graph.Vertex,
    planPlatform :: Platform,
    planCompiler :: CompilerId
  }

invariant :: InstallPlan -> Bool
invariant plan =
  valid (planPlatform plan) (planCompiler plan) (planIndex plan)

internalError :: String -> a
internalError msg = error $ "InstallPlan: internal error: " ++ msg

-- | Build an installation plan from a valid set of resolved packages.
--
new :: Platform -> CompilerId -> PackageIndex PlanPackage
    -> Either [PlanProblem] InstallPlan
new platform compiler index =
  case problems platform compiler index of
    [] -> Right InstallPlan {
            planIndex    = index,
            planGraph    = graph,
            planGraphRev = Graph.transposeG graph,
            planPkgOf    = vertexToPkgId,
            planVertexOf = fromMaybe noSuchPkgId . pkgIdToVertex,
            planPlatform = platform,
            planCompiler = compiler
          }
      where (graph, vertexToPkgId, pkgIdToVertex) =
              PackageIndex.dependencyGraph index
            noSuchPkgId = internalError "package is not in the graph"
    probs -> Left probs

toList :: InstallPlan -> [PlanPackage]
toList = PackageIndex.allPackages . planIndex

-- | Remove packages from the install plan. This will result in an
-- error if there are remaining packages that depend on any matching
-- package. This is primarily useful for obtaining an install plan for
-- the dependencies of a package or set of packages without actually
-- installing the package itself, as when doing development.
--
remove :: (PlanPackage -> Bool)
       -> InstallPlan
       -> Either [PlanProblem] InstallPlan
remove shouldRemove plan =
    new (planPlatform plan) (planCompiler plan) newIndex
  where
    newIndex = PackageIndex.fromList $
                 filter (not . shouldRemove) (toList plan)

-- | The packages that are ready to be installed. That is they are in the
-- configured state and have all their dependencies installed already.
-- The plan is complete if the result is @[]@.
--
ready :: InstallPlan -> [(ConfiguredPackage, [Installed.InstalledPackageInfo])]
ready plan = assert check readyPackages
  where
    check = if null (map fst readyPackages) && null processingPackages
              then null configuredPackages
              else True
    configuredPackages = [ pkg | Configured pkg <- toList plan ]
    processingPackages = [ pkg | Processing pkg <- toList plan]

    readyPackages :: [(ConfiguredPackage, [Installed.InstalledPackageInfo])]
<<<<<<< HEAD
    readyPackages = [ (pkg, map getInstalledDeps deps)
                    | pkg <- configuredPackages
                    , let deps = depends pkg
                    , all isInstalled deps
                    ]

    getInstalledDeps :: PackageIdentifier -> Installed.InstalledPackageInfo
    getInstalledDeps pkg =
      case PackageIndex.lookupPackageId (planIndex plan) pkg of
        Just (Configured  _)                                  -> internalError "guard failed"
        Just (Processing  _)                                  -> internalError "guard failed"
        Just (Failed    _ _)                                  -> internalError "guard failed"
        Just (PreExisting (InstalledPackage instPkg _))       -> instPkg
        Just (Installed _cfgPkg (BuildOk _ _ Nothing))        -> internalError "guard failed"
        Just (Installed _cfgPkg (BuildOk _ _ (Just instPkg))) -> instPkg
        Nothing                                               -> internalError "guard failed"

    isInstalled :: PackageIdentifier -> Bool
    isInstalled pkg =
      case PackageIndex.lookupPackageId (planIndex plan) pkg of
        Just (Configured  _) -> False
        Just (Processing  _) -> False
        Just (Failed    _ _) -> internalError depOnFailed
        Just (PreExisting _) -> True
        Just (Installed _ _) -> True
        Nothing              -> internalError incomplete
=======
    readyPackages =
      [ (pkg, deps)
      | pkg <- configuredPackages
        -- select only the package that have all of their deps installed:
      , deps <- maybeToList (hasAllInstalledDeps pkg)
      ]

    hasAllInstalledDeps :: ConfiguredPackage -> Maybe [Installed.InstalledPackageInfo]
    hasAllInstalledDeps = mapM isInstalledDep . depends

    isInstalledDep :: PackageIdentifier -> Maybe Installed.InstalledPackageInfo
    isInstalledDep pkgid =
      case PackageIndex.lookupPackageId (planIndex plan) pkgid of
        Just (Configured  _)                            -> Nothing
        Just (Processing  _)                            -> Nothing
        Just (Failed    _ _)                            -> internalError depOnFailed
        Just (PreExisting (InstalledPackage instPkg _)) -> Just instPkg
        Just (Installed _ (BuildOk _ _ (Just instPkg))) -> Just instPkg
        Just (Installed _ (BuildOk _ _ Nothing))        -> internalError depOnNonLib
        Nothing                                         -> internalError incomplete
>>>>>>> adb22d72
    incomplete  = "install plan is not closed"
    depOnFailed = "configured package depends on failed package"
    depOnNonLib = "configured package depends on a non-library package"

-- | Marks packages in the graph as currently processing (e.g. building).
--
-- * The package must exist in the graph and be in the configured state.
--
processing :: [ConfiguredPackage] -> InstallPlan -> InstallPlan
processing pkgs plan = assert (invariant plan') plan'
  where
    plan' = plan {
              planIndex = PackageIndex.merge (planIndex plan) processingPkgs
            }
    processingPkgs = PackageIndex.fromList [Processing pkg | pkg <- pkgs]

-- | Marks a package in the graph as completed. Also saves the build result for
-- the completed package in the plan.
--
-- * The package must exist in the graph and be in the processing state.
-- * The package must have had no uninstalled dependent packages.
--
completed :: PackageIdentifier
          -> BuildSuccess
          -> InstallPlan -> InstallPlan
completed pkgid buildResult plan = assert (invariant plan') plan'
  where
    plan'     = plan {
                  planIndex = PackageIndex.insert installed (planIndex plan)
                }
    installed = Installed (lookupProcessingPackage plan pkgid) buildResult

-- | Marks a package in the graph as having failed. It also marks all the
-- packages that depended on it as having failed.
--
-- * The package must exist in the graph and be in the processing
-- state.
--
failed :: PackageIdentifier -- ^ The id of the package that failed to install
       -> BuildFailure      -- ^ The build result to use for the failed package
       -> BuildFailure      -- ^ The build result to use for its dependencies
       -> InstallPlan
       -> InstallPlan
failed pkgid buildResult buildResult' plan = assert (invariant plan') plan'
  where
    plan'    = plan {
                 planIndex = PackageIndex.merge (planIndex plan) failures
               }
    pkg      = lookupProcessingPackage plan pkgid
    failures = PackageIndex.fromList
             $ Failed pkg buildResult
             : [ Failed pkg' buildResult'
               | Just pkg' <- map checkConfiguredPackage
                            $ packagesThatDependOn plan pkgid ]

-- | Lookup the reachable packages in the reverse dependency graph.
--
packagesThatDependOn :: InstallPlan
                     -> PackageIdentifier -> [PlanPackage]
packagesThatDependOn plan = map (planPkgOf plan)
                          . tail
                          . Graph.reachable (planGraphRev plan)
                          . planVertexOf plan

-- | Lookup a package that we expect to be in the processing state.
--
lookupProcessingPackage :: InstallPlan
                        -> PackageIdentifier -> ConfiguredPackage
lookupProcessingPackage plan pkgid =
  case PackageIndex.lookupPackageId (planIndex plan) pkgid of
    Just (Processing pkg) -> pkg
    _  -> internalError $ "not in processing state or no such pkg " ++ display pkgid

-- | Check a package that we expect to be in the configured or failed state.
--
checkConfiguredPackage :: PlanPackage -> Maybe ConfiguredPackage
checkConfiguredPackage (Configured pkg) = Just pkg
checkConfiguredPackage (Failed     _ _) = Nothing
checkConfiguredPackage pkg                =
  internalError $ "not configured or no such pkg " ++ display (packageId pkg)

-- ------------------------------------------------------------
-- * Checking valididy of plans
-- ------------------------------------------------------------

-- | A valid installation plan is a set of packages that is 'acyclic',
-- 'closed' and 'consistent'. Also, every 'ConfiguredPackage' in the
-- plan has to have a valid configuration (see 'configuredPackageValid').
--
-- * if the result is @False@ use 'problems' to get a detailed list.
--
valid :: Platform -> CompilerId -> PackageIndex PlanPackage -> Bool
valid platform comp index = null (problems platform comp index)

data PlanProblem =
     PackageInvalid       ConfiguredPackage [PackageProblem]
   | PackageMissingDeps   PlanPackage [PackageIdentifier]
   | PackageCycle         [PlanPackage]
   | PackageInconsistency PackageName [(PackageIdentifier, Version)]
   | PackageStateInvalid  PlanPackage PlanPackage

showPlanProblem :: PlanProblem -> String
showPlanProblem (PackageInvalid pkg packageProblems) =
     "Package " ++ display (packageId pkg)
  ++ " has an invalid configuration, in particular:\n"
  ++ unlines [ "  " ++ showPackageProblem problem
             | problem <- packageProblems ]

showPlanProblem (PackageMissingDeps pkg missingDeps) =
     "Package " ++ display (packageId pkg)
  ++ " depends on the following packages which are missing from the plan "
  ++ intercalate ", " (map display missingDeps)

showPlanProblem (PackageCycle cycleGroup) =
     "The following packages are involved in a dependency cycle "
  ++ intercalate ", " (map (display.packageId) cycleGroup)

showPlanProblem (PackageInconsistency name inconsistencies) =
     "Package " ++ display name
  ++ " is required by several packages,"
  ++ " but they require inconsistent versions:\n"
  ++ unlines [ "  package " ++ display pkg ++ " requires "
                            ++ display (PackageIdentifier name ver)
             | (pkg, ver) <- inconsistencies ]

showPlanProblem (PackageStateInvalid pkg pkg') =
     "Package " ++ display (packageId pkg)
  ++ " is in the " ++ showPlanState pkg
  ++ " state but it depends on package " ++ display (packageId pkg')
  ++ " which is in the " ++ showPlanState pkg'
  ++ " state"
  where
    showPlanState (PreExisting _) = "pre-existing"
    showPlanState (Configured  _) = "configured"
    showPlanState (Processing _)  = "processing"
    showPlanState (Installed _ _) = "installed"
    showPlanState (Failed    _ _) = "failed"

-- | For an invalid plan, produce a detailed list of problems as human readable
-- error messages. This is mainly intended for debugging purposes.
-- Use 'showPlanProblem' for a human readable explanation.
--
problems :: Platform -> CompilerId
         -> PackageIndex PlanPackage -> [PlanProblem]
problems platform comp index =
     [ PackageInvalid pkg packageProblems
     | Configured pkg <- PackageIndex.allPackages index
     , let packageProblems = configuredPackageProblems platform comp pkg
     , not (null packageProblems) ]

  ++ [ PackageMissingDeps pkg missingDeps
     | (pkg, missingDeps) <- PackageIndex.brokenPackages index ]

  ++ [ PackageCycle cycleGroup
     | cycleGroup <- PackageIndex.dependencyCycles index ]

  ++ [ PackageInconsistency name inconsistencies
     | (name, inconsistencies) <- PackageIndex.dependencyInconsistencies index ]

  ++ [ PackageStateInvalid pkg pkg'
     | pkg <- PackageIndex.allPackages index
     , Just pkg' <- map (PackageIndex.lookupPackageId index) (depends pkg)
     , not (stateDependencyRelation pkg pkg') ]

-- | The graph of packages (nodes) and dependencies (edges) must be acyclic.
--
-- * if the result is @False@ use 'PackageIndex.dependencyCycles' to find out
--   which packages are involved in dependency cycles.
--
acyclic :: PackageIndex PlanPackage -> Bool
acyclic = null . PackageIndex.dependencyCycles

-- | An installation plan is closed if for every package in the set, all of
-- its dependencies are also in the set. That is, the set is closed under the
-- dependency relation.
--
-- * if the result is @False@ use 'PackageIndex.brokenPackages' to find out
--   which packages depend on packages not in the index.
--
closed :: PackageIndex PlanPackage -> Bool
closed = null . PackageIndex.brokenPackages

-- | An installation plan is consistent if all dependencies that target a
-- single package name, target the same version.
--
-- This is slightly subtle. It is not the same as requiring that there be at
-- most one version of any package in the set. It only requires that of
-- packages which have more than one other package depending on them. We could
-- actually make the condition even more precise and say that different
-- versions are ok so long as they are not both in the transitive closure of
-- any other package (or equivalently that their inverse closures do not
-- intersect). The point is we do not want to have any packages depending
-- directly or indirectly on two different versions of the same package. The
-- current definition is just a safe aproximation of that.
--
-- * if the result is @False@ use 'PackageIndex.dependencyInconsistencies' to
--   find out which packages are.
--
consistent :: PackageIndex PlanPackage -> Bool
consistent = null . PackageIndex.dependencyInconsistencies

-- | The states of packages have that depend on each other must respect
-- this relation. That is for very case where package @a@ depends on
-- package @b@ we require that @dependencyStatesOk a b = True@.
--
stateDependencyRelation :: PlanPackage -> PlanPackage -> Bool
stateDependencyRelation (PreExisting _) (PreExisting _) = True

stateDependencyRelation (Configured  _) (PreExisting _) = True
stateDependencyRelation (Configured  _) (Configured  _) = True
stateDependencyRelation (Configured  _) (Processing  _) = True
stateDependencyRelation (Configured  _) (Installed _ _) = True

stateDependencyRelation (Processing  _) (PreExisting _) = True
stateDependencyRelation (Processing  _) (Installed _ _) = True

stateDependencyRelation (Installed _ _) (PreExisting _) = True
stateDependencyRelation (Installed _ _) (Installed _ _) = True

stateDependencyRelation (Failed    _ _) (PreExisting _) = True
-- failed can depends on configured because a package can depend on
-- several other packages and if one of the deps fail then we fail
-- but we still depend on the other ones that did not fail:
stateDependencyRelation (Failed    _ _) (Configured  _) = True
stateDependencyRelation (Failed    _ _) (Processing _)  = True
stateDependencyRelation (Failed    _ _) (Installed _ _) = True
stateDependencyRelation (Failed    _ _) (Failed    _ _) = True

stateDependencyRelation _               _               = False

-- | A 'ConfiguredPackage' is valid if the flag assignment is total and if
-- in the configuration given by the flag assignment, all the package
-- dependencies are satisfied by the specified packages.
--
configuredPackageValid :: Platform -> CompilerId -> ConfiguredPackage -> Bool
configuredPackageValid platform comp pkg =
  null (configuredPackageProblems platform comp pkg)

data PackageProblem = DuplicateFlag FlagName
                    | MissingFlag   FlagName
                    | ExtraFlag     FlagName
                    | DuplicateDeps [PackageIdentifier]
                    | MissingDep    Dependency
                    | ExtraDep      PackageIdentifier
                    | InvalidDep    Dependency PackageIdentifier

showPackageProblem :: PackageProblem -> String
showPackageProblem (DuplicateFlag (FlagName flag)) =
  "duplicate flag in the flag assignment: " ++ flag

showPackageProblem (MissingFlag (FlagName flag)) =
  "missing an assignment for the flag: " ++ flag

showPackageProblem (ExtraFlag (FlagName flag)) =
  "extra flag given that is not used by the package: " ++ flag

showPackageProblem (DuplicateDeps pkgids) =
     "duplicate packages specified as selected dependencies: "
  ++ intercalate ", " (map display pkgids)

showPackageProblem (MissingDep dep) =
     "the package has a dependency " ++ display dep
  ++ " but no package has been selected to satisfy it."

showPackageProblem (ExtraDep pkgid) =
     "the package configuration specifies " ++ display pkgid
  ++ " but (with the given flag assignment) the package does not actually"
  ++ " depend on any version of that package."

showPackageProblem (InvalidDep dep pkgid) =
     "the package depends on " ++ display dep
  ++ " but the configuration specifies " ++ display pkgid
  ++ " which does not satisfy the dependency."

configuredPackageProblems :: Platform -> CompilerId
                          -> ConfiguredPackage -> [PackageProblem]
configuredPackageProblems platform comp
  (ConfiguredPackage pkg specifiedFlags stanzas specifiedDeps) =
     [ DuplicateFlag flag | ((flag,_):_) <- duplicates specifiedFlags ]
  ++ [ MissingFlag flag | OnlyInLeft  flag <- mergedFlags ]
  ++ [ ExtraFlag   flag | OnlyInRight flag <- mergedFlags ]
  ++ [ DuplicateDeps pkgs
     | pkgs <- duplicatesBy (comparing packageName) specifiedDeps ]
  ++ [ MissingDep dep       | OnlyInLeft  dep       <- mergedDeps ]
  ++ [ ExtraDep       pkgid | OnlyInRight     pkgid <- mergedDeps ]
  ++ [ InvalidDep dep pkgid | InBoth      dep pkgid <- mergedDeps
                            , not (packageSatisfiesDependency pkgid dep) ]
  where
    mergedFlags = mergeBy compare
      (sort $ map flagName (genPackageFlags (packageDescription pkg)))
      (sort $ map fst specifiedFlags)

    mergedDeps = mergeBy
      (\dep pkgid -> dependencyName dep `compare` packageName pkgid)
      (sortBy (comparing dependencyName) requiredDeps)
      (sortBy (comparing packageName)    specifiedDeps)

    packageSatisfiesDependency
      (PackageIdentifier name  version)
      (Dependency        name' versionRange) = assert (name == name') $
        version `withinRange` versionRange

    dependencyName (Dependency name _) = name

    requiredDeps :: [Dependency]
    requiredDeps =
      --TODO: use something lower level than finalizePackageDescription
      case finalizePackageDescription specifiedFlags
         (const True)
         platform comp
         []
         (enableStanzas stanzas $ packageDescription pkg) of
        Right (resolvedPkg, _) -> externalBuildDepends resolvedPkg
        Left  _ -> error "configuredPackageInvalidDeps internal error"<|MERGE_RESOLUTION|>--- conflicted
+++ resolved
@@ -209,41 +209,13 @@
 ready :: InstallPlan -> [(ConfiguredPackage, [Installed.InstalledPackageInfo])]
 ready plan = assert check readyPackages
   where
-    check = if null (map fst readyPackages) && null processingPackages
+    check = if null readyPackages && null processingPackages
               then null configuredPackages
               else True
     configuredPackages = [ pkg | Configured pkg <- toList plan ]
     processingPackages = [ pkg | Processing pkg <- toList plan]
 
     readyPackages :: [(ConfiguredPackage, [Installed.InstalledPackageInfo])]
-<<<<<<< HEAD
-    readyPackages = [ (pkg, map getInstalledDeps deps)
-                    | pkg <- configuredPackages
-                    , let deps = depends pkg
-                    , all isInstalled deps
-                    ]
-
-    getInstalledDeps :: PackageIdentifier -> Installed.InstalledPackageInfo
-    getInstalledDeps pkg =
-      case PackageIndex.lookupPackageId (planIndex plan) pkg of
-        Just (Configured  _)                                  -> internalError "guard failed"
-        Just (Processing  _)                                  -> internalError "guard failed"
-        Just (Failed    _ _)                                  -> internalError "guard failed"
-        Just (PreExisting (InstalledPackage instPkg _))       -> instPkg
-        Just (Installed _cfgPkg (BuildOk _ _ Nothing))        -> internalError "guard failed"
-        Just (Installed _cfgPkg (BuildOk _ _ (Just instPkg))) -> instPkg
-        Nothing                                               -> internalError "guard failed"
-
-    isInstalled :: PackageIdentifier -> Bool
-    isInstalled pkg =
-      case PackageIndex.lookupPackageId (planIndex plan) pkg of
-        Just (Configured  _) -> False
-        Just (Processing  _) -> False
-        Just (Failed    _ _) -> internalError depOnFailed
-        Just (PreExisting _) -> True
-        Just (Installed _ _) -> True
-        Nothing              -> internalError incomplete
-=======
     readyPackages =
       [ (pkg, deps)
       | pkg <- configuredPackages
@@ -264,7 +236,6 @@
         Just (Installed _ (BuildOk _ _ (Just instPkg))) -> Just instPkg
         Just (Installed _ (BuildOk _ _ Nothing))        -> internalError depOnNonLib
         Nothing                                         -> internalError incomplete
->>>>>>> adb22d72
     incomplete  = "install plan is not closed"
     depOnFailed = "configured package depends on failed package"
     depOnNonLib = "configured package depends on a non-library package"
