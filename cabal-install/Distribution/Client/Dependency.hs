--- conflicted
+++ resolved
@@ -609,13 +609,9 @@
                             -> [PackagePreference]
                             -> (PackageName -> PackagePreferences)
 interpretPackagesPreference selected defaultPref prefs =
-<<<<<<< HEAD
   \pkgname -> PackagePreferences (versionPref pkgname)
                                  (installPref pkgname)
                                  (stanzasPref pkgname)
-=======
-  \pkgname -> PackagePreferences (versionPref pkgname) (installPref pkgname)
->>>>>>> 2a1cbfcd
   where
     versionPref pkgname =
       fromMaybe [anyVersion] (Map.lookup pkgname versionPrefs)
