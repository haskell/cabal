{-# LANGUAGE DeriveGeneric #-}

-----------------------------------------------------------------------------
-- |
-- Module      :  Distribution.Client.Config
-- Copyright   :  (c) David Himmelstrup 2005
-- License     :  BSD-like
--
-- Maintainer  :  lemmih@gmail.com
-- Stability   :  provisional
-- Portability :  portable
--
-- Utilities for handling saved state such as known packages, known servers and
-- downloaded packages.
-----------------------------------------------------------------------------
module Distribution.Client.Config (
    SavedConfig(..),
    loadConfig,
    getConfigFilePath,

    showConfig,
    showConfigWithComments,
    parseConfig,

    getCabalDir,
    defaultConfigFile,
    defaultCacheDir,
    defaultCompiler,
    defaultLogsDir,
    defaultUserInstall,

    baseSavedConfig,
    commentSavedConfig,
    initialSavedConfig,
    configFieldDescriptions,
    haddockFlagsFields,
    installDirsFields,
    withProgramsFields,
    withProgramOptionsFields,
    userConfigDiff,
    userConfigUpdate,
    createDefaultConfigFile,

    remoteRepoFields
  ) where

import Language.Haskell.Extension ( Language(Haskell2010) )

import Distribution.Deprecated.ViewAsFieldDescr
         ( viewAsFieldDescr )

import Distribution.Client.Types
         ( RemoteRepo(..), Username(..), Password(..), emptyRemoteRepo
         , AllowOlder(..), AllowNewer(..), RelaxDeps(..), isRelaxDeps
         )
import Distribution.Client.BuildReports.Types
         ( ReportLevel(..) )
import qualified Distribution.Client.Init.Types as IT
         ( InitFlags(..) )
import Distribution.Client.Setup
         ( GlobalFlags(..), globalCommand, defaultGlobalFlags
         , ConfigExFlags(..), configureExOptions, defaultConfigExFlags
         , initOptions
         , InstallFlags(..), installOptions, defaultInstallFlags
         , UploadFlags(..), uploadCommand
         , ReportFlags(..), reportCommand
         , showRepo, parseRepo, readRepo )
import Distribution.Utils.NubList
         ( NubList, fromNubList, toNubList, overNubList )

import Distribution.License
         ( License(BSD3) )
import Distribution.Simple.Compiler
         ( DebugInfoLevel(..), OptimisationLevel(..) )
import Distribution.Simple.Setup
         ( ConfigFlags(..), configureOptions, defaultConfigFlags
         , HaddockFlags(..), haddockOptions, defaultHaddockFlags
         , TestFlags(..), defaultTestFlags
         , installDirsOptions, optionDistPref
         , programDbPaths', programDbOptions
         , Flag(..), toFlag, flagToMaybe, fromFlagOrDefault )
import Distribution.Simple.InstallDirs
         ( InstallDirs(..), defaultInstallDirs
         , PathTemplate, toPathTemplate )
import Distribution.Deprecated.ParseUtils
         ( FieldDescr(..), liftField
         , ParseResult(..), PError(..), PWarning(..)
         , locatedErrorMsg, showPWarning
         , readFields, warning, lineNo
         , simpleField, listField, spaceListField
         , parseFilePathQ, parseOptCommaList, parseTokenQ )
import Distribution.Client.ParseUtils
         ( parseFields, ppFields, ppSection )
import Distribution.Client.HttpUtils
         ( isOldHackageURI )
import qualified Distribution.Deprecated.ParseUtils as ParseUtils
         ( Field(..) )
import qualified Distribution.Deprecated.Text as Text
         ( Text(..), display )
import Distribution.Simple.Command
         ( CommandUI(commandOptions), commandDefaultFlags, ShowOrParseArgs(..) )
import Distribution.Simple.Program
         ( defaultProgramDb )
import Distribution.Simple.Utils
         ( die', notice, warn, lowercase, cabalVersion )
import Distribution.Compiler
         ( CompilerFlavor(..), defaultCompilerFlavor )
import Distribution.Verbosity
         ( Verbosity, normal )
import Distribution.Version
         ( mkVersion )

import Distribution.Solver.Types.ConstraintSource

import Data.List
         ( partition, find, foldl', nubBy )
import Data.Maybe
         ( fromMaybe )
import Control.Monad
         ( when, unless, foldM, liftM )
import qualified Distribution.Deprecated.ReadP as Parse
         ( (<++), option )
import Distribution.Compat.Semigroup
import qualified Text.PrettyPrint as Disp
         ( render, text, empty )
import Text.PrettyPrint
         ( ($+$) )
import Text.PrettyPrint.HughesPJ
         ( text, Doc )
import System.Directory
         ( createDirectoryIfMissing, getAppUserDataDirectory, renameFile )
import Network.URI
         ( URI(..), URIAuth(..), parseURI )
import System.FilePath
         ( (<.>), (</>), takeDirectory )
import System.IO.Error
         ( isDoesNotExistError )
import Distribution.Compat.Environment
         ( getEnvironment, lookupEnv )
import Distribution.Compat.Exception
         ( catchIO )
import qualified Paths_cabal_install
         ( version )
import Data.Version
         ( showVersion )
import Data.Char
         ( isSpace )
import qualified Data.Map as M
import Data.Function
         ( on )
import GHC.Generics ( Generic )

--
-- * Configuration saved in the config file
--

data SavedConfig = SavedConfig {
    savedGlobalFlags       :: GlobalFlags,
    savedInitFlags         :: IT.InitFlags,
    savedInstallFlags      :: InstallFlags,
    savedConfigureFlags    :: ConfigFlags,
    savedConfigureExFlags  :: ConfigExFlags,
    savedUserInstallDirs   :: InstallDirs (Flag PathTemplate),
    savedGlobalInstallDirs :: InstallDirs (Flag PathTemplate),
    savedUploadFlags       :: UploadFlags,
    savedReportFlags       :: ReportFlags,
    savedHaddockFlags      :: HaddockFlags,
    savedTestFlags         :: TestFlags
  } deriving Generic

instance Monoid SavedConfig where
  mempty = gmempty
  mappend = (<>)

instance Semigroup SavedConfig where
  a <> b = SavedConfig {
    savedGlobalFlags       = combinedSavedGlobalFlags,
    savedInitFlags         = combinedSavedInitFlags,
    savedInstallFlags      = combinedSavedInstallFlags,
    savedConfigureFlags    = combinedSavedConfigureFlags,
    savedConfigureExFlags  = combinedSavedConfigureExFlags,
    savedUserInstallDirs   = combinedSavedUserInstallDirs,
    savedGlobalInstallDirs = combinedSavedGlobalInstallDirs,
    savedUploadFlags       = combinedSavedUploadFlags,
    savedReportFlags       = combinedSavedReportFlags,
    savedHaddockFlags      = combinedSavedHaddockFlags,
    savedTestFlags         = combinedSavedTestFlags
  }
    where
      -- This is ugly, but necessary. If we're mappending two config files, we
      -- want the values of the *non-empty* list fields from the second one to
      -- *override* the corresponding values from the first one. Default
      -- behaviour (concatenation) is confusing and makes some use cases (see
      -- #1884) impossible.
      --
      -- However, we also want to allow specifying multiple values for a list
      -- field in a *single* config file. For example, we want the following to
      -- continue to work:
      --
      -- remote-repo: hackage.haskell.org:http://hackage.haskell.org/
      -- remote-repo: private-collection:http://hackage.local/
      --
      -- So we can't just wrap the list fields inside Flags; we have to do some
      -- special-casing just for SavedConfig.

      -- NB: the signature prevents us from using 'combine' on lists.
      combine' :: (SavedConfig -> flags) -> (flags -> Flag a) -> Flag a
      combine'        field subfield =
        (subfield . field $ a) `mappend` (subfield . field $ b)

      combineMonoid :: Monoid mon => (SavedConfig -> flags) -> (flags -> mon)
                    -> mon
      combineMonoid field subfield =
        (subfield . field $ a) `mappend` (subfield . field $ b)

      lastNonEmpty' :: (SavedConfig -> flags) -> (flags -> [a]) -> [a]
      lastNonEmpty'   field subfield =
        let a' = subfield . field $ a
            b' = subfield . field $ b
        in case b' of [] -> a'
                      _  -> b'

      lastNonMempty' :: (Eq a, Monoid a) => (SavedConfig -> flags) -> (flags -> a) -> a
      lastNonMempty'   field subfield =
        let a' = subfield . field $ a
            b' = subfield . field $ b
        in if b' == mempty then a' else b'

      lastNonEmptyNL' :: (SavedConfig -> flags) -> (flags -> NubList a)
                      -> NubList a
      lastNonEmptyNL' field subfield =
        let a' = subfield . field $ a
            b' = subfield . field $ b
        in case fromNubList b' of [] -> a'
                                  _  -> b'

      combinedSavedGlobalFlags = GlobalFlags {
        globalVersion           = combine globalVersion,
        globalNumericVersion    = combine globalNumericVersion,
        globalConfigFile        = combine globalConfigFile,
        globalSandboxConfigFile = combine globalSandboxConfigFile,
        globalConstraintsFile   = combine globalConstraintsFile,
        globalRemoteRepos       = lastNonEmptyNL globalRemoteRepos,
        globalCacheDir          = combine globalCacheDir,
        globalLocalRepos        = lastNonEmptyNL globalLocalRepos,
        globalLogsDir           = combine globalLogsDir,
        globalWorldFile         = combine globalWorldFile,
        globalRequireSandbox    = combine globalRequireSandbox,
        globalIgnoreSandbox     = combine globalIgnoreSandbox,
        globalIgnoreExpiry      = combine globalIgnoreExpiry,
        globalHttpTransport     = combine globalHttpTransport,
        globalNix               = combine globalNix,
        globalStoreDir          = combine globalStoreDir,
        globalProgPathExtra     = lastNonEmptyNL globalProgPathExtra
        }
        where
          combine        = combine'        savedGlobalFlags
          lastNonEmptyNL = lastNonEmptyNL' savedGlobalFlags

      combinedSavedInitFlags = IT.InitFlags {
<<<<<<< HEAD
        IT.applicationDirs = combineMonoid savedInitFlags IT.applicationDirs,
        IT.author          = combine IT.author,
        IT.buildTools      = combineMonoid savedInitFlags IT.buildTools,
        IT.cabalVersion    = combine IT.cabalVersion,
        IT.category        = combine IT.category,
        IT.dependencies    = combineMonoid savedInitFlags IT.dependencies,
        IT.email           = combine IT.email,
        IT.exposedModules  = combineMonoid savedInitFlags IT.exposedModules,
        IT.extraSrc        = combineMonoid savedInitFlags IT.extraSrc,
        IT.homepage        = combine IT.homepage,
        IT.initHcPath      = combine IT.initHcPath,
        IT.initVerbosity   = combine IT.initVerbosity,
        IT.language        = combine IT.language,
        IT.license         = combine IT.license,
        IT.mainIs          = combine IT.mainIs,
        IT.minimal         = combine IT.minimal,
        IT.noComments      = combine IT.noComments,
        IT.nonInteractive  = combine IT.nonInteractive,
        IT.otherExts       = combineMonoid savedInitFlags IT.otherExts,
        IT.otherModules    = combineMonoid savedInitFlags IT.otherModules,
        IT.overwrite       = combine IT.overwrite,
        IT.packageDir      = combine IT.packageDir,
        IT.packageName     = combine IT.packageName,
        IT.packageType     = combine IT.packageType,
        IT.quiet           = combine IT.quiet,
        IT.simpleProject   = combine IT.simpleProject,
        IT.sourceDirs      = combineMonoid savedInitFlags IT.sourceDirs,
        IT.synopsis        = combine IT.synopsis,
        IT.version         = combine IT.version
=======
        IT.author              = combine IT.author,
        IT.buildTools          = combineMonoid savedInitFlags IT.buildTools,
        IT.cabalVersion        = combine IT.cabalVersion,
        IT.category            = combine IT.category,
        IT.dependencies        = combineMonoid savedInitFlags IT.dependencies,
        IT.email               = combine IT.email,
        IT.exposedModules      = combineMonoid savedInitFlags IT.exposedModules,
        IT.extraSrc            = combineMonoid savedInitFlags IT.extraSrc,
        IT.homepage            = combine IT.homepage,
        IT.initHcPath          = combine IT.initHcPath,
        IT.initVerbosity       = combine IT.initVerbosity,
        IT.initializeTestSuite = combine IT.initializeTestSuite,
        IT.language            = combine IT.language,
        IT.license             = combine IT.license,
        IT.mainIs              = combine IT.mainIs,
        IT.minimal             = combine IT.minimal,
        IT.noComments          = combine IT.noComments,
        IT.nonInteractive      = combine IT.nonInteractive,
        IT.otherExts           = combineMonoid savedInitFlags IT.otherExts,
        IT.otherModules        = combineMonoid savedInitFlags IT.otherModules,
        IT.overwrite           = combine IT.overwrite,
        IT.packageDir          = combine IT.packageDir,
        IT.packageName         = combine IT.packageName,
        IT.packageType         = combine IT.packageType,
        IT.quiet               = combine IT.quiet,
        IT.simpleProject       = combine IT.simpleProject,
        IT.sourceDirs          = combineMonoid savedInitFlags IT.sourceDirs,
        IT.synopsis            = combine IT.synopsis,
        IT.testDirs            = combineMonoid savedInitFlags IT.testDirs,
        IT.version             = combine IT.version
>>>>>>> e80adcf1
        }
        where
          combine = combine' savedInitFlags

      combinedSavedInstallFlags = InstallFlags {
        installDocumentation         = combine installDocumentation,
        installHaddockIndex          = combine installHaddockIndex,
        installDryRun                = combine installDryRun,
        installDest                  = combine installDest,
        installMaxBackjumps          = combine installMaxBackjumps,
        installReorderGoals          = combine installReorderGoals,
        installCountConflicts        = combine installCountConflicts,
        installMinimizeConflictSet   = combine installMinimizeConflictSet,
        installIndependentGoals      = combine installIndependentGoals,
        installShadowPkgs            = combine installShadowPkgs,
        installStrongFlags           = combine installStrongFlags,
        installAllowBootLibInstalls  = combine installAllowBootLibInstalls,
        installOnlyConstrained       = combine installOnlyConstrained,
        installReinstall             = combine installReinstall,
        installAvoidReinstalls       = combine installAvoidReinstalls,
        installOverrideReinstall     = combine installOverrideReinstall,
        installUpgradeDeps           = combine installUpgradeDeps,
        installOnly                  = combine installOnly,
        installOnlyDeps              = combine installOnlyDeps,
        installIndexState            = combine installIndexState,
        installRootCmd               = combine installRootCmd,
        installSummaryFile           = lastNonEmptyNL installSummaryFile,
        installLogFile               = combine installLogFile,
        installBuildReports          = combine installBuildReports,
        installReportPlanningFailure = combine installReportPlanningFailure,
        installSymlinkBinDir         = combine installSymlinkBinDir,
        installPerComponent          = combine installPerComponent,
        installOneShot               = combine installOneShot,
        installNumJobs               = combine installNumJobs,
        installKeepGoing             = combine installKeepGoing,
        installRunTests              = combine installRunTests,
        installOfflineMode           = combine installOfflineMode,
        installProjectFileName       = combine installProjectFileName
        }
        where
          combine        = combine'        savedInstallFlags
          lastNonEmptyNL = lastNonEmptyNL' savedInstallFlags

      combinedSavedConfigureFlags = ConfigFlags {
        configArgs                = lastNonEmpty configArgs,
        configPrograms_           = configPrograms_ . savedConfigureFlags $ b,
        -- TODO: NubListify
        configProgramPaths        = lastNonEmpty configProgramPaths,
        -- TODO: NubListify
        configProgramArgs         = lastNonEmpty configProgramArgs,
        configProgramPathExtra    = lastNonEmptyNL configProgramPathExtra,
        configInstantiateWith     = lastNonEmpty configInstantiateWith,
        configHcFlavor            = combine configHcFlavor,
        configHcPath              = combine configHcPath,
        configHcPkg               = combine configHcPkg,
        configVanillaLib          = combine configVanillaLib,
        configProfLib             = combine configProfLib,
        configProf                = combine configProf,
        configSharedLib           = combine configSharedLib,
        configStaticLib           = combine configStaticLib,
        configDynExe              = combine configDynExe,
        configProfExe             = combine configProfExe,
        configProfDetail          = combine configProfDetail,
        configProfLibDetail       = combine configProfLibDetail,
        -- TODO: NubListify
        configConfigureArgs       = lastNonEmpty configConfigureArgs,
        configOptimization        = combine configOptimization,
        configDebugInfo           = combine configDebugInfo,
        configProgPrefix          = combine configProgPrefix,
        configProgSuffix          = combine configProgSuffix,
        -- Parametrised by (Flag PathTemplate), so safe to use 'mappend'.
        configInstallDirs         =
          (configInstallDirs . savedConfigureFlags $ a)
          `mappend` (configInstallDirs . savedConfigureFlags $ b),
        configScratchDir          = combine configScratchDir,
        -- TODO: NubListify
        configExtraLibDirs        = lastNonEmpty configExtraLibDirs,
        -- TODO: NubListify
        configExtraFrameworkDirs  = lastNonEmpty configExtraFrameworkDirs,
        -- TODO: NubListify
        configExtraIncludeDirs    = lastNonEmpty configExtraIncludeDirs,
        configDeterministic       = combine configDeterministic,
        configIPID                = combine configIPID,
        configCID                 = combine configCID,
        configDistPref            = combine configDistPref,
        configCabalFilePath       = combine configCabalFilePath,
        configVerbosity           = combine configVerbosity,
        configUserInstall         = combine configUserInstall,
        -- TODO: NubListify
        configPackageDBs          = lastNonEmpty configPackageDBs,
        configGHCiLib             = combine configGHCiLib,
        configSplitSections       = combine configSplitSections,
        configSplitObjs           = combine configSplitObjs,
        configStripExes           = combine configStripExes,
        configStripLibs           = combine configStripLibs,
        -- TODO: NubListify
        configConstraints         = lastNonEmpty configConstraints,
        -- TODO: NubListify
        configDependencies        = lastNonEmpty configDependencies,
        -- TODO: NubListify
        configConfigurationsFlags = lastNonMempty configConfigurationsFlags,
        configTests               = combine configTests,
        configBenchmarks          = combine configBenchmarks,
        configCoverage            = combine configCoverage,
        configLibCoverage         = combine configLibCoverage,
        configExactConfiguration  = combine configExactConfiguration,
        configFlagError           = combine configFlagError,
        configRelocatable         = combine configRelocatable,
        configUseResponseFiles    = combine configUseResponseFiles
        }
        where
          combine        = combine'        savedConfigureFlags
          lastNonEmpty   = lastNonEmpty'   savedConfigureFlags
          lastNonEmptyNL = lastNonEmptyNL' savedConfigureFlags
          lastNonMempty  = lastNonMempty'  savedConfigureFlags

      combinedSavedConfigureExFlags = ConfigExFlags {
        configCabalVersion  = combine configCabalVersion,
        -- TODO: NubListify
        configExConstraints = lastNonEmpty configExConstraints,
        -- TODO: NubListify
        configPreferences   = lastNonEmpty configPreferences,
        configSolver        = combine configSolver,
        configAllowNewer    = combineMonoid savedConfigureExFlags configAllowNewer,
        configAllowOlder    = combineMonoid savedConfigureExFlags configAllowOlder,
        configWriteGhcEnvironmentFilesPolicy
                            = combine configWriteGhcEnvironmentFilesPolicy
        }
        where
          combine      = combine' savedConfigureExFlags
          lastNonEmpty = lastNonEmpty' savedConfigureExFlags

      -- Parametrised by (Flag PathTemplate), so safe to use 'mappend'.
      combinedSavedUserInstallDirs = savedUserInstallDirs a
                                     `mappend` savedUserInstallDirs b

      -- Parametrised by (Flag PathTemplate), so safe to use 'mappend'.
      combinedSavedGlobalInstallDirs = savedGlobalInstallDirs a
                                       `mappend` savedGlobalInstallDirs b

      combinedSavedUploadFlags = UploadFlags {
        uploadCandidate   = combine uploadCandidate,
        uploadDoc         = combine uploadDoc,
        uploadUsername    = combine uploadUsername,
        uploadPassword    = combine uploadPassword,
        uploadPasswordCmd = combine uploadPasswordCmd,
        uploadVerbosity   = combine uploadVerbosity
        }
        where
          combine = combine' savedUploadFlags

      combinedSavedReportFlags = ReportFlags {
        reportUsername  = combine reportUsername,
        reportPassword  = combine reportPassword,
        reportVerbosity = combine reportVerbosity
        }
        where
          combine = combine' savedReportFlags

      combinedSavedHaddockFlags = HaddockFlags {
        -- TODO: NubListify
        haddockProgramPaths  = lastNonEmpty haddockProgramPaths,
        -- TODO: NubListify
        haddockProgramArgs   = lastNonEmpty haddockProgramArgs,
        haddockHoogle        = combine haddockHoogle,
        haddockHtml          = combine haddockHtml,
        haddockHtmlLocation  = combine haddockHtmlLocation,
        haddockForHackage    = combine haddockForHackage,
        haddockExecutables   = combine haddockExecutables,
        haddockTestSuites    = combine haddockTestSuites,
        haddockBenchmarks    = combine haddockBenchmarks,
        haddockForeignLibs   = combine haddockForeignLibs,
        haddockInternal      = combine haddockInternal,
        haddockCss           = combine haddockCss,
        haddockLinkedSource  = combine haddockLinkedSource,
        haddockQuickJump     = combine haddockQuickJump,
        haddockHscolourCss   = combine haddockHscolourCss,
        haddockContents      = combine haddockContents,
        haddockDistPref      = combine haddockDistPref,
        haddockKeepTempFiles = combine haddockKeepTempFiles,
        haddockVerbosity     = combine haddockVerbosity,
        haddockCabalFilePath = combine haddockCabalFilePath,
        haddockArgs          = lastNonEmpty haddockArgs
        }
        where
          combine      = combine'        savedHaddockFlags
          lastNonEmpty = lastNonEmpty'   savedHaddockFlags

      combinedSavedTestFlags = TestFlags {
        testDistPref    = combine testDistPref,
        testVerbosity   = combine testVerbosity,
        testHumanLog    = combine testHumanLog,
        testMachineLog  = combine testMachineLog,
        testShowDetails = combine testShowDetails,
        testKeepTix     = combine testKeepTix,
        testFailWhenNoTestSuites = combine testFailWhenNoTestSuites,
        testOptions     = lastNonEmpty testOptions
        }
        where
          combine      = combine'        savedTestFlags
          lastNonEmpty = lastNonEmpty'   savedTestFlags


--
-- * Default config
--

-- | These are the absolute basic defaults. The fields that must be
-- initialised. When we load the config from the file we layer the loaded
-- values over these ones, so any missing fields in the file take their values
-- from here.
--
baseSavedConfig :: IO SavedConfig
baseSavedConfig = do
  userPrefix <- getCabalDir
  cacheDir   <- defaultCacheDir
  logsDir    <- defaultLogsDir
  worldFile  <- defaultWorldFile
  return mempty {
    savedConfigureFlags  = mempty {
      configHcFlavor     = toFlag defaultCompiler,
      configUserInstall  = toFlag defaultUserInstall,
      configVerbosity    = toFlag normal
    },
    savedUserInstallDirs = mempty {
      prefix             = toFlag (toPathTemplate userPrefix)
    },
    savedGlobalFlags = mempty {
      globalCacheDir     = toFlag cacheDir,
      globalLogsDir      = toFlag logsDir,
      globalWorldFile    = toFlag worldFile
    }
  }

-- | This is the initial configuration that we write out to to the config file
-- if the file does not exist (or the config we use if the file cannot be read
-- for some other reason). When the config gets loaded it gets layered on top
-- of 'baseSavedConfig' so we do not need to include it into the initial
-- values we save into the config file.
--
initialSavedConfig :: IO SavedConfig
initialSavedConfig = do
  cacheDir   <- defaultCacheDir
  logsDir    <- defaultLogsDir
  worldFile  <- defaultWorldFile
  extraPath  <- defaultExtraPath
  symlinkPath <- defaultSymlinkPath
  return mempty {
    savedGlobalFlags     = mempty {
      globalCacheDir     = toFlag cacheDir,
      globalRemoteRepos  = toNubList [defaultRemoteRepo],
      globalWorldFile    = toFlag worldFile
    },
    savedConfigureFlags  = mempty {
      configProgramPathExtra = toNubList extraPath
    },
    savedInstallFlags    = mempty {
      installSummaryFile = toNubList [toPathTemplate (logsDir </> "build.log")],
      installBuildReports= toFlag AnonymousReports,
      installNumJobs     = toFlag Nothing,
      installSymlinkBinDir = toFlag symlinkPath
    }
  }

defaultCabalDir :: IO FilePath
defaultCabalDir = getAppUserDataDirectory "cabal"

getCabalDir :: IO FilePath
getCabalDir = do
  mDir <- lookupEnv "CABAL_DIR"
  case mDir of
    Nothing -> defaultCabalDir
    Just dir -> return dir

defaultConfigFile :: IO FilePath
defaultConfigFile = do
  dir <- getCabalDir
  return $ dir </> "config"

defaultCacheDir :: IO FilePath
defaultCacheDir = do
  dir <- getCabalDir
  return $ dir </> "packages"

defaultLogsDir :: IO FilePath
defaultLogsDir = do
  dir <- getCabalDir
  return $ dir </> "logs"

-- | Default position of the world file
defaultWorldFile :: IO FilePath
defaultWorldFile = do
  dir <- getCabalDir
  return $ dir </> "world"

defaultExtraPath :: IO [FilePath]
defaultExtraPath = do
  dir <- getCabalDir
  return [dir </> "bin"]

defaultSymlinkPath :: IO FilePath
defaultSymlinkPath = do
  dir <- getCabalDir
  return (dir </> "bin")

defaultCompiler :: CompilerFlavor
defaultCompiler = fromMaybe GHC defaultCompilerFlavor

defaultUserInstall :: Bool
defaultUserInstall = True
-- We do per-user installs by default on all platforms. We used to default to
-- global installs on Windows but that no longer works on Windows Vista or 7.

defaultRemoteRepo :: RemoteRepo
defaultRemoteRepo = RemoteRepo name uri Nothing [] 0 False
  where
    name = "hackage.haskell.org"
    uri  = URI "http:" (Just (URIAuth "" name "")) "/" "" ""
    -- Note that lots of old ~/.cabal/config files will have the old url
    -- http://hackage.haskell.org/packages/archive
    -- but new config files can use the new url (without the /packages/archive)
    -- and avoid having to do a http redirect

-- For the default repo we know extra information, fill this in.
--
-- We need this because the 'defaultRemoteRepo' above is only used for the
-- first time when a config file is made. So for users with older config files
-- we might have only have older info. This lets us fill that in even for old
-- config files.
--
addInfoForKnownRepos :: RemoteRepo -> RemoteRepo
addInfoForKnownRepos repo
  | remoteRepoName repo == remoteRepoName defaultRemoteRepo
  = useSecure . tryHttps . fixOldURI $ repo
  where
    fixOldURI r
      | isOldHackageURI (remoteRepoURI r)
                  = r { remoteRepoURI = remoteRepoURI defaultRemoteRepo }
      | otherwise = r

    tryHttps r = r { remoteRepoShouldTryHttps = True }

    useSecure r@RemoteRepo{
                  remoteRepoSecure       = secure,
                  remoteRepoRootKeys     = [],
                  remoteRepoKeyThreshold = 0
                } | secure /= Just False
            = r {
                -- Use hackage-security by default unless you opt-out with
                -- secure: False
                remoteRepoSecure       = Just True,
                remoteRepoRootKeys     = defaultHackageRemoteRepoKeys,
                remoteRepoKeyThreshold = defaultHackageRemoteRepoKeyThreshold
              }
    useSecure r = r
addInfoForKnownRepos other = other

-- | The current hackage.haskell.org repo root keys that we ship with cabal.
---
-- This lets us bootstrap trust in this repo without user intervention.
-- These keys need to be periodically updated when new root keys are added.
-- See the root key procedures for details.
--
defaultHackageRemoteRepoKeys :: [String]
defaultHackageRemoteRepoKeys =
    [ "fe331502606802feac15e514d9b9ea83fee8b6ffef71335479a2e68d84adc6b0",
      "1ea9ba32c526d1cc91ab5e5bd364ec5e9e8cb67179a471872f6e26f0ae773d42",
      "2c6c3627bd6c982990239487f1abd02e08a02e6cf16edb105a8012d444d870c3",
      "0a5c7ea47cd1b15f01f5f51a33adda7e655bc0f0b0615baa8e271f4c3351e21d",
      "51f0161b906011b52c6613376b1ae937670da69322113a246a09f807c62f6921"
    ]

-- | The required threshold of root key signatures for hackage.haskell.org
--
defaultHackageRemoteRepoKeyThreshold :: Int
defaultHackageRemoteRepoKeyThreshold = 3

--
-- * Config file reading
--

-- | Loads the main configuration, and applies additional defaults to give the
-- effective configuration. To loads just what is actually in the config file,
-- use 'loadRawConfig'.
--
loadConfig :: Verbosity -> Flag FilePath -> IO SavedConfig
loadConfig verbosity configFileFlag = do
  config <- loadRawConfig verbosity configFileFlag
  extendToEffectiveConfig config

extendToEffectiveConfig :: SavedConfig -> IO SavedConfig
extendToEffectiveConfig config = do
  base <- baseSavedConfig
  let effective0   = base `mappend` config
      globalFlags0 = savedGlobalFlags effective0
      effective  = effective0 {
                     savedGlobalFlags = globalFlags0 {
                       globalRemoteRepos =
                         overNubList (map addInfoForKnownRepos)
                                     (globalRemoteRepos globalFlags0)
                     }
                   }
  return effective

-- | Like 'loadConfig' but does not apply any additional defaults, it just
-- loads what is actually in the config file. This is thus suitable for
-- comparing or editing a config file, but not suitable for using as the
-- effective configuration.
--
loadRawConfig :: Verbosity -> Flag FilePath -> IO SavedConfig
loadRawConfig verbosity configFileFlag = do
  (source, configFile) <- getConfigFilePathAndSource configFileFlag
  minp <- readConfigFile mempty configFile
  case minp of
    Nothing -> do
      notice verbosity $ "Config file path source is " ++ sourceMsg source ++ "."
      notice verbosity $ "Config file " ++ configFile ++ " not found."
      createDefaultConfigFile verbosity [] configFile
    Just (ParseOk ws conf) -> do
      unless (null ws) $ warn verbosity $
        unlines (map (showPWarning configFile) ws)
      return conf
    Just (ParseFailed err) -> do
      let (line, msg) = locatedErrorMsg err
      die' verbosity $
          "Error parsing config file " ++ configFile
        ++ maybe "" (\n -> ':' : show n) line ++ ":\n" ++ msg

  where
    sourceMsg CommandlineOption =   "commandline option"
    sourceMsg EnvironmentVariable = "env var CABAL_CONFIG"
    sourceMsg Default =             "default config file"

data ConfigFileSource = CommandlineOption
                      | EnvironmentVariable
                      | Default

-- | Returns the config file path, without checking that the file exists.
-- The order of precedence is: input flag, CABAL_CONFIG, default location.
getConfigFilePath :: Flag FilePath -> IO FilePath
getConfigFilePath = fmap snd . getConfigFilePathAndSource

getConfigFilePathAndSource :: Flag FilePath -> IO (ConfigFileSource, FilePath)
getConfigFilePathAndSource configFileFlag =
    getSource sources
  where
    sources =
      [ (CommandlineOption,   return . flagToMaybe $ configFileFlag)
      , (EnvironmentVariable, lookup "CABAL_CONFIG" `liftM` getEnvironment)
      , (Default,             Just `liftM` defaultConfigFile) ]

    getSource [] = error "no config file path candidate found."
    getSource ((source,action): xs) =
                      action >>= maybe (getSource xs) (return . (,) source)

readConfigFile :: SavedConfig -> FilePath -> IO (Maybe (ParseResult SavedConfig))
readConfigFile initial file = handleNotExists $
  fmap (Just . parseConfig (ConstraintSourceMainConfig file) initial)
       (readFile file)

  where
    handleNotExists action = catchIO action $ \ioe ->
      if isDoesNotExistError ioe
        then return Nothing
        else ioError ioe

createDefaultConfigFile :: Verbosity -> [String] -> FilePath -> IO SavedConfig
createDefaultConfigFile verbosity extraLines filePath  = do
  commentConf <- commentSavedConfig
  initialConf <- initialSavedConfig
  extraConf   <- parseExtraLines verbosity extraLines
  notice verbosity $ "Writing default configuration to " ++ filePath
  writeConfigFile filePath commentConf (initialConf `mappend` extraConf)
  return initialConf

writeConfigFile :: FilePath -> SavedConfig -> SavedConfig -> IO ()
writeConfigFile file comments vals = do
  let tmpFile = file <.> "tmp"
  createDirectoryIfMissing True (takeDirectory file)
  writeFile tmpFile $ explanation ++ showConfigWithComments comments vals ++ "\n"
  renameFile tmpFile file
  where
    explanation = unlines
      ["-- This is the configuration file for the 'cabal' command line tool."
      ,"--"
      ,"-- The available configuration options are listed below."
      ,"-- Some of them have default values listed."
      ,"--"
      ,"-- Lines (like this one) beginning with '--' are comments."
      ,"-- Be careful with spaces and indentation because they are"
      ,"-- used to indicate layout for nested sections."
      ,"--"
      ,"-- This config file was generated using the following versions"
      ,"-- of Cabal and cabal-install:"
      ,"-- Cabal library version: " ++ Text.display cabalVersion
      ,"-- cabal-install version: " ++ showVersion Paths_cabal_install.version
      ,"",""
      ]

-- | These are the default values that get used in Cabal if a no value is
-- given. We use these here to include in comments when we write out the
-- initial config file so that the user can see what default value they are
-- overriding.
--
commentSavedConfig :: IO SavedConfig
commentSavedConfig = do
  userInstallDirs   <- defaultInstallDirs defaultCompiler True True
  globalInstallDirs <- defaultInstallDirs defaultCompiler False True
  let conf0 = mempty {
        savedGlobalFlags       = defaultGlobalFlags {
            globalRemoteRepos = toNubList [defaultRemoteRepo]
            },
        savedInitFlags       = mempty {
            IT.nonInteractive  = toFlag False,
            IT.cabalVersion    = toFlag (mkVersion [1,10]),
            IT.language        = toFlag Haskell2010,
            IT.license         = toFlag BSD3,
            IT.sourceDirs      = Nothing,
            IT.applicationDirs = Nothing
            },
        savedInstallFlags      = defaultInstallFlags,
        savedConfigureExFlags  = defaultConfigExFlags {
            configAllowNewer     = Just (AllowNewer mempty),
            configAllowOlder     = Just (AllowOlder mempty)
            },
        savedConfigureFlags    = (defaultConfigFlags defaultProgramDb) {
            configUserInstall    = toFlag defaultUserInstall
            },
        savedUserInstallDirs   = fmap toFlag userInstallDirs,
        savedGlobalInstallDirs = fmap toFlag globalInstallDirs,
        savedUploadFlags       = commandDefaultFlags uploadCommand,
        savedReportFlags       = commandDefaultFlags reportCommand,
        savedHaddockFlags      = defaultHaddockFlags,
        savedTestFlags         = defaultTestFlags
        }
  conf1 <- extendToEffectiveConfig conf0
  let globalFlagsConf1 = savedGlobalFlags conf1
      conf2 = conf1 {
        savedGlobalFlags = globalFlagsConf1 {
            globalRemoteRepos = overNubList (map removeRootKeys)
                                (globalRemoteRepos globalFlagsConf1)
            }
        }
  return conf2
    where
      -- Most people don't want to see default root keys, so don't print them.
      removeRootKeys :: RemoteRepo -> RemoteRepo
      removeRootKeys r = r { remoteRepoRootKeys = [] }

-- | All config file fields.
--
configFieldDescriptions :: ConstraintSource -> [FieldDescr SavedConfig]
configFieldDescriptions src =

     toSavedConfig liftGlobalFlag
       (commandOptions (globalCommand []) ParseArgs)
       ["version", "numeric-version", "config-file", "sandbox-config-file"] []

  ++ toSavedConfig liftConfigFlag
       (configureOptions ParseArgs)
       (["builddir", "constraint", "dependency", "ipid"]
        ++ map fieldName installDirsFields)

        -- This is only here because viewAsFieldDescr gives us a parser
        -- that only recognises 'ghc' etc, the case-sensitive flag names, not
        -- what the normal case-insensitive parser gives us.
       [simpleField "compiler"
          (fromFlagOrDefault Disp.empty . fmap Text.disp) (optional Text.parse)
          configHcFlavor (\v flags -> flags { configHcFlavor = v })

        -- TODO: The following is a temporary fix. The "optimization"
        -- and "debug-info" fields are OptArg, and viewAsFieldDescr
        -- fails on that. Instead of a hand-written hackaged parser
        -- and printer, we should handle this case properly in the
        -- library.
       ,liftField configOptimization (\v flags ->
                                       flags { configOptimization = v }) $
        let name = "optimization" in
        FieldDescr name
          (\f -> case f of
                   Flag NoOptimisation      -> Disp.text "False"
                   Flag NormalOptimisation  -> Disp.text "True"
                   Flag MaximumOptimisation -> Disp.text "2"
                   _                        -> Disp.empty)
          (\line str _ -> case () of
           _ |  str == "False" -> ParseOk [] (Flag NoOptimisation)
             |  str == "True"  -> ParseOk [] (Flag NormalOptimisation)
             |  str == "0"     -> ParseOk [] (Flag NoOptimisation)
             |  str == "1"     -> ParseOk [] (Flag NormalOptimisation)
             |  str == "2"     -> ParseOk [] (Flag MaximumOptimisation)
             | lstr == "false" -> ParseOk [caseWarning] (Flag NoOptimisation)
             | lstr == "true"  -> ParseOk [caseWarning] (Flag NormalOptimisation)
             | otherwise       -> ParseFailed (NoParse name line)
             where
               lstr = lowercase str
               caseWarning = PWarning $
                 "The '" ++ name
                 ++ "' field is case sensitive, use 'True' or 'False'.")
       ,liftField configDebugInfo (\v flags -> flags { configDebugInfo = v }) $
        let name = "debug-info" in
        FieldDescr name
          (\f -> case f of
                   Flag NoDebugInfo      -> Disp.text "False"
                   Flag MinimalDebugInfo -> Disp.text "1"
                   Flag NormalDebugInfo  -> Disp.text "True"
                   Flag MaximalDebugInfo -> Disp.text "3"
                   _                     -> Disp.empty)
          (\line str _ -> case () of
           _ |  str == "False" -> ParseOk [] (Flag NoDebugInfo)
             |  str == "True"  -> ParseOk [] (Flag NormalDebugInfo)
             |  str == "0"     -> ParseOk [] (Flag NoDebugInfo)
             |  str == "1"     -> ParseOk [] (Flag MinimalDebugInfo)
             |  str == "2"     -> ParseOk [] (Flag NormalDebugInfo)
             |  str == "3"     -> ParseOk [] (Flag MaximalDebugInfo)
             | lstr == "false" -> ParseOk [caseWarning] (Flag NoDebugInfo)
             | lstr == "true"  -> ParseOk [caseWarning] (Flag NormalDebugInfo)
             | otherwise       -> ParseFailed (NoParse name line)
             where
               lstr = lowercase str
               caseWarning = PWarning $
                 "The '" ++ name
                 ++ "' field is case sensitive, use 'True' or 'False'.")
       ]

  ++ toSavedConfig liftConfigExFlag
       (configureExOptions ParseArgs src)
       []
       [let pkgs = (Just . AllowOlder . RelaxDepsSome) `fmap` parseOptCommaList Text.parse
            parseAllowOlder = ((Just . AllowOlder . toRelaxDeps) `fmap` Text.parse) Parse.<++ pkgs in
        simpleField "allow-older"
        (showRelaxDeps . fmap unAllowOlder) parseAllowOlder
        configAllowOlder (\v flags -> flags { configAllowOlder = v })
       ,let pkgs = (Just . AllowNewer . RelaxDepsSome) `fmap` parseOptCommaList Text.parse
            parseAllowNewer = ((Just . AllowNewer . toRelaxDeps) `fmap` Text.parse) Parse.<++ pkgs in
        simpleField "allow-newer"
        (showRelaxDeps . fmap unAllowNewer) parseAllowNewer
        configAllowNewer (\v flags -> flags { configAllowNewer = v })
       ]

  ++ toSavedConfig liftInstallFlag
       (installOptions ParseArgs)
       ["dry-run", "only", "only-dependencies", "dependencies-only"] []

  ++ toSavedConfig liftUploadFlag
       (commandOptions uploadCommand ParseArgs)
       ["verbose", "check", "documentation", "publish"] []

  ++ toSavedConfig liftReportFlag
       (commandOptions reportCommand ParseArgs)
       ["verbose", "username", "password"] []
       --FIXME: this is a hack, hiding the user name and password.
       -- But otherwise it masks the upload ones. Either need to
       -- share the options or make then distinct. In any case
       -- they should probably be per-server.

  ++ [ viewAsFieldDescr
       $ optionDistPref
       (configDistPref . savedConfigureFlags)
       (\distPref config ->
          config
          { savedConfigureFlags = (savedConfigureFlags config) {
               configDistPref = distPref }
          , savedHaddockFlags = (savedHaddockFlags config) {
               haddockDistPref = distPref }
          }
       )
       ParseArgs
     ]

  where
    toSavedConfig lift options exclusions replacements =
      [ lift (fromMaybe field replacement)
      | opt <- options
      , let field       = viewAsFieldDescr opt
            name        = fieldName field
            replacement = find ((== name) . fieldName) replacements
      , name `notElem` exclusions ]
    optional = Parse.option mempty . fmap toFlag


    showRelaxDeps Nothing                     = mempty
    showRelaxDeps (Just rd) | isRelaxDeps rd  = Disp.text "True"
                            | otherwise       = Disp.text "False"

    toRelaxDeps True  = RelaxDepsAll
    toRelaxDeps False = mempty


-- TODO: next step, make the deprecated fields elicit a warning.
--
deprecatedFieldDescriptions :: [FieldDescr SavedConfig]
deprecatedFieldDescriptions =
  [ liftGlobalFlag $
    listField "repos"
      (Disp.text . showRepo) parseRepo
      (fromNubList . globalRemoteRepos)
      (\rs cfg -> cfg { globalRemoteRepos = toNubList rs })
  , liftGlobalFlag $
    simpleField "cachedir"
      (Disp.text . fromFlagOrDefault "") (optional parseFilePathQ)
      globalCacheDir    (\d cfg -> cfg { globalCacheDir = d })
  , liftUploadFlag $
    simpleField "hackage-username"
      (Disp.text . fromFlagOrDefault "" . fmap unUsername)
      (optional (fmap Username parseTokenQ))
      uploadUsername    (\d cfg -> cfg { uploadUsername = d })
  , liftUploadFlag $
    simpleField "hackage-password"
      (Disp.text . fromFlagOrDefault "" . fmap unPassword)
      (optional (fmap Password parseTokenQ))
      uploadPassword    (\d cfg -> cfg { uploadPassword = d })
  , liftUploadFlag $
    spaceListField "hackage-password-command"
      Disp.text parseTokenQ
      (fromFlagOrDefault [] . uploadPasswordCmd)
                        (\d cfg -> cfg { uploadPasswordCmd = Flag d })
  ]
 ++ map (modifyFieldName ("user-"++)   . liftUserInstallDirs)   installDirsFields
 ++ map (modifyFieldName ("global-"++) . liftGlobalInstallDirs) installDirsFields
  where
    optional = Parse.option mempty . fmap toFlag
    modifyFieldName :: (String -> String) -> FieldDescr a -> FieldDescr a
    modifyFieldName f d = d { fieldName = f (fieldName d) }

liftUserInstallDirs :: FieldDescr (InstallDirs (Flag PathTemplate))
                    -> FieldDescr SavedConfig
liftUserInstallDirs = liftField
  savedUserInstallDirs (\flags conf -> conf { savedUserInstallDirs = flags })

liftGlobalInstallDirs :: FieldDescr (InstallDirs (Flag PathTemplate))
                      -> FieldDescr SavedConfig
liftGlobalInstallDirs = liftField
  savedGlobalInstallDirs (\flags conf -> conf { savedGlobalInstallDirs = flags })

liftGlobalFlag :: FieldDescr GlobalFlags -> FieldDescr SavedConfig
liftGlobalFlag = liftField
  savedGlobalFlags (\flags conf -> conf { savedGlobalFlags = flags })

liftConfigFlag :: FieldDescr ConfigFlags -> FieldDescr SavedConfig
liftConfigFlag = liftField
  savedConfigureFlags (\flags conf -> conf { savedConfigureFlags = flags })

liftConfigExFlag :: FieldDescr ConfigExFlags -> FieldDescr SavedConfig
liftConfigExFlag = liftField
  savedConfigureExFlags (\flags conf -> conf { savedConfigureExFlags = flags })

liftInstallFlag :: FieldDescr InstallFlags -> FieldDescr SavedConfig
liftInstallFlag = liftField
  savedInstallFlags (\flags conf -> conf { savedInstallFlags = flags })

liftUploadFlag :: FieldDescr UploadFlags -> FieldDescr SavedConfig
liftUploadFlag = liftField
  savedUploadFlags (\flags conf -> conf { savedUploadFlags = flags })

liftReportFlag :: FieldDescr ReportFlags -> FieldDescr SavedConfig
liftReportFlag = liftField
  savedReportFlags (\flags conf -> conf { savedReportFlags = flags })

parseConfig :: ConstraintSource
            -> SavedConfig
            -> String
            -> ParseResult SavedConfig
parseConfig src initial = \str -> do
  fields <- readFields str
  let (knownSections, others) = partition isKnownSection fields
  config <- parse others
  let init0   = savedInitFlags config
      user0   = savedUserInstallDirs config
      global0 = savedGlobalInstallDirs config
  (remoteRepoSections0, haddockFlags, initFlags, user, global, paths, args) <-
    foldM parseSections
          ([], savedHaddockFlags config, init0, user0, global0, [], [])
          knownSections

  let remoteRepoSections =
          reverse
        . nubBy ((==) `on` remoteRepoName)
        $ remoteRepoSections0

  return config {
    savedGlobalFlags       = (savedGlobalFlags config) {
       globalRemoteRepos   = toNubList remoteRepoSections,
       -- the global extra prog path comes from the configure flag prog path
       globalProgPathExtra = configProgramPathExtra (savedConfigureFlags config)
       },
    savedConfigureFlags    = (savedConfigureFlags config) {
       configProgramPaths  = paths,
       configProgramArgs   = args
       },
    savedHaddockFlags      = haddockFlags,
    savedInitFlags         = initFlags,
    savedUserInstallDirs   = user,
    savedGlobalInstallDirs = global
  }

  where
    isKnownSection (ParseUtils.Section _ "repository" _ _)              = True
    isKnownSection (ParseUtils.F _ "remote-repo" _)                     = True
    isKnownSection (ParseUtils.Section _ "haddock" _ _)                 = True
    isKnownSection (ParseUtils.Section _ "init" _ _)                    = True
    isKnownSection (ParseUtils.Section _ "install-dirs" _ _)            = True
    isKnownSection (ParseUtils.Section _ "program-locations" _ _)       = True
    isKnownSection (ParseUtils.Section _ "program-default-options" _ _) = True
    isKnownSection _                                                    = False

    parse = parseFields (configFieldDescriptions src
                      ++ deprecatedFieldDescriptions) initial

    parseSections (rs, h, i, u, g, p, a)
                 (ParseUtils.Section _ "repository" name fs) = do
      r' <- parseFields remoteRepoFields (emptyRemoteRepo name) fs
      when (remoteRepoKeyThreshold r' > length (remoteRepoRootKeys r')) $
        warning $ "'key-threshold' for repository " ++ show (remoteRepoName r')
               ++ " higher than number of keys"
      when (not (null (remoteRepoRootKeys r'))
            && remoteRepoSecure r' /= Just True) $
        warning $ "'root-keys' for repository " ++ show (remoteRepoName r')
               ++ " non-empty, but 'secure' not set to True."
      return (r':rs, h, i, u, g, p, a)

    parseSections (rs, h, i, u, g, p, a)
                 (ParseUtils.F lno "remote-repo" raw) = do
      let mr' = readRepo raw
      r' <- maybe (ParseFailed $ NoParse "remote-repo" lno) return mr'
      return (r':rs, h, i, u, g, p, a)

    parseSections accum@(rs, h, i, u, g, p, a)
                 (ParseUtils.Section _ "haddock" name fs)
      | name == ""        = do h' <- parseFields haddockFlagsFields h fs
                               return (rs, h', i, u, g, p, a)
      | otherwise         = do
          warning "The 'haddock' section should be unnamed"
          return accum

    parseSections accum@(rs, h, i, u, g, p, a)
                 (ParseUtils.Section _ "init" name fs)
      | name == ""        = do i' <- parseFields initFlagsFields i fs
                               return (rs, h, i', u, g, p, a)
      | otherwise         = do
          warning "The 'init' section should be unnamed"
          return accum

    parseSections accum@(rs, h, i, u, g, p, a)
                  (ParseUtils.Section _ "install-dirs" name fs)
      | name' == "user"   = do u' <- parseFields installDirsFields u fs
                               return (rs, h, i, u', g, p, a)
      | name' == "global" = do g' <- parseFields installDirsFields g fs
                               return (rs, h, i, u, g', p, a)
      | otherwise         = do
          warning "The 'install-paths' section should be for 'user' or 'global'"
          return accum
      where name' = lowercase name
    parseSections accum@(rs, h, i, u, g, p, a)
                 (ParseUtils.Section _ "program-locations" name fs)
      | name == ""        = do p' <- parseFields withProgramsFields p fs
                               return (rs, h, i, u, g, p', a)
      | otherwise         = do
          warning "The 'program-locations' section should be unnamed"
          return accum
    parseSections accum@(rs, h, i, u, g, p, a)
                  (ParseUtils.Section _ "program-default-options" name fs)
      | name == ""        = do a' <- parseFields withProgramOptionsFields a fs
                               return (rs, h, i, u, g, p, a')
      | otherwise         = do
          warning "The 'program-default-options' section should be unnamed"
          return accum
    parseSections accum f = do
      warning $ "Unrecognized stanza on line " ++ show (lineNo f)
      return accum

showConfig :: SavedConfig -> String
showConfig = showConfigWithComments mempty

showConfigWithComments :: SavedConfig -> SavedConfig -> String
showConfigWithComments comment vals = Disp.render $
      case fmap (uncurry ppRemoteRepoSection)
           (zip (getRemoteRepos comment) (getRemoteRepos vals)) of
        [] -> Disp.text ""
        (x:xs) -> foldl' (\ r r' -> r $+$ Disp.text "" $+$ r') x xs
  $+$ Disp.text ""
  $+$ ppFields (skipSomeFields (configFieldDescriptions ConstraintSourceUnknown))
               mcomment vals
  $+$ Disp.text ""
  $+$ ppSection "haddock" "" haddockFlagsFields
                (fmap savedHaddockFlags mcomment) (savedHaddockFlags vals)
  $+$ Disp.text ""
  $+$ ppSection "init" "" initFlagsFields
                (fmap savedInitFlags mcomment) (savedInitFlags vals)
  $+$ Disp.text ""
  $+$ installDirsSection "user"   savedUserInstallDirs
  $+$ Disp.text ""
  $+$ installDirsSection "global" savedGlobalInstallDirs
  $+$ Disp.text ""
  $+$ configFlagsSection "program-locations" withProgramsFields
                         configProgramPaths
  $+$ Disp.text ""
  $+$ configFlagsSection "program-default-options" withProgramOptionsFields
                         configProgramArgs
  where
    getRemoteRepos = fromNubList . globalRemoteRepos . savedGlobalFlags
    mcomment = Just comment
    installDirsSection name field =
      ppSection "install-dirs" name installDirsFields
                (fmap field mcomment) (field vals)
    configFlagsSection name fields field =
      ppSection name "" fields
               (fmap (field . savedConfigureFlags) mcomment)
               ((field . savedConfigureFlags) vals)

    -- skip fields based on field name.  currently only skips "remote-repo",
    -- because that is rendered as a section.  (see 'ppRemoteRepoSection'.)
    skipSomeFields = filter ((/= "remote-repo") . fieldName)

-- | Fields for the 'install-dirs' sections.
installDirsFields :: [FieldDescr (InstallDirs (Flag PathTemplate))]
installDirsFields = map viewAsFieldDescr installDirsOptions

ppRemoteRepoSection :: RemoteRepo -> RemoteRepo -> Doc
ppRemoteRepoSection def vals = ppSection "repository" (remoteRepoName vals)
        remoteRepoFields (Just def) vals

remoteRepoFields :: [FieldDescr RemoteRepo]
remoteRepoFields =
    [ simpleField "url"
        (text . show)            (parseTokenQ >>= parseURI')
        remoteRepoURI            (\x repo -> repo { remoteRepoURI = x })
    , simpleField "secure"
        showSecure               (Just `fmap` Text.parse)
        remoteRepoSecure         (\x repo -> repo { remoteRepoSecure = x })
    , listField "root-keys"
        text                     parseTokenQ
        remoteRepoRootKeys       (\x repo -> repo { remoteRepoRootKeys = x })
    , simpleField "key-threshold"
        showThreshold            Text.parse
        remoteRepoKeyThreshold   (\x repo -> repo { remoteRepoKeyThreshold = x })
    ]
  where
    parseURI' uriString =
      case parseURI uriString of
        Nothing  -> fail $ "remote-repo: no parse on " ++ show uriString
        Just uri -> return uri

    showSecure  Nothing      = mempty       -- default 'secure' setting
    showSecure  (Just True)  = text "True"  -- user explicitly enabled it
    showSecure  (Just False) = text "False" -- user explicitly disabled it

    -- If the key-threshold is set to 0, we omit it as this is the default
    -- and it looks odd to have a value for key-threshold but not for 'secure'
    -- (note that an empty list of keys is already omitted by default, since
    -- that is what we do for all list fields)
    showThreshold 0 = mempty
    showThreshold t = text (show t)

-- | Fields for the 'haddock' section.
haddockFlagsFields :: [FieldDescr HaddockFlags]
haddockFlagsFields = [ field
                     | opt <- haddockOptions ParseArgs
                     , let field = viewAsFieldDescr opt
                           name  = fieldName field
                     , name `notElem` exclusions ]
  where
    exclusions = ["verbose", "builddir", "for-hackage"]

-- | Fields for the 'init' section.
initFlagsFields :: [FieldDescr IT.InitFlags]
initFlagsFields = [ field
                  | opt <- initOptions ParseArgs
                  , let field = viewAsFieldDescr opt
                        name  = fieldName field
                  , name `notElem` exclusions ]
  where
    exclusions =
      ["author", "email", "quiet", "no-comments", "minimal", "overwrite",
       "package-dir", "packagedir", "package-name", "version", "homepage",
        "synopsis", "category", "extra-source-file", "lib", "exe", "libandexe",
        "simple", "main-is", "expose-module", "exposed-modules", "extension",
        "dependency", "build-tool", "with-compiler",
        "verbose"]

-- | Fields for the 'program-locations' section.
withProgramsFields :: [FieldDescr [(String, FilePath)]]
withProgramsFields =
  map viewAsFieldDescr $
  programDbPaths' (++ "-location") defaultProgramDb
                             ParseArgs id (++)

-- | Fields for the 'program-default-options' section.
withProgramOptionsFields :: [FieldDescr [(String, [String])]]
withProgramOptionsFields =
  map viewAsFieldDescr $
  programDbOptions defaultProgramDb ParseArgs id (++)

parseExtraLines :: Verbosity -> [String] -> IO SavedConfig
parseExtraLines verbosity extraLines =
                case parseConfig (ConstraintSourceMainConfig "additional lines")
                     mempty (unlines extraLines) of
                  ParseFailed err ->
                    let (line, msg) = locatedErrorMsg err
                    in die' verbosity $
                         "Error parsing additional config lines\n"
                         ++ maybe "" (\n -> ':' : show n) line ++ ":\n" ++ msg
                  ParseOk [] r -> return r
                  ParseOk ws _ -> die' verbosity $
                         unlines (map (showPWarning "Error parsing additional config lines") ws)

-- | Get the differences (as a pseudo code diff) between the user's
-- '~/.cabal/config' and the one that cabal would generate if it didn't exist.
userConfigDiff :: Verbosity -> GlobalFlags -> [String] -> IO [String]
userConfigDiff verbosity globalFlags extraLines = do
  userConfig <- loadRawConfig normal (globalConfigFile globalFlags)
  extraConfig <- parseExtraLines verbosity extraLines
  testConfig <- initialSavedConfig
  return $ reverse . foldl' createDiff [] . M.toList
                $ M.unionWith combine
                    (M.fromList . map justFst $ filterShow testConfig)
                    (M.fromList . map justSnd $ filterShow (userConfig `mappend` extraConfig))
  where
    justFst (a, b) = (a, (Just b, Nothing))
    justSnd (a, b) = (a, (Nothing, Just b))

    combine (Nothing, Just b) (Just a, Nothing) = (Just a, Just b)
    combine (Just a, Nothing) (Nothing, Just b) = (Just a, Just b)
    combine x y = error $ "Can't happen : userConfigDiff "
                  ++ show x ++ " " ++ show y

    createDiff :: [String] -> (String, (Maybe String, Maybe String)) -> [String]
    createDiff acc (key, (Just a, Just b))
        | a == b = acc
        | otherwise = ("+ " ++ key ++ ": " ++ b)
                      : ("- " ++ key ++ ": " ++ a) : acc
    createDiff acc (key, (Nothing, Just b)) = ("+ " ++ key ++ ": " ++ b) : acc
    createDiff acc (key, (Just a, Nothing)) = ("- " ++ key ++ ": " ++ a) : acc
    createDiff acc (_, (Nothing, Nothing)) = acc

    filterShow :: SavedConfig -> [(String, String)]
    filterShow cfg = map keyValueSplit
        . filter (\s -> not (null s) && ':' `elem` s)
        . map nonComment
        . lines
        $ showConfig cfg

    nonComment [] = []
    nonComment ('-':'-':_) = []
    nonComment (x:xs) = x : nonComment xs

    topAndTail = reverse . dropWhile isSpace . reverse . dropWhile isSpace

    keyValueSplit s =
        let (left, right) = break (== ':') s
        in (topAndTail left, topAndTail (drop 1 right))


-- | Update the user's ~/.cabal/config' keeping the user's customizations.
userConfigUpdate :: Verbosity -> GlobalFlags -> [String] -> IO ()
userConfigUpdate verbosity globalFlags extraLines = do
  userConfig  <- loadRawConfig normal (globalConfigFile globalFlags)
  extraConfig <- parseExtraLines verbosity extraLines
  newConfig   <- initialSavedConfig
  commentConf <- commentSavedConfig
  cabalFile <- getConfigFilePath $ globalConfigFile globalFlags
  let backup = cabalFile ++ ".backup"
  notice verbosity $ "Renaming " ++ cabalFile ++ " to " ++ backup ++ "."
  renameFile cabalFile backup
  notice verbosity $ "Writing merged config to " ++ cabalFile ++ "."
  writeConfigFile cabalFile commentConf (newConfig `mappend` userConfig `mappend` extraConfig)<|MERGE_RESOLUTION|>--- conflicted
+++ resolved
@@ -258,7 +258,6 @@
           lastNonEmptyNL = lastNonEmptyNL' savedGlobalFlags
 
       combinedSavedInitFlags = IT.InitFlags {
-<<<<<<< HEAD
         IT.applicationDirs = combineMonoid savedInitFlags IT.applicationDirs,
         IT.author          = combine IT.author,
         IT.buildTools      = combineMonoid savedInitFlags IT.buildTools,
@@ -271,6 +270,7 @@
         IT.homepage        = combine IT.homepage,
         IT.initHcPath      = combine IT.initHcPath,
         IT.initVerbosity   = combine IT.initVerbosity,
+        IT.initializeTestSuite = combine IT.initializeTestSuite,
         IT.language        = combine IT.language,
         IT.license         = combine IT.license,
         IT.mainIs          = combine IT.mainIs,
@@ -287,39 +287,8 @@
         IT.simpleProject   = combine IT.simpleProject,
         IT.sourceDirs      = combineMonoid savedInitFlags IT.sourceDirs,
         IT.synopsis        = combine IT.synopsis,
+        IT.testDirs        = combineMonoid savedInitFlags IT.testDirs,
         IT.version         = combine IT.version
-=======
-        IT.author              = combine IT.author,
-        IT.buildTools          = combineMonoid savedInitFlags IT.buildTools,
-        IT.cabalVersion        = combine IT.cabalVersion,
-        IT.category            = combine IT.category,
-        IT.dependencies        = combineMonoid savedInitFlags IT.dependencies,
-        IT.email               = combine IT.email,
-        IT.exposedModules      = combineMonoid savedInitFlags IT.exposedModules,
-        IT.extraSrc            = combineMonoid savedInitFlags IT.extraSrc,
-        IT.homepage            = combine IT.homepage,
-        IT.initHcPath          = combine IT.initHcPath,
-        IT.initVerbosity       = combine IT.initVerbosity,
-        IT.initializeTestSuite = combine IT.initializeTestSuite,
-        IT.language            = combine IT.language,
-        IT.license             = combine IT.license,
-        IT.mainIs              = combine IT.mainIs,
-        IT.minimal             = combine IT.minimal,
-        IT.noComments          = combine IT.noComments,
-        IT.nonInteractive      = combine IT.nonInteractive,
-        IT.otherExts           = combineMonoid savedInitFlags IT.otherExts,
-        IT.otherModules        = combineMonoid savedInitFlags IT.otherModules,
-        IT.overwrite           = combine IT.overwrite,
-        IT.packageDir          = combine IT.packageDir,
-        IT.packageName         = combine IT.packageName,
-        IT.packageType         = combine IT.packageType,
-        IT.quiet               = combine IT.quiet,
-        IT.simpleProject       = combine IT.simpleProject,
-        IT.sourceDirs          = combineMonoid savedInitFlags IT.sourceDirs,
-        IT.synopsis            = combine IT.synopsis,
-        IT.testDirs            = combineMonoid savedInitFlags IT.testDirs,
-        IT.version             = combine IT.version
->>>>>>> e80adcf1
         }
         where
           combine = combine' savedInitFlags
