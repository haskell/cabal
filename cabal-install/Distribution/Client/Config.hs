{-# LANGUAGE DeriveGeneric #-}

-----------------------------------------------------------------------------
-- |
-- Module      :  Distribution.Client.Config
-- Copyright   :  (c) David Himmelstrup 2005
-- License     :  BSD-like
--
-- Maintainer  :  lemmih@gmail.com
-- Stability   :  provisional
-- Portability :  portable
--
-- Utilities for handling saved state such as known packages, known servers and
-- downloaded packages.
-----------------------------------------------------------------------------
module Distribution.Client.Config (
    SavedConfig(..),
    loadConfig,
    getConfigFilePath,

    showConfig,
    showConfigWithComments,
    parseConfig,

    getCabalDir,
    defaultConfigFile,
    defaultCacheDir,
    defaultCompiler,
    defaultLogsDir,
    defaultUserInstall,

    baseSavedConfig,
    commentSavedConfig,
    initialSavedConfig,
    configFieldDescriptions,
    haddockFlagsFields,
    installDirsFields,
    withProgramsFields,
    withProgramOptionsFields,
    userConfigDiff,
    userConfigUpdate,
    createDefaultConfigFile,

    remoteRepoFields
  ) where

import Distribution.Deprecated.ViewAsFieldDescr
         ( viewAsFieldDescr )

import Distribution.Client.Types
         ( RemoteRepo(..), Username(..), Password(..), emptyRemoteRepo
         , AllowOlder(..), AllowNewer(..), RelaxDeps(..), isRelaxDeps
         )
import Distribution.Client.BuildReports.Types
         ( ReportLevel(..) )
import qualified Distribution.Client.Init.Types as IT
         ( InitFlags(..) )
import Distribution.Client.Setup
         ( GlobalFlags(..), globalCommand, defaultGlobalFlags
         , ConfigExFlags(..), configureExOptions, defaultConfigExFlags
         , initOptions
         , InstallFlags(..), installOptions, defaultInstallFlags
         , UploadFlags(..), uploadCommand
         , ReportFlags(..), reportCommand
         , showRepo, parseRepo, readRepo )
import Distribution.Utils.NubList
         ( NubList, fromNubList, toNubList, overNubList )

import Distribution.Simple.Compiler
         ( DebugInfoLevel(..), OptimisationLevel(..) )
import Distribution.Simple.Setup
         ( ConfigFlags(..), configureOptions, defaultConfigFlags
         , HaddockFlags(..), haddockOptions, defaultHaddockFlags
         , TestFlags(..), defaultTestFlags
         , installDirsOptions, optionDistPref
         , programDbPaths', programDbOptions
         , Flag(..), toFlag, flagToMaybe, fromFlagOrDefault )
import Distribution.Simple.InstallDirs
         ( InstallDirs(..), defaultInstallDirs
         , PathTemplate, toPathTemplate )
import Distribution.Deprecated.ParseUtils
         ( FieldDescr(..), liftField
         , ParseResult(..), PError(..), PWarning(..)
         , locatedErrorMsg, showPWarning
         , readFields, warning, lineNo
         , simpleField, listField, spaceListField
         , parseFilePathQ, parseOptCommaList, parseTokenQ )
import Distribution.Client.ParseUtils
         ( parseFields, ppFields, ppSection )
import Distribution.Client.HttpUtils
         ( isOldHackageURI )
import qualified Distribution.Deprecated.ParseUtils as ParseUtils
         ( Field(..) )
import qualified Distribution.Deprecated.Text as Text
         ( Text(..), display )
import Distribution.Simple.Command
         ( CommandUI(commandOptions), commandDefaultFlags, ShowOrParseArgs(..) )
import Distribution.Simple.Program
         ( defaultProgramDb )
import Distribution.Simple.Utils
         ( die', notice, warn, lowercase, cabalVersion )
import Distribution.Compiler
         ( CompilerFlavor(..), defaultCompilerFlavor )
import Distribution.Verbosity
         ( Verbosity, normal )

import Distribution.Solver.Types.ConstraintSource

import Data.List
         ( partition, find, foldl', nubBy )
import Data.Maybe
         ( fromMaybe )
import Control.Monad
         ( when, unless, foldM, liftM )
import qualified Distribution.Deprecated.ReadP as Parse
         ( (<++), option )
import Distribution.Compat.Semigroup
import qualified Text.PrettyPrint as Disp
         ( render, text, empty )
import Text.PrettyPrint
         ( ($+$) )
import Text.PrettyPrint.HughesPJ
         ( text, Doc )
import System.Directory
         ( createDirectoryIfMissing, getAppUserDataDirectory, renameFile )
import Network.URI
         ( URI(..), URIAuth(..), parseURI )
import System.FilePath
         ( (<.>), (</>), takeDirectory )
import System.IO.Error
         ( isDoesNotExistError )
import Distribution.Compat.Environment
         ( getEnvironment, lookupEnv )
import Distribution.Compat.Exception
         ( catchIO )
import qualified Paths_cabal_install
         ( version )
import Data.Version
         ( showVersion )
import Data.Char
         ( isSpace )
import qualified Data.Map as M
import Data.Function
         ( on )
import GHC.Generics ( Generic )

--
-- * Configuration saved in the config file
--

data SavedConfig = SavedConfig {
    savedGlobalFlags       :: GlobalFlags,
    savedInitFlags         :: IT.InitFlags,
    savedInstallFlags      :: InstallFlags,
    savedConfigureFlags    :: ConfigFlags,
    savedConfigureExFlags  :: ConfigExFlags,
    savedUserInstallDirs   :: InstallDirs (Flag PathTemplate),
    savedGlobalInstallDirs :: InstallDirs (Flag PathTemplate),
    savedUploadFlags       :: UploadFlags,
    savedReportFlags       :: ReportFlags,
    savedHaddockFlags      :: HaddockFlags,
    savedTestFlags         :: TestFlags
  } deriving Generic

instance Monoid SavedConfig where
  mempty = gmempty
  mappend = (<>)

instance Semigroup SavedConfig where
  a <> b = SavedConfig {
    savedGlobalFlags       = combinedSavedGlobalFlags,
    savedInitFlags         = combinedSavedInitFlags,
    savedInstallFlags      = combinedSavedInstallFlags,
    savedConfigureFlags    = combinedSavedConfigureFlags,
    savedConfigureExFlags  = combinedSavedConfigureExFlags,
    savedUserInstallDirs   = combinedSavedUserInstallDirs,
    savedGlobalInstallDirs = combinedSavedGlobalInstallDirs,
    savedUploadFlags       = combinedSavedUploadFlags,
    savedReportFlags       = combinedSavedReportFlags,
    savedHaddockFlags      = combinedSavedHaddockFlags,
    savedTestFlags         = combinedSavedTestFlags
  }
    where
      -- This is ugly, but necessary. If we're mappending two config files, we
      -- want the values of the *non-empty* list fields from the second one to
      -- *override* the corresponding values from the first one. Default
      -- behaviour (concatenation) is confusing and makes some use cases (see
      -- #1884) impossible.
      --
      -- However, we also want to allow specifying multiple values for a list
      -- field in a *single* config file. For example, we want the following to
      -- continue to work:
      --
      -- remote-repo: hackage.haskell.org:http://hackage.haskell.org/
      -- remote-repo: private-collection:http://hackage.local/
      --
      -- So we can't just wrap the list fields inside Flags; we have to do some
      -- special-casing just for SavedConfig.

      -- NB: the signature prevents us from using 'combine' on lists.
      combine' :: (SavedConfig -> flags) -> (flags -> Flag a) -> Flag a
      combine'        field subfield =
        (subfield . field $ a) `mappend` (subfield . field $ b)

      combineMonoid :: Monoid mon => (SavedConfig -> flags) -> (flags -> mon)
                    -> mon
      combineMonoid field subfield =
        (subfield . field $ a) `mappend` (subfield . field $ b)

      lastNonEmpty' :: (SavedConfig -> flags) -> (flags -> [a]) -> [a]
      lastNonEmpty'   field subfield =
        let a' = subfield . field $ a
            b' = subfield . field $ b
        in case b' of [] -> a'
                      _  -> b'

      lastNonMempty' :: (Eq a, Monoid a) => (SavedConfig -> flags) -> (flags -> a) -> a
      lastNonMempty'   field subfield =
        let a' = subfield . field $ a
            b' = subfield . field $ b
        in if b' == mempty then a' else b'

      lastNonEmptyNL' :: (SavedConfig -> flags) -> (flags -> NubList a)
                      -> NubList a
      lastNonEmptyNL' field subfield =
        let a' = subfield . field $ a
            b' = subfield . field $ b
        in case fromNubList b' of [] -> a'
                                  _  -> b'

      combinedSavedGlobalFlags = GlobalFlags {
        globalVersion           = combine globalVersion,
        globalNumericVersion    = combine globalNumericVersion,
        globalConfigFile        = combine globalConfigFile,
        globalSandboxConfigFile = combine globalSandboxConfigFile,
        globalConstraintsFile   = combine globalConstraintsFile,
        globalRemoteRepos       = lastNonEmptyNL globalRemoteRepos,
        globalCacheDir          = combine globalCacheDir,
        globalLocalRepos        = lastNonEmptyNL globalLocalRepos,
        globalLogsDir           = combine globalLogsDir,
        globalWorldFile         = combine globalWorldFile,
        globalRequireSandbox    = combine globalRequireSandbox,
        globalIgnoreSandbox     = combine globalIgnoreSandbox,
        globalIgnoreExpiry      = combine globalIgnoreExpiry,
        globalHttpTransport     = combine globalHttpTransport,
        globalNix               = combine globalNix,
        globalStoreDir          = combine globalStoreDir,
        globalProgPathExtra     = lastNonEmptyNL globalProgPathExtra
        }
        where
          combine        = combine'        savedGlobalFlags
          lastNonEmptyNL = lastNonEmptyNL' savedGlobalFlags

      combinedSavedInitFlags = IT.InitFlags {
<<<<<<< HEAD
        IT.applicationDirs = combineMonoid savedInitFlags IT.applicationDirs,
        IT.author          = combine IT.author,
        IT.buildTools      = combineMonoid savedInitFlags IT.buildTools,
        IT.cabalVersion    = combine IT.cabalVersion,
        IT.category        = combine IT.category,
        IT.dependencies    = combineMonoid savedInitFlags IT.dependencies,
        IT.email           = combine IT.email,
        IT.exposedModules  = combineMonoid savedInitFlags IT.exposedModules,
        IT.extraSrc        = combineMonoid savedInitFlags IT.extraSrc,
        IT.homepage        = combine IT.homepage,
        IT.initHcPath      = combine IT.initHcPath,
        IT.initVerbosity   = combine IT.initVerbosity,
        IT.language        = combine IT.language,
        IT.license         = combine IT.license,
        IT.mainIs          = combine IT.mainIs,
        IT.minimal         = combine IT.minimal,
        IT.noComments      = combine IT.noComments,
        IT.nonInteractive  = combine IT.nonInteractive,
        IT.otherExts       = combineMonoid savedInitFlags IT.otherExts,
        IT.otherModules    = combineMonoid savedInitFlags IT.otherModules,
        IT.overwrite       = combine IT.overwrite,
        IT.packageDir      = combine IT.packageDir,
        IT.packageName     = combine IT.packageName,
        IT.packageType     = combine IT.packageType,
        IT.quiet           = combine IT.quiet,
        IT.simpleProject   = combine IT.simpleProject,
        IT.sourceDirs      = combineMonoid savedInitFlags IT.sourceDirs,
        IT.synopsis        = combine IT.synopsis,
        IT.version         = combine IT.version
=======
        IT.author         = combine IT.author,
        IT.buildTools     = combineMonoid savedInitFlags IT.buildTools,
        IT.cabalVersion   = combine IT.cabalVersion,
        IT.category       = combine IT.category,
        IT.dependencies   = combineMonoid savedInitFlags IT.dependencies,
        IT.email          = combine IT.email,
        IT.exposedModules = combineMonoid savedInitFlags IT.exposedModules,
        IT.extraSrc       = combineMonoid savedInitFlags IT.extraSrc,
        IT.homepage       = combine IT.homepage,
        IT.initHcPath     = combine IT.initHcPath,
        IT.initVerbosity  = combine IT.initVerbosity,
        IT.language       = combine IT.language,
        IT.license        = combine IT.license,
        IT.mainIs         = combine IT.mainIs,
        IT.minimal        = combine IT.minimal,
        IT.noComments     = combine IT.noComments,
        IT.nonInteractive = combine IT.nonInteractive,
        IT.otherExts      = combineMonoid savedInitFlags IT.otherExts,
        IT.otherModules   = combineMonoid savedInitFlags IT.otherModules,
        IT.overwrite      = combine IT.overwrite,
        IT.packageDir     = combine IT.packageDir,
        IT.packageName    = combine IT.packageName,
        IT.packageType    = combine IT.packageType,
        IT.quiet          = combine IT.quiet,
        IT.simpleProject  = combine IT.simpleProject,
        IT.sourceDirs     = combineMonoid savedInitFlags IT.sourceDirs,
        IT.synopsis       = combine IT.synopsis,
        IT.version        = combine IT.version
>>>>>>> c3c29a49
        }
        where
          combine = combine' savedInitFlags

      combinedSavedInstallFlags = InstallFlags {
        installDocumentation         = combine installDocumentation,
        installHaddockIndex          = combine installHaddockIndex,
        installDryRun                = combine installDryRun,
        installDest                  = combine installDest,
        installMaxBackjumps          = combine installMaxBackjumps,
        installReorderGoals          = combine installReorderGoals,
        installCountConflicts        = combine installCountConflicts,
        installMinimizeConflictSet   = combine installMinimizeConflictSet,
        installIndependentGoals      = combine installIndependentGoals,
        installShadowPkgs            = combine installShadowPkgs,
        installStrongFlags           = combine installStrongFlags,
        installAllowBootLibInstalls  = combine installAllowBootLibInstalls,
        installOnlyConstrained       = combine installOnlyConstrained,
        installReinstall             = combine installReinstall,
        installAvoidReinstalls       = combine installAvoidReinstalls,
        installOverrideReinstall     = combine installOverrideReinstall,
        installUpgradeDeps           = combine installUpgradeDeps,
        installOnly                  = combine installOnly,
        installOnlyDeps              = combine installOnlyDeps,
        installIndexState            = combine installIndexState,
        installRootCmd               = combine installRootCmd,
        installSummaryFile           = lastNonEmptyNL installSummaryFile,
        installLogFile               = combine installLogFile,
        installBuildReports          = combine installBuildReports,
        installReportPlanningFailure = combine installReportPlanningFailure,
        installSymlinkBinDir         = combine installSymlinkBinDir,
        installPerComponent          = combine installPerComponent,
        installOneShot               = combine installOneShot,
        installNumJobs               = combine installNumJobs,
        installKeepGoing             = combine installKeepGoing,
        installRunTests              = combine installRunTests,
        installOfflineMode           = combine installOfflineMode,
        installProjectFileName       = combine installProjectFileName
        }
        where
          combine        = combine'        savedInstallFlags
          lastNonEmptyNL = lastNonEmptyNL' savedInstallFlags

      combinedSavedConfigureFlags = ConfigFlags {
        configArgs                = lastNonEmpty configArgs,
        configPrograms_           = configPrograms_ . savedConfigureFlags $ b,
        -- TODO: NubListify
        configProgramPaths        = lastNonEmpty configProgramPaths,
        -- TODO: NubListify
        configProgramArgs         = lastNonEmpty configProgramArgs,
        configProgramPathExtra    = lastNonEmptyNL configProgramPathExtra,
        configInstantiateWith     = lastNonEmpty configInstantiateWith,
        configHcFlavor            = combine configHcFlavor,
        configHcPath              = combine configHcPath,
        configHcPkg               = combine configHcPkg,
        configVanillaLib          = combine configVanillaLib,
        configProfLib             = combine configProfLib,
        configProf                = combine configProf,
        configSharedLib           = combine configSharedLib,
        configStaticLib           = combine configStaticLib,
        configDynExe              = combine configDynExe,
        configProfExe             = combine configProfExe,
        configProfDetail          = combine configProfDetail,
        configProfLibDetail       = combine configProfLibDetail,
        -- TODO: NubListify
        configConfigureArgs       = lastNonEmpty configConfigureArgs,
        configOptimization        = combine configOptimization,
        configDebugInfo           = combine configDebugInfo,
        configProgPrefix          = combine configProgPrefix,
        configProgSuffix          = combine configProgSuffix,
        -- Parametrised by (Flag PathTemplate), so safe to use 'mappend'.
        configInstallDirs         =
          (configInstallDirs . savedConfigureFlags $ a)
          `mappend` (configInstallDirs . savedConfigureFlags $ b),
        configScratchDir          = combine configScratchDir,
        -- TODO: NubListify
        configExtraLibDirs        = lastNonEmpty configExtraLibDirs,
        -- TODO: NubListify
        configExtraFrameworkDirs  = lastNonEmpty configExtraFrameworkDirs,
        -- TODO: NubListify
        configExtraIncludeDirs    = lastNonEmpty configExtraIncludeDirs,
        configDeterministic       = combine configDeterministic,
        configIPID                = combine configIPID,
        configCID                 = combine configCID,
        configDistPref            = combine configDistPref,
        configCabalFilePath       = combine configCabalFilePath,
        configVerbosity           = combine configVerbosity,
        configUserInstall         = combine configUserInstall,
        -- TODO: NubListify
        configPackageDBs          = lastNonEmpty configPackageDBs,
        configGHCiLib             = combine configGHCiLib,
        configSplitSections       = combine configSplitSections,
        configSplitObjs           = combine configSplitObjs,
        configStripExes           = combine configStripExes,
        configStripLibs           = combine configStripLibs,
        -- TODO: NubListify
        configConstraints         = lastNonEmpty configConstraints,
        -- TODO: NubListify
        configDependencies        = lastNonEmpty configDependencies,
        -- TODO: NubListify
        configConfigurationsFlags = lastNonMempty configConfigurationsFlags,
        configTests               = combine configTests,
        configBenchmarks          = combine configBenchmarks,
        configCoverage            = combine configCoverage,
        configLibCoverage         = combine configLibCoverage,
        configExactConfiguration  = combine configExactConfiguration,
        configFlagError           = combine configFlagError,
        configRelocatable         = combine configRelocatable,
        configUseResponseFiles    = combine configUseResponseFiles
        }
        where
          combine        = combine'        savedConfigureFlags
          lastNonEmpty   = lastNonEmpty'   savedConfigureFlags
          lastNonEmptyNL = lastNonEmptyNL' savedConfigureFlags
          lastNonMempty  = lastNonMempty'  savedConfigureFlags

      combinedSavedConfigureExFlags = ConfigExFlags {
        configCabalVersion  = combine configCabalVersion,
        -- TODO: NubListify
        configExConstraints = lastNonEmpty configExConstraints,
        -- TODO: NubListify
        configPreferences   = lastNonEmpty configPreferences,
        configSolver        = combine configSolver,
        configAllowNewer    = combineMonoid savedConfigureExFlags configAllowNewer,
        configAllowOlder    = combineMonoid savedConfigureExFlags configAllowOlder,
        configWriteGhcEnvironmentFilesPolicy
                            = combine configWriteGhcEnvironmentFilesPolicy
        }
        where
          combine      = combine' savedConfigureExFlags
          lastNonEmpty = lastNonEmpty' savedConfigureExFlags

      -- Parametrised by (Flag PathTemplate), so safe to use 'mappend'.
      combinedSavedUserInstallDirs = savedUserInstallDirs a
                                     `mappend` savedUserInstallDirs b

      -- Parametrised by (Flag PathTemplate), so safe to use 'mappend'.
      combinedSavedGlobalInstallDirs = savedGlobalInstallDirs a
                                       `mappend` savedGlobalInstallDirs b

      combinedSavedUploadFlags = UploadFlags {
        uploadCandidate   = combine uploadCandidate,
        uploadDoc         = combine uploadDoc,
        uploadUsername    = combine uploadUsername,
        uploadPassword    = combine uploadPassword,
        uploadPasswordCmd = combine uploadPasswordCmd,
        uploadVerbosity   = combine uploadVerbosity
        }
        where
          combine = combine' savedUploadFlags

      combinedSavedReportFlags = ReportFlags {
        reportUsername  = combine reportUsername,
        reportPassword  = combine reportPassword,
        reportVerbosity = combine reportVerbosity
        }
        where
          combine = combine' savedReportFlags

      combinedSavedHaddockFlags = HaddockFlags {
        -- TODO: NubListify
        haddockProgramPaths  = lastNonEmpty haddockProgramPaths,
        -- TODO: NubListify
        haddockProgramArgs   = lastNonEmpty haddockProgramArgs,
        haddockHoogle        = combine haddockHoogle,
        haddockHtml          = combine haddockHtml,
        haddockHtmlLocation  = combine haddockHtmlLocation,
        haddockForHackage    = combine haddockForHackage,
        haddockExecutables   = combine haddockExecutables,
        haddockTestSuites    = combine haddockTestSuites,
        haddockBenchmarks    = combine haddockBenchmarks,
        haddockForeignLibs   = combine haddockForeignLibs,
        haddockInternal      = combine haddockInternal,
        haddockCss           = combine haddockCss,
        haddockLinkedSource  = combine haddockLinkedSource,
        haddockQuickJump     = combine haddockQuickJump,
        haddockHscolourCss   = combine haddockHscolourCss,
        haddockContents      = combine haddockContents,
        haddockDistPref      = combine haddockDistPref,
        haddockKeepTempFiles = combine haddockKeepTempFiles,
        haddockVerbosity     = combine haddockVerbosity,
        haddockCabalFilePath = combine haddockCabalFilePath,
        haddockArgs          = lastNonEmpty haddockArgs
        }
        where
          combine      = combine'        savedHaddockFlags
          lastNonEmpty = lastNonEmpty'   savedHaddockFlags

      combinedSavedTestFlags = TestFlags {
        testDistPref    = combine testDistPref,
        testVerbosity   = combine testVerbosity,
        testHumanLog    = combine testHumanLog,
        testMachineLog  = combine testMachineLog,
        testShowDetails = combine testShowDetails,
        testKeepTix     = combine testKeepTix,
        testFailWhenNoTestSuites = combine testFailWhenNoTestSuites,
        testOptions     = lastNonEmpty testOptions
        }
        where
          combine      = combine'        savedTestFlags
          lastNonEmpty = lastNonEmpty'   savedTestFlags


--
-- * Default config
--

-- | These are the absolute basic defaults. The fields that must be
-- initialised. When we load the config from the file we layer the loaded
-- values over these ones, so any missing fields in the file take their values
-- from here.
--
baseSavedConfig :: IO SavedConfig
baseSavedConfig = do
  userPrefix <- getCabalDir
  cacheDir   <- defaultCacheDir
  logsDir    <- defaultLogsDir
  worldFile  <- defaultWorldFile
  return mempty {
    savedConfigureFlags  = mempty {
      configHcFlavor     = toFlag defaultCompiler,
      configUserInstall  = toFlag defaultUserInstall,
      configVerbosity    = toFlag normal
    },
    savedUserInstallDirs = mempty {
      prefix             = toFlag (toPathTemplate userPrefix)
    },
    savedGlobalFlags = mempty {
      globalCacheDir     = toFlag cacheDir,
      globalLogsDir      = toFlag logsDir,
      globalWorldFile    = toFlag worldFile
    }
  }

-- | This is the initial configuration that we write out to to the config file
-- if the file does not exist (or the config we use if the file cannot be read
-- for some other reason). When the config gets loaded it gets layered on top
-- of 'baseSavedConfig' so we do not need to include it into the initial
-- values we save into the config file.
--
initialSavedConfig :: IO SavedConfig
initialSavedConfig = do
  cacheDir   <- defaultCacheDir
  logsDir    <- defaultLogsDir
  worldFile  <- defaultWorldFile
  extraPath  <- defaultExtraPath
  symlinkPath <- defaultSymlinkPath
  return mempty {
    savedGlobalFlags     = mempty {
      globalCacheDir     = toFlag cacheDir,
      globalRemoteRepos  = toNubList [defaultRemoteRepo],
      globalWorldFile    = toFlag worldFile
    },
    savedConfigureFlags  = mempty {
      configProgramPathExtra = toNubList extraPath
    },
    savedInstallFlags    = mempty {
      installSummaryFile = toNubList [toPathTemplate (logsDir </> "build.log")],
      installBuildReports= toFlag AnonymousReports,
      installNumJobs     = toFlag Nothing,
      installSymlinkBinDir = toFlag symlinkPath
    }
  }

defaultCabalDir :: IO FilePath
defaultCabalDir = getAppUserDataDirectory "cabal"

getCabalDir :: IO FilePath
getCabalDir = do
  mDir <- lookupEnv "CABAL_DIR"
  case mDir of
    Nothing -> defaultCabalDir
    Just dir -> return dir

defaultConfigFile :: IO FilePath
defaultConfigFile = do
  dir <- getCabalDir
  return $ dir </> "config"

defaultCacheDir :: IO FilePath
defaultCacheDir = do
  dir <- getCabalDir
  return $ dir </> "packages"

defaultLogsDir :: IO FilePath
defaultLogsDir = do
  dir <- getCabalDir
  return $ dir </> "logs"

-- | Default position of the world file
defaultWorldFile :: IO FilePath
defaultWorldFile = do
  dir <- getCabalDir
  return $ dir </> "world"

defaultExtraPath :: IO [FilePath]
defaultExtraPath = do
  dir <- getCabalDir
  return [dir </> "bin"]

defaultSymlinkPath :: IO FilePath
defaultSymlinkPath = do
  dir <- getCabalDir
  return (dir </> "bin")

defaultCompiler :: CompilerFlavor
defaultCompiler = fromMaybe GHC defaultCompilerFlavor

defaultUserInstall :: Bool
defaultUserInstall = True
-- We do per-user installs by default on all platforms. We used to default to
-- global installs on Windows but that no longer works on Windows Vista or 7.

defaultRemoteRepo :: RemoteRepo
defaultRemoteRepo = RemoteRepo name uri Nothing [] 0 False
  where
    name = "hackage.haskell.org"
    uri  = URI "http:" (Just (URIAuth "" name "")) "/" "" ""
    -- Note that lots of old ~/.cabal/config files will have the old url
    -- http://hackage.haskell.org/packages/archive
    -- but new config files can use the new url (without the /packages/archive)
    -- and avoid having to do a http redirect

-- For the default repo we know extra information, fill this in.
--
-- We need this because the 'defaultRemoteRepo' above is only used for the
-- first time when a config file is made. So for users with older config files
-- we might have only have older info. This lets us fill that in even for old
-- config files.
--
addInfoForKnownRepos :: RemoteRepo -> RemoteRepo
addInfoForKnownRepos repo
  | remoteRepoName repo == remoteRepoName defaultRemoteRepo
  = useSecure . tryHttps . fixOldURI $ repo
  where
    fixOldURI r
      | isOldHackageURI (remoteRepoURI r)
                  = r { remoteRepoURI = remoteRepoURI defaultRemoteRepo }
      | otherwise = r

    tryHttps r = r { remoteRepoShouldTryHttps = True }

    useSecure r@RemoteRepo{
                  remoteRepoSecure       = secure,
                  remoteRepoRootKeys     = [],
                  remoteRepoKeyThreshold = 0
                } | secure /= Just False
            = r {
                -- Use hackage-security by default unless you opt-out with
                -- secure: False
                remoteRepoSecure       = Just True,
                remoteRepoRootKeys     = defaultHackageRemoteRepoKeys,
                remoteRepoKeyThreshold = defaultHackageRemoteRepoKeyThreshold
              }
    useSecure r = r
addInfoForKnownRepos other = other

-- | The current hackage.haskell.org repo root keys that we ship with cabal.
---
-- This lets us bootstrap trust in this repo without user intervention.
-- These keys need to be periodically updated when new root keys are added.
-- See the root key procedures for details.
--
defaultHackageRemoteRepoKeys :: [String]
defaultHackageRemoteRepoKeys =
    [ "fe331502606802feac15e514d9b9ea83fee8b6ffef71335479a2e68d84adc6b0",
      "1ea9ba32c526d1cc91ab5e5bd364ec5e9e8cb67179a471872f6e26f0ae773d42",
      "2c6c3627bd6c982990239487f1abd02e08a02e6cf16edb105a8012d444d870c3",
      "0a5c7ea47cd1b15f01f5f51a33adda7e655bc0f0b0615baa8e271f4c3351e21d",
      "51f0161b906011b52c6613376b1ae937670da69322113a246a09f807c62f6921"
    ]

-- | The required threshold of root key signatures for hackage.haskell.org
--
defaultHackageRemoteRepoKeyThreshold :: Int
defaultHackageRemoteRepoKeyThreshold = 3

--
-- * Config file reading
--

-- | Loads the main configuration, and applies additional defaults to give the
-- effective configuration. To loads just what is actually in the config file,
-- use 'loadRawConfig'.
--
loadConfig :: Verbosity -> Flag FilePath -> IO SavedConfig
loadConfig verbosity configFileFlag = do
  config <- loadRawConfig verbosity configFileFlag
  extendToEffectiveConfig config

extendToEffectiveConfig :: SavedConfig -> IO SavedConfig
extendToEffectiveConfig config = do
  base <- baseSavedConfig
  let effective0   = base `mappend` config
      globalFlags0 = savedGlobalFlags effective0
      effective  = effective0 {
                     savedGlobalFlags = globalFlags0 {
                       globalRemoteRepos =
                         overNubList (map addInfoForKnownRepos)
                                     (globalRemoteRepos globalFlags0)
                     }
                   }
  return effective

-- | Like 'loadConfig' but does not apply any additional defaults, it just
-- loads what is actually in the config file. This is thus suitable for
-- comparing or editing a config file, but not suitable for using as the
-- effective configuration.
--
loadRawConfig :: Verbosity -> Flag FilePath -> IO SavedConfig
loadRawConfig verbosity configFileFlag = do
  (source, configFile) <- getConfigFilePathAndSource configFileFlag
  minp <- readConfigFile mempty configFile
  case minp of
    Nothing -> do
      notice verbosity $ "Config file path source is " ++ sourceMsg source ++ "."
      notice verbosity $ "Config file " ++ configFile ++ " not found."
      createDefaultConfigFile verbosity [] configFile
    Just (ParseOk ws conf) -> do
      unless (null ws) $ warn verbosity $
        unlines (map (showPWarning configFile) ws)
      return conf
    Just (ParseFailed err) -> do
      let (line, msg) = locatedErrorMsg err
      die' verbosity $
          "Error parsing config file " ++ configFile
        ++ maybe "" (\n -> ':' : show n) line ++ ":\n" ++ msg

  where
    sourceMsg CommandlineOption =   "commandline option"
    sourceMsg EnvironmentVariable = "env var CABAL_CONFIG"
    sourceMsg Default =             "default config file"

data ConfigFileSource = CommandlineOption
                      | EnvironmentVariable
                      | Default

-- | Returns the config file path, without checking that the file exists.
-- The order of precedence is: input flag, CABAL_CONFIG, default location.
getConfigFilePath :: Flag FilePath -> IO FilePath
getConfigFilePath = fmap snd . getConfigFilePathAndSource

getConfigFilePathAndSource :: Flag FilePath -> IO (ConfigFileSource, FilePath)
getConfigFilePathAndSource configFileFlag =
    getSource sources
  where
    sources =
      [ (CommandlineOption,   return . flagToMaybe $ configFileFlag)
      , (EnvironmentVariable, lookup "CABAL_CONFIG" `liftM` getEnvironment)
      , (Default,             Just `liftM` defaultConfigFile) ]

    getSource [] = error "no config file path candidate found."
    getSource ((source,action): xs) =
                      action >>= maybe (getSource xs) (return . (,) source)

readConfigFile :: SavedConfig -> FilePath -> IO (Maybe (ParseResult SavedConfig))
readConfigFile initial file = handleNotExists $
  fmap (Just . parseConfig (ConstraintSourceMainConfig file) initial)
       (readFile file)

  where
    handleNotExists action = catchIO action $ \ioe ->
      if isDoesNotExistError ioe
        then return Nothing
        else ioError ioe

createDefaultConfigFile :: Verbosity -> [String] -> FilePath -> IO SavedConfig
createDefaultConfigFile verbosity extraLines filePath  = do
  commentConf <- commentSavedConfig
  initialConf <- initialSavedConfig
  extraConf   <- parseExtraLines verbosity extraLines
  notice verbosity $ "Writing default configuration to " ++ filePath
  writeConfigFile filePath commentConf (initialConf `mappend` extraConf)
  return initialConf

writeConfigFile :: FilePath -> SavedConfig -> SavedConfig -> IO ()
writeConfigFile file comments vals = do
  let tmpFile = file <.> "tmp"
  createDirectoryIfMissing True (takeDirectory file)
  writeFile tmpFile $ explanation ++ showConfigWithComments comments vals ++ "\n"
  renameFile tmpFile file
  where
    explanation = unlines
      ["-- This is the configuration file for the 'cabal' command line tool."
      ,"--"
      ,"-- The available configuration options are listed below."
      ,"-- Some of them have default values listed."
      ,"--"
      ,"-- Lines (like this one) beginning with '--' are comments."
      ,"-- Be careful with spaces and indentation because they are"
      ,"-- used to indicate layout for nested sections."
      ,"--"
      ,"-- This config file was generated using the following versions"
      ,"-- of Cabal and cabal-install:"
      ,"-- Cabal library version: " ++ Text.display cabalVersion
      ,"-- cabal-install version: " ++ showVersion Paths_cabal_install.version
      ,"",""
      ]

-- | These are the default values that get used in Cabal if a no value is
-- given. We use these here to include in comments when we write out the
-- initial config file so that the user can see what default value they are
-- overriding.
--
commentSavedConfig :: IO SavedConfig
commentSavedConfig = do
  userInstallDirs   <- defaultInstallDirs defaultCompiler True True
  globalInstallDirs <- defaultInstallDirs defaultCompiler False True
  let conf0 = mempty {
        savedGlobalFlags       = defaultGlobalFlags {
            globalRemoteRepos = toNubList [defaultRemoteRepo]
            },
        savedInitFlags       = mempty {
            IT.nonInteractive  = toFlag False
            },
        savedInstallFlags      = defaultInstallFlags,
        savedConfigureExFlags  = defaultConfigExFlags {
            configAllowNewer     = Just (AllowNewer mempty),
            configAllowOlder     = Just (AllowOlder mempty)
            },
        savedConfigureFlags    = (defaultConfigFlags defaultProgramDb) {
            configUserInstall    = toFlag defaultUserInstall
            },
        savedUserInstallDirs   = fmap toFlag userInstallDirs,
        savedGlobalInstallDirs = fmap toFlag globalInstallDirs,
        savedUploadFlags       = commandDefaultFlags uploadCommand,
        savedReportFlags       = commandDefaultFlags reportCommand,
        savedHaddockFlags      = defaultHaddockFlags,
        savedTestFlags         = defaultTestFlags
        }
  conf1 <- extendToEffectiveConfig conf0
  let globalFlagsConf1 = savedGlobalFlags conf1
      conf2 = conf1 {
        savedGlobalFlags = globalFlagsConf1 {
            globalRemoteRepos = overNubList (map removeRootKeys)
                                (globalRemoteRepos globalFlagsConf1)
            }
        }
  return conf2
    where
      -- Most people don't want to see default root keys, so don't print them.
      removeRootKeys :: RemoteRepo -> RemoteRepo
      removeRootKeys r = r { remoteRepoRootKeys = [] }

-- | All config file fields.
--
configFieldDescriptions :: ConstraintSource -> [FieldDescr SavedConfig]
configFieldDescriptions src =

     toSavedConfig liftGlobalFlag
       (commandOptions (globalCommand []) ParseArgs)
       ["version", "numeric-version", "config-file", "sandbox-config-file"] []

  ++ toSavedConfig liftConfigFlag
       (configureOptions ParseArgs)
       (["builddir", "constraint", "dependency", "ipid"]
        ++ map fieldName installDirsFields)

        -- This is only here because viewAsFieldDescr gives us a parser
        -- that only recognises 'ghc' etc, the case-sensitive flag names, not
        -- what the normal case-insensitive parser gives us.
       [simpleField "compiler"
          (fromFlagOrDefault Disp.empty . fmap Text.disp) (optional Text.parse)
          configHcFlavor (\v flags -> flags { configHcFlavor = v })

        -- TODO: The following is a temporary fix. The "optimization"
        -- and "debug-info" fields are OptArg, and viewAsFieldDescr
        -- fails on that. Instead of a hand-written hackaged parser
        -- and printer, we should handle this case properly in the
        -- library.
       ,liftField configOptimization (\v flags ->
                                       flags { configOptimization = v }) $
        let name = "optimization" in
        FieldDescr name
          (\f -> case f of
                   Flag NoOptimisation      -> Disp.text "False"
                   Flag NormalOptimisation  -> Disp.text "True"
                   Flag MaximumOptimisation -> Disp.text "2"
                   _                        -> Disp.empty)
          (\line str _ -> case () of
           _ |  str == "False" -> ParseOk [] (Flag NoOptimisation)
             |  str == "True"  -> ParseOk [] (Flag NormalOptimisation)
             |  str == "0"     -> ParseOk [] (Flag NoOptimisation)
             |  str == "1"     -> ParseOk [] (Flag NormalOptimisation)
             |  str == "2"     -> ParseOk [] (Flag MaximumOptimisation)
             | lstr == "false" -> ParseOk [caseWarning] (Flag NoOptimisation)
             | lstr == "true"  -> ParseOk [caseWarning] (Flag NormalOptimisation)
             | otherwise       -> ParseFailed (NoParse name line)
             where
               lstr = lowercase str
               caseWarning = PWarning $
                 "The '" ++ name
                 ++ "' field is case sensitive, use 'True' or 'False'.")
       ,liftField configDebugInfo (\v flags -> flags { configDebugInfo = v }) $
        let name = "debug-info" in
        FieldDescr name
          (\f -> case f of
                   Flag NoDebugInfo      -> Disp.text "False"
                   Flag MinimalDebugInfo -> Disp.text "1"
                   Flag NormalDebugInfo  -> Disp.text "True"
                   Flag MaximalDebugInfo -> Disp.text "3"
                   _                     -> Disp.empty)
          (\line str _ -> case () of
           _ |  str == "False" -> ParseOk [] (Flag NoDebugInfo)
             |  str == "True"  -> ParseOk [] (Flag NormalDebugInfo)
             |  str == "0"     -> ParseOk [] (Flag NoDebugInfo)
             |  str == "1"     -> ParseOk [] (Flag MinimalDebugInfo)
             |  str == "2"     -> ParseOk [] (Flag NormalDebugInfo)
             |  str == "3"     -> ParseOk [] (Flag MaximalDebugInfo)
             | lstr == "false" -> ParseOk [caseWarning] (Flag NoDebugInfo)
             | lstr == "true"  -> ParseOk [caseWarning] (Flag NormalDebugInfo)
             | otherwise       -> ParseFailed (NoParse name line)
             where
               lstr = lowercase str
               caseWarning = PWarning $
                 "The '" ++ name
                 ++ "' field is case sensitive, use 'True' or 'False'.")
       ]

  ++ toSavedConfig liftConfigExFlag
       (configureExOptions ParseArgs src)
       []
       [let pkgs = (Just . AllowOlder . RelaxDepsSome) `fmap` parseOptCommaList Text.parse
            parseAllowOlder = ((Just . AllowOlder . toRelaxDeps) `fmap` Text.parse) Parse.<++ pkgs in
        simpleField "allow-older"
        (showRelaxDeps . fmap unAllowOlder) parseAllowOlder
        configAllowOlder (\v flags -> flags { configAllowOlder = v })
       ,let pkgs = (Just . AllowNewer . RelaxDepsSome) `fmap` parseOptCommaList Text.parse
            parseAllowNewer = ((Just . AllowNewer . toRelaxDeps) `fmap` Text.parse) Parse.<++ pkgs in
        simpleField "allow-newer"
        (showRelaxDeps . fmap unAllowNewer) parseAllowNewer
        configAllowNewer (\v flags -> flags { configAllowNewer = v })
       ]

  ++ toSavedConfig liftInitFlag
       (initOptions ParseArgs)
       ["quiet", "no-comments", "minimal", "overwrite", "package-dir",
        "packagedir", "package-name", "version", "cabal-version", "license",
        "author", "email", "homepage", "synopsis", "category",
        "extra-source-file", "lib", "exe", "libandexe", "simple",
        "main-is", "language", "exposed-module", "extension", "dependency",
        "source-dir", "build-tool", "with-compiler"] []

  ++ toSavedConfig liftInstallFlag
       (installOptions ParseArgs)
       ["dry-run", "only", "only-dependencies", "dependencies-only"] []

  ++ toSavedConfig liftUploadFlag
       (commandOptions uploadCommand ParseArgs)
       ["verbose", "check", "documentation", "publish"] []

  ++ toSavedConfig liftReportFlag
       (commandOptions reportCommand ParseArgs)
       ["verbose", "username", "password"] []
       --FIXME: this is a hack, hiding the user name and password.
       -- But otherwise it masks the upload ones. Either need to
       -- share the options or make then distinct. In any case
       -- they should probably be per-server.

  ++ [ viewAsFieldDescr
       $ optionDistPref
       (configDistPref . savedConfigureFlags)
       (\distPref config ->
          config
          { savedConfigureFlags = (savedConfigureFlags config) {
               configDistPref = distPref }
          , savedHaddockFlags = (savedHaddockFlags config) {
               haddockDistPref = distPref }
          }
       )
       ParseArgs
     ]

  where
    toSavedConfig lift options exclusions replacements =
      [ lift (fromMaybe field replacement)
      | opt <- options
      , let field       = viewAsFieldDescr opt
            name        = fieldName field
            replacement = find ((== name) . fieldName) replacements
      , name `notElem` exclusions ]
    optional = Parse.option mempty . fmap toFlag


    showRelaxDeps Nothing                     = mempty
    showRelaxDeps (Just rd) | isRelaxDeps rd  = Disp.text "True"
                            | otherwise       = Disp.text "False"

    toRelaxDeps True  = RelaxDepsAll
    toRelaxDeps False = mempty


-- TODO: next step, make the deprecated fields elicit a warning.
--
deprecatedFieldDescriptions :: [FieldDescr SavedConfig]
deprecatedFieldDescriptions =
  [ liftGlobalFlag $
    listField "repos"
      (Disp.text . showRepo) parseRepo
      (fromNubList . globalRemoteRepos)
      (\rs cfg -> cfg { globalRemoteRepos = toNubList rs })
  , liftGlobalFlag $
    simpleField "cachedir"
      (Disp.text . fromFlagOrDefault "") (optional parseFilePathQ)
      globalCacheDir    (\d cfg -> cfg { globalCacheDir = d })
  , liftUploadFlag $
    simpleField "hackage-username"
      (Disp.text . fromFlagOrDefault "" . fmap unUsername)
      (optional (fmap Username parseTokenQ))
      uploadUsername    (\d cfg -> cfg { uploadUsername = d })
  , liftUploadFlag $
    simpleField "hackage-password"
      (Disp.text . fromFlagOrDefault "" . fmap unPassword)
      (optional (fmap Password parseTokenQ))
      uploadPassword    (\d cfg -> cfg { uploadPassword = d })
  , liftUploadFlag $
    spaceListField "hackage-password-command"
      Disp.text parseTokenQ
      (fromFlagOrDefault [] . uploadPasswordCmd)
                        (\d cfg -> cfg { uploadPasswordCmd = Flag d })
  ]
 ++ map (modifyFieldName ("user-"++)   . liftUserInstallDirs)   installDirsFields
 ++ map (modifyFieldName ("global-"++) . liftGlobalInstallDirs) installDirsFields
  where
    optional = Parse.option mempty . fmap toFlag
    modifyFieldName :: (String -> String) -> FieldDescr a -> FieldDescr a
    modifyFieldName f d = d { fieldName = f (fieldName d) }

liftUserInstallDirs :: FieldDescr (InstallDirs (Flag PathTemplate))
                    -> FieldDescr SavedConfig
liftUserInstallDirs = liftField
  savedUserInstallDirs (\flags conf -> conf { savedUserInstallDirs = flags })

liftGlobalInstallDirs :: FieldDescr (InstallDirs (Flag PathTemplate))
                      -> FieldDescr SavedConfig
liftGlobalInstallDirs = liftField
  savedGlobalInstallDirs (\flags conf -> conf { savedGlobalInstallDirs = flags })

liftGlobalFlag :: FieldDescr GlobalFlags -> FieldDescr SavedConfig
liftGlobalFlag = liftField
  savedGlobalFlags (\flags conf -> conf { savedGlobalFlags = flags })

liftConfigFlag :: FieldDescr ConfigFlags -> FieldDescr SavedConfig
liftConfigFlag = liftField
  savedConfigureFlags (\flags conf -> conf { savedConfigureFlags = flags })

liftConfigExFlag :: FieldDescr ConfigExFlags -> FieldDescr SavedConfig
liftConfigExFlag = liftField
  savedConfigureExFlags (\flags conf -> conf { savedConfigureExFlags = flags })

liftInitFlag :: FieldDescr IT.InitFlags -> FieldDescr SavedConfig
liftInitFlag = liftField
  savedInitFlags (\flags conf -> conf { savedInitFlags = flags })

liftInstallFlag :: FieldDescr InstallFlags -> FieldDescr SavedConfig
liftInstallFlag = liftField
  savedInstallFlags (\flags conf -> conf { savedInstallFlags = flags })

liftUploadFlag :: FieldDescr UploadFlags -> FieldDescr SavedConfig
liftUploadFlag = liftField
  savedUploadFlags (\flags conf -> conf { savedUploadFlags = flags })

liftReportFlag :: FieldDescr ReportFlags -> FieldDescr SavedConfig
liftReportFlag = liftField
  savedReportFlags (\flags conf -> conf { savedReportFlags = flags })

parseConfig :: ConstraintSource
            -> SavedConfig
            -> String
            -> ParseResult SavedConfig
parseConfig src initial = \str -> do
  fields <- readFields str
  let (knownSections, others) = partition isKnownSection fields
  config <- parse others
  let user0   = savedUserInstallDirs config
      global0 = savedGlobalInstallDirs config
  (remoteRepoSections0, haddockFlags, user, global, paths, args) <-
    foldM parseSections
          ([], savedHaddockFlags config, user0, global0, [], [])
          knownSections

  let remoteRepoSections =
          reverse
        . nubBy ((==) `on` remoteRepoName)
        $ remoteRepoSections0

  return config {
    savedGlobalFlags       = (savedGlobalFlags config) {
       globalRemoteRepos   = toNubList remoteRepoSections,
       -- the global extra prog path comes from the configure flag prog path
       globalProgPathExtra = configProgramPathExtra (savedConfigureFlags config)
       },
    savedConfigureFlags    = (savedConfigureFlags config) {
       configProgramPaths  = paths,
       configProgramArgs   = args
       },
    savedHaddockFlags      = haddockFlags,
    savedUserInstallDirs   = user,
    savedGlobalInstallDirs = global
  }

  where
    isKnownSection (ParseUtils.Section _ "repository" _ _)              = True
    isKnownSection (ParseUtils.F _ "remote-repo" _)                     = True
    isKnownSection (ParseUtils.Section _ "haddock" _ _)                 = True
    isKnownSection (ParseUtils.Section _ "install-dirs" _ _)            = True
    isKnownSection (ParseUtils.Section _ "program-locations" _ _)       = True
    isKnownSection (ParseUtils.Section _ "program-default-options" _ _) = True
    isKnownSection _                                                    = False

    parse = parseFields (configFieldDescriptions src
                      ++ deprecatedFieldDescriptions) initial

    parseSections (rs, h, u, g, p, a)
                 (ParseUtils.Section _ "repository" name fs) = do
      r' <- parseFields remoteRepoFields (emptyRemoteRepo name) fs
      when (remoteRepoKeyThreshold r' > length (remoteRepoRootKeys r')) $
        warning $ "'key-threshold' for repository " ++ show (remoteRepoName r')
               ++ " higher than number of keys"
      when (not (null (remoteRepoRootKeys r'))
            && remoteRepoSecure r' /= Just True) $
        warning $ "'root-keys' for repository " ++ show (remoteRepoName r')
               ++ " non-empty, but 'secure' not set to True."
      return (r':rs, h, u, g, p, a)

    parseSections (rs, h, u, g, p, a)
                 (ParseUtils.F lno "remote-repo" raw) = do
      let mr' = readRepo raw
      r' <- maybe (ParseFailed $ NoParse "remote-repo" lno) return mr'
      return (r':rs, h, u, g, p, a)

    parseSections accum@(rs, h, u, g, p, a)
                 (ParseUtils.Section _ "haddock" name fs)
      | name == ""        = do h' <- parseFields haddockFlagsFields h fs
                               return (rs, h', u, g, p, a)
      | otherwise         = do
          warning "The 'haddock' section should be unnamed"
          return accum
    parseSections accum@(rs, h, u, g, p, a)
                  (ParseUtils.Section _ "install-dirs" name fs)
      | name' == "user"   = do u' <- parseFields installDirsFields u fs
                               return (rs, h, u', g, p, a)
      | name' == "global" = do g' <- parseFields installDirsFields g fs
                               return (rs, h, u, g', p, a)
      | otherwise         = do
          warning "The 'install-paths' section should be for 'user' or 'global'"
          return accum
      where name' = lowercase name
    parseSections accum@(rs, h, u, g, p, a)
                 (ParseUtils.Section _ "program-locations" name fs)
      | name == ""        = do p' <- parseFields withProgramsFields p fs
                               return (rs, h, u, g, p', a)
      | otherwise         = do
          warning "The 'program-locations' section should be unnamed"
          return accum
    parseSections accum@(rs, h, u, g, p, a)
                  (ParseUtils.Section _ "program-default-options" name fs)
      | name == ""        = do a' <- parseFields withProgramOptionsFields a fs
                               return (rs, h, u, g, p, a')
      | otherwise         = do
          warning "The 'program-default-options' section should be unnamed"
          return accum
    parseSections accum f = do
      warning $ "Unrecognized stanza on line " ++ show (lineNo f)
      return accum

showConfig :: SavedConfig -> String
showConfig = showConfigWithComments mempty

showConfigWithComments :: SavedConfig -> SavedConfig -> String
showConfigWithComments comment vals = Disp.render $
      case fmap (uncurry ppRemoteRepoSection)
           (zip (getRemoteRepos comment) (getRemoteRepos vals)) of
        [] -> Disp.text ""
        (x:xs) -> foldl' (\ r r' -> r $+$ Disp.text "" $+$ r') x xs
  $+$ Disp.text ""
  $+$ ppFields (skipSomeFields (configFieldDescriptions ConstraintSourceUnknown))
               mcomment vals
  $+$ Disp.text ""
  $+$ ppSection "haddock" "" haddockFlagsFields
                (fmap savedHaddockFlags mcomment) (savedHaddockFlags vals)
  $+$ Disp.text ""
  $+$ installDirsSection "user"   savedUserInstallDirs
  $+$ Disp.text ""
  $+$ installDirsSection "global" savedGlobalInstallDirs
  $+$ Disp.text ""
  $+$ configFlagsSection "program-locations" withProgramsFields
                         configProgramPaths
  $+$ Disp.text ""
  $+$ configFlagsSection "program-default-options" withProgramOptionsFields
                         configProgramArgs
  where
    getRemoteRepos = fromNubList . globalRemoteRepos . savedGlobalFlags
    mcomment = Just comment
    installDirsSection name field =
      ppSection "install-dirs" name installDirsFields
                (fmap field mcomment) (field vals)
    configFlagsSection name fields field =
      ppSection name "" fields
               (fmap (field . savedConfigureFlags) mcomment)
               ((field . savedConfigureFlags) vals)

    -- skip fields based on field name.  currently only skips "remote-repo",
    -- because that is rendered as a section.  (see 'ppRemoteRepoSection'.)
    skipSomeFields = filter ((/= "remote-repo") . fieldName)

-- | Fields for the 'install-dirs' sections.
installDirsFields :: [FieldDescr (InstallDirs (Flag PathTemplate))]
installDirsFields = map viewAsFieldDescr installDirsOptions

ppRemoteRepoSection :: RemoteRepo -> RemoteRepo -> Doc
ppRemoteRepoSection def vals = ppSection "repository" (remoteRepoName vals)
        remoteRepoFields (Just def) vals

remoteRepoFields :: [FieldDescr RemoteRepo]
remoteRepoFields =
    [ simpleField "url"
        (text . show)            (parseTokenQ >>= parseURI')
        remoteRepoURI            (\x repo -> repo { remoteRepoURI = x })
    , simpleField "secure"
        showSecure               (Just `fmap` Text.parse)
        remoteRepoSecure         (\x repo -> repo { remoteRepoSecure = x })
    , listField "root-keys"
        text                     parseTokenQ
        remoteRepoRootKeys       (\x repo -> repo { remoteRepoRootKeys = x })
    , simpleField "key-threshold"
        showThreshold            Text.parse
        remoteRepoKeyThreshold   (\x repo -> repo { remoteRepoKeyThreshold = x })
    ]
  where
    parseURI' uriString =
      case parseURI uriString of
        Nothing  -> fail $ "remote-repo: no parse on " ++ show uriString
        Just uri -> return uri

    showSecure  Nothing      = mempty       -- default 'secure' setting
    showSecure  (Just True)  = text "True"  -- user explicitly enabled it
    showSecure  (Just False) = text "False" -- user explicitly disabled it

    -- If the key-threshold is set to 0, we omit it as this is the default
    -- and it looks odd to have a value for key-threshold but not for 'secure'
    -- (note that an empty list of keys is already omitted by default, since
    -- that is what we do for all list fields)
    showThreshold 0 = mempty
    showThreshold t = text (show t)

-- | Fields for the 'haddock' section.
haddockFlagsFields :: [FieldDescr HaddockFlags]
haddockFlagsFields = [ field
                     | opt <- haddockOptions ParseArgs
                     , let field = viewAsFieldDescr opt
                           name  = fieldName field
                     , name `notElem` exclusions ]
  where
    exclusions = ["verbose", "builddir", "for-hackage"]

-- | Fields for the 'program-locations' section.
withProgramsFields :: [FieldDescr [(String, FilePath)]]
withProgramsFields =
  map viewAsFieldDescr $
  programDbPaths' (++ "-location") defaultProgramDb
                             ParseArgs id (++)

-- | Fields for the 'program-default-options' section.
withProgramOptionsFields :: [FieldDescr [(String, [String])]]
withProgramOptionsFields =
  map viewAsFieldDescr $
  programDbOptions defaultProgramDb ParseArgs id (++)

parseExtraLines :: Verbosity -> [String] -> IO SavedConfig
parseExtraLines verbosity extraLines =
                case parseConfig (ConstraintSourceMainConfig "additional lines")
                     mempty (unlines extraLines) of
                  ParseFailed err ->
                    let (line, msg) = locatedErrorMsg err
                    in die' verbosity $
                         "Error parsing additional config lines\n"
                         ++ maybe "" (\n -> ':' : show n) line ++ ":\n" ++ msg
                  ParseOk [] r -> return r
                  ParseOk ws _ -> die' verbosity $
                         unlines (map (showPWarning "Error parsing additional config lines") ws)

-- | Get the differences (as a pseudo code diff) between the user's
-- '~/.cabal/config' and the one that cabal would generate if it didn't exist.
userConfigDiff :: Verbosity -> GlobalFlags -> [String] -> IO [String]
userConfigDiff verbosity globalFlags extraLines = do
  userConfig <- loadRawConfig normal (globalConfigFile globalFlags)
  extraConfig <- parseExtraLines verbosity extraLines
  testConfig <- initialSavedConfig
  return $ reverse . foldl' createDiff [] . M.toList
                $ M.unionWith combine
                    (M.fromList . map justFst $ filterShow testConfig)
                    (M.fromList . map justSnd $ filterShow (userConfig `mappend` extraConfig))
  where
    justFst (a, b) = (a, (Just b, Nothing))
    justSnd (a, b) = (a, (Nothing, Just b))

    combine (Nothing, Just b) (Just a, Nothing) = (Just a, Just b)
    combine (Just a, Nothing) (Nothing, Just b) = (Just a, Just b)
    combine x y = error $ "Can't happen : userConfigDiff "
                  ++ show x ++ " " ++ show y

    createDiff :: [String] -> (String, (Maybe String, Maybe String)) -> [String]
    createDiff acc (key, (Just a, Just b))
        | a == b = acc
        | otherwise = ("+ " ++ key ++ ": " ++ b)
                      : ("- " ++ key ++ ": " ++ a) : acc
    createDiff acc (key, (Nothing, Just b)) = ("+ " ++ key ++ ": " ++ b) : acc
    createDiff acc (key, (Just a, Nothing)) = ("- " ++ key ++ ": " ++ a) : acc
    createDiff acc (_, (Nothing, Nothing)) = acc

    filterShow :: SavedConfig -> [(String, String)]
    filterShow cfg = map keyValueSplit
        . filter (\s -> not (null s) && ':' `elem` s)
        . map nonComment
        . lines
        $ showConfig cfg

    nonComment [] = []
    nonComment ('-':'-':_) = []
    nonComment (x:xs) = x : nonComment xs

    topAndTail = reverse . dropWhile isSpace . reverse . dropWhile isSpace

    keyValueSplit s =
        let (left, right) = break (== ':') s
        in (topAndTail left, topAndTail (drop 1 right))


-- | Update the user's ~/.cabal/config' keeping the user's customizations.
userConfigUpdate :: Verbosity -> GlobalFlags -> [String] -> IO ()
userConfigUpdate verbosity globalFlags extraLines = do
  userConfig  <- loadRawConfig normal (globalConfigFile globalFlags)
  extraConfig <- parseExtraLines verbosity extraLines
  newConfig   <- initialSavedConfig
  commentConf <- commentSavedConfig
  cabalFile <- getConfigFilePath $ globalConfigFile globalFlags
  let backup = cabalFile ++ ".backup"
  notice verbosity $ "Renaming " ++ cabalFile ++ " to " ++ backup ++ "."
  renameFile cabalFile backup
  notice verbosity $ "Writing merged config to " ++ cabalFile ++ "."
  writeConfigFile cabalFile commentConf (newConfig `mappend` userConfig `mappend` extraConfig)<|MERGE_RESOLUTION|>--- conflicted
+++ resolved
@@ -252,37 +252,7 @@
           lastNonEmptyNL = lastNonEmptyNL' savedGlobalFlags
 
       combinedSavedInitFlags = IT.InitFlags {
-<<<<<<< HEAD
         IT.applicationDirs = combineMonoid savedInitFlags IT.applicationDirs,
-        IT.author          = combine IT.author,
-        IT.buildTools      = combineMonoid savedInitFlags IT.buildTools,
-        IT.cabalVersion    = combine IT.cabalVersion,
-        IT.category        = combine IT.category,
-        IT.dependencies    = combineMonoid savedInitFlags IT.dependencies,
-        IT.email           = combine IT.email,
-        IT.exposedModules  = combineMonoid savedInitFlags IT.exposedModules,
-        IT.extraSrc        = combineMonoid savedInitFlags IT.extraSrc,
-        IT.homepage        = combine IT.homepage,
-        IT.initHcPath      = combine IT.initHcPath,
-        IT.initVerbosity   = combine IT.initVerbosity,
-        IT.language        = combine IT.language,
-        IT.license         = combine IT.license,
-        IT.mainIs          = combine IT.mainIs,
-        IT.minimal         = combine IT.minimal,
-        IT.noComments      = combine IT.noComments,
-        IT.nonInteractive  = combine IT.nonInteractive,
-        IT.otherExts       = combineMonoid savedInitFlags IT.otherExts,
-        IT.otherModules    = combineMonoid savedInitFlags IT.otherModules,
-        IT.overwrite       = combine IT.overwrite,
-        IT.packageDir      = combine IT.packageDir,
-        IT.packageName     = combine IT.packageName,
-        IT.packageType     = combine IT.packageType,
-        IT.quiet           = combine IT.quiet,
-        IT.simpleProject   = combine IT.simpleProject,
-        IT.sourceDirs      = combineMonoid savedInitFlags IT.sourceDirs,
-        IT.synopsis        = combine IT.synopsis,
-        IT.version         = combine IT.version
-=======
         IT.author         = combine IT.author,
         IT.buildTools     = combineMonoid savedInitFlags IT.buildTools,
         IT.cabalVersion   = combine IT.cabalVersion,
@@ -311,7 +281,6 @@
         IT.sourceDirs     = combineMonoid savedInitFlags IT.sourceDirs,
         IT.synopsis       = combine IT.synopsis,
         IT.version        = combine IT.version
->>>>>>> c3c29a49
         }
         where
           combine = combine' savedInitFlags
