{-# LANGUAGE RecordWildCards #-}
module Distribution.Client.CmdClean (cleanCommand, cleanAction) where

import Prelude ()
import Distribution.Client.Compat.Prelude

import Distribution.Client.DistDirLayout
    ( DistDirLayout(..), defaultDistDirLayout )
import Distribution.Client.ProjectConfig
    ( findProjectRoot )
import Distribution.Client.Setup
    ( GlobalFlags )
import Distribution.ReadE ( succeedReadE )
import Distribution.Simple.Setup
    ( Flag(..), toFlag, fromFlagOrDefault, flagToList, flagToMaybe
    , optionDistPref, optionVerbosity, falseArg
    )
import Distribution.Simple.Command
    ( CommandUI(..), option, reqArg )
import Distribution.Simple.Utils
    ( info, die', wrapText, handleDoesNotExist )
import Distribution.Verbosity
    ( Verbosity, normal )

import Control.Monad
    ( mapM_ )
import Control.Exception
    ( throwIO )
import System.Directory
    ( removeDirectoryRecursive, removeFile
    , doesDirectoryExist, getDirectoryContents )
import System.FilePath
    ( (</>) )

data CleanFlags = CleanFlags
    { cleanSaveConfig  :: Flag Bool
    , cleanVerbosity   :: Flag Verbosity
    , cleanDistDir     :: Flag FilePath
    , cleanProjectFile :: Flag FilePath
    } deriving (Eq)

defaultCleanFlags :: CleanFlags
defaultCleanFlags = CleanFlags
    { cleanSaveConfig  = toFlag False
    , cleanVerbosity   = toFlag normal
    , cleanDistDir     = NoFlag
    , cleanProjectFile = mempty
    }

cleanCommand :: CommandUI CleanFlags
cleanCommand = CommandUI
<<<<<<< HEAD
    { commandName = "v2-clean"
    , commandSynopsis = "Clean the package store and remove temporary files."
    , commandUsage = \pname ->
        "Usage: " ++ pname ++ " v2-clean [FLAGS]\n"
=======
    { commandName         = "new-clean"
    , commandSynopsis     = "Clean the package store and remove temporary files."
    , commandUsage        = \pname ->
        "Usage: " ++ pname ++ " new-clean [FLAGS]\n"
>>>>>>> 1259836a
    , commandDescription  = Just $ \_ -> wrapText $
        "Removes all temporary files created during the building process "
     ++ "(.hi, .o, preprocessed sources, etc.) and also empties out the "
     ++ "local caches (by default).\n\n"
    , commandNotes        = Nothing
    , commandDefaultFlags = defaultCleanFlags
    , commandOptions      = \showOrParseArgs ->
        [ optionVerbosity
            cleanVerbosity (\v flags -> flags { cleanVerbosity = v })
        , optionDistPref
            cleanDistDir (\dd flags -> flags { cleanDistDir = dd })
            showOrParseArgs
        , option [] ["project-file"]
            ("Set the name of the cabal.project file"
             ++ " to search for in parent directories")
            cleanProjectFile (\pf flags -> flags {cleanProjectFile = pf})
            (reqArg "FILE" (succeedReadE Flag) flagToList)
        , option ['s'] ["save-config"]
            "Save configuration, only remove build artifacts"
            cleanSaveConfig (\sc flags -> flags { cleanSaveConfig = sc })
            falseArg
        ]
  }

cleanAction :: CleanFlags -> [String] -> GlobalFlags -> IO ()
cleanAction CleanFlags{..} extraArgs _ = do
    let verbosity      = fromFlagOrDefault normal cleanVerbosity
        saveConfig     = fromFlagOrDefault False  cleanSaveConfig
        mdistDirectory = flagToMaybe cleanDistDir
        mprojectFile   = flagToMaybe cleanProjectFile

    unless (null extraArgs) $
        die' verbosity $ "'clean' doesn't take any extra arguments: "
                         ++ unwords extraArgs

    projectRoot <- either throwIO return =<< findProjectRoot Nothing mprojectFile

    let distLayout = defaultDistDirLayout projectRoot mdistDirectory

    if saveConfig
        then do
            let buildRoot = distBuildRootDirectory distLayout

            buildRootExists <- doesDirectoryExist buildRoot

            when buildRootExists $ do
                info verbosity ("Deleting build root (" ++ buildRoot ++ ")")
                handleDoesNotExist () $ removeDirectoryRecursive buildRoot
        else do
            let distRoot = distDirectory distLayout

            info verbosity ("Deleting dist-newstyle (" ++ distRoot ++ ")")
            handleDoesNotExist () $ removeDirectoryRecursive distRoot

    removeEnvFiles (distProjectRootDirectory distLayout)

removeEnvFiles :: FilePath -> IO ()
removeEnvFiles dir =
  (mapM_ (removeFile . (dir </>)) . filter ((".ghc.environment" ==) . take 16))
  =<< getDirectoryContents dir<|MERGE_RESOLUTION|>--- conflicted
+++ resolved
@@ -49,17 +49,10 @@
 
 cleanCommand :: CommandUI CleanFlags
 cleanCommand = CommandUI
-<<<<<<< HEAD
-    { commandName = "v2-clean"
-    , commandSynopsis = "Clean the package store and remove temporary files."
-    , commandUsage = \pname ->
-        "Usage: " ++ pname ++ " v2-clean [FLAGS]\n"
-=======
-    { commandName         = "new-clean"
+    { commandName         = "v2-clean"
     , commandSynopsis     = "Clean the package store and remove temporary files."
     , commandUsage        = \pname ->
         "Usage: " ++ pname ++ " new-clean [FLAGS]\n"
->>>>>>> 1259836a
     , commandDescription  = Just $ \_ -> wrapText $
         "Removes all temporary files created during the building process "
      ++ "(.hi, .o, preprocessed sources, etc.) and also empties out the "
