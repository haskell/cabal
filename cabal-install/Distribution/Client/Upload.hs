-- This is a quick hack for uploading packages to Hackage.
-- See http://hackage.haskell.org/trac/hackage/wiki/CabalUpload

module Distribution.Client.Upload (check, upload, report) where

import Distribution.Client.Types (Username(..), Password(..),Repo(..),RemoteRepo(..))
import Distribution.Client.HttpUtils (isOldHackageURI, HttpTransport(..))

import Distribution.Simple.Utils (notice, warn, info)
import Distribution.Verbosity (Verbosity)
import Distribution.Text (display)
import Distribution.Client.Config

import qualified Distribution.Client.BuildReports.Anonymous as BuildReport
import qualified Distribution.Client.BuildReports.Upload as BuildReport

<<<<<<< HEAD
=======
import Network.Browser
         ( request )
import Network.HTTP
         ( Header(..), HeaderName(..), findHeader
         , Request(..), RequestMethod(..), Response(..) )
>>>>>>> d938b912
import Network.URI (URI(uriPath), parseURI)

import System.IO        (hFlush, stdin, stdout, hGetEcho, hSetEcho)
import Control.Exception (bracket)
import System.FilePath  ((</>), takeExtension)
import qualified System.FilePath.Posix as FilePath.Posix (combine)
import System.Directory
import Control.Monad (forM_, when)

type Auth = Maybe (String, String)

--FIXME: how do we find this path for an arbitrary hackage server?
-- is it always at some fixed location relative to the server root?
legacyUploadURI :: URI
Just legacyUploadURI = parseURI "http://hackage.haskell.org/cgi-bin/hackage-scripts/protected/upload-pkg"

checkURI :: URI
Just checkURI = parseURI "http://hackage.haskell.org/cgi-bin/hackage-scripts/check-pkg"

upload :: HttpTransport -> Verbosity -> [Repo] -> Maybe Username -> Maybe Password -> [FilePath] -> IO ()
upload transport verbosity repos mUsername mPassword paths = do
          let uploadURI = if isOldHackageURI targetRepoURI
                          then legacyUploadURI
                          else targetRepoURI{uriPath = uriPath targetRepoURI `FilePath.Posix.combine` "upload"}
          Username username <- maybe promptUsername return mUsername
          Password password <- maybe promptPassword return mPassword
<<<<<<< HEAD
          let auth = Just (username,password)
=======
          let auth = Just (username, password)
>>>>>>> d938b912
          flip mapM_ paths $ \path -> do
            notice verbosity $ "Uploading " ++ path ++ "... "
            handlePackage transport verbosity uploadURI auth path
  where
    targetRepoURI = remoteRepoURI $ last [ remoteRepo | Left remoteRepo <- map repoKind repos ] --FIXME: better error message when no repos are given

promptUsername :: IO Username
promptUsername = do
  putStr "Hackage username: "
  hFlush stdout
  fmap Username getLine

promptPassword :: IO Password
promptPassword = do
  putStr "Hackage password: "
  hFlush stdout
  -- save/restore the terminal echoing status
  passwd <- bracket (hGetEcho stdin) (hSetEcho stdin) $ \_ -> do
    hSetEcho stdin False  -- no echoing for entering the password
    fmap Password getLine
  putStrLn ""
  return passwd

report :: Verbosity -> [Repo] -> Maybe Username -> Maybe Password -> IO ()
report verbosity repos mUsername mPassword = do
      Username username <- maybe promptUsername return mUsername
      Password password <- maybe promptPassword return mPassword
<<<<<<< HEAD
      let auth = (username,password)
=======
      let auth = Just (username, password)
>>>>>>> d938b912
      forM_ repos $ \repo -> case repoKind repo of
        Left remoteRepo
            -> do dotCabal <- defaultCabalDir
                  let srcDir = dotCabal </> "reports" </> remoteRepoName remoteRepo
                  -- We don't want to bomb out just because we haven't built any packages from this repo yet
                  srcExists <- doesDirectoryExist srcDir
                  when srcExists $ do
                    contents <- getDirectoryContents srcDir
                    forM_ (filter (\c -> takeExtension c == ".log") contents) $ \logFile ->
                        do inp <- readFile (srcDir </> logFile)
                           let (reportStr, buildLog) = read inp :: (String,String)
                           case BuildReport.parse reportStr of
                             Left errs -> do warn verbosity $ "Errors: " ++ errs -- FIXME
                             Right report' ->
                                 do info verbosity $ "Uploading report for " ++ display (BuildReport.package report')
                                    BuildReport.uploadReports verbosity auth (remoteRepoURI remoteRepo) [(report', Just buildLog)]
                                    return ()
        Right{} -> return ()

check :: HttpTransport -> Verbosity -> [FilePath] -> IO ()
check transport verbosity paths = do
          flip mapM_ paths $ \path -> do
            notice verbosity $ "Checking " ++ path ++ "... "
<<<<<<< HEAD
            handlePackage transport verbosity checkURI Nothing path

handlePackage :: HttpTransport -> Verbosity -> URI -> Auth
=======
            handlePackage verbosity checkURI Nothing path

handlePackage :: Verbosity -> URI -> Maybe (String, String)
>>>>>>> d938b912
              -> FilePath -> IO ()
handlePackage transport verbosity uri auth path =
  do resp <- putHttpFile transport uri path auth
     case resp of
       (200,_)     -> do notice verbosity "Ok"
       (code,err)  -> do notice verbosity $ "Error: " ++ path ++ ": "
                                     ++ show code ++ " "
                                     ++ err<|MERGE_RESOLUTION|>--- conflicted
+++ resolved
@@ -14,14 +14,6 @@
 import qualified Distribution.Client.BuildReports.Anonymous as BuildReport
 import qualified Distribution.Client.BuildReports.Upload as BuildReport
 
-<<<<<<< HEAD
-=======
-import Network.Browser
-         ( request )
-import Network.HTTP
-         ( Header(..), HeaderName(..), findHeader
-         , Request(..), RequestMethod(..), Response(..) )
->>>>>>> d938b912
 import Network.URI (URI(uriPath), parseURI)
 
 import System.IO        (hFlush, stdin, stdout, hGetEcho, hSetEcho)
@@ -30,8 +22,6 @@
 import qualified System.FilePath.Posix as FilePath.Posix (combine)
 import System.Directory
 import Control.Monad (forM_, when)
-
-type Auth = Maybe (String, String)
 
 --FIXME: how do we find this path for an arbitrary hackage server?
 -- is it always at some fixed location relative to the server root?
@@ -48,11 +38,7 @@
                           else targetRepoURI{uriPath = uriPath targetRepoURI `FilePath.Posix.combine` "upload"}
           Username username <- maybe promptUsername return mUsername
           Password password <- maybe promptPassword return mPassword
-<<<<<<< HEAD
-          let auth = Just (username,password)
-=======
           let auth = Just (username, password)
->>>>>>> d938b912
           flip mapM_ paths $ \path -> do
             notice verbosity $ "Uploading " ++ path ++ "... "
             handlePackage transport verbosity uploadURI auth path
@@ -80,11 +66,7 @@
 report verbosity repos mUsername mPassword = do
       Username username <- maybe promptUsername return mUsername
       Password password <- maybe promptPassword return mPassword
-<<<<<<< HEAD
-      let auth = (username,password)
-=======
-      let auth = Just (username, password)
->>>>>>> d938b912
+      let auth = (username, password)
       forM_ repos $ \repo -> case repoKind repo of
         Left remoteRepo
             -> do dotCabal <- defaultCabalDir
@@ -108,15 +90,10 @@
 check transport verbosity paths = do
           flip mapM_ paths $ \path -> do
             notice verbosity $ "Checking " ++ path ++ "... "
-<<<<<<< HEAD
             handlePackage transport verbosity checkURI Nothing path
 
-handlePackage :: HttpTransport -> Verbosity -> URI -> Auth
-=======
-            handlePackage verbosity checkURI Nothing path
-
-handlePackage :: Verbosity -> URI -> Maybe (String, String)
->>>>>>> d938b912
+handlePackage :: HttpTransport -> Verbosity
+              -> URI -> Maybe (String, String)
               -> FilePath -> IO ()
 handlePackage transport verbosity uri auth path =
   do resp <- putHttpFile transport uri path auth
