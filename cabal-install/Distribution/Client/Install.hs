--- conflicted
+++ resolved
@@ -1405,16 +1405,10 @@
       writeFileAtomic descFilePath pkgtxt
 
   -- Compute the IPID
-<<<<<<< HEAD
   let flags (ReadyPackage (ConfiguredPackage _ x _ _ _) _) = x
-      ipid = Configure.computeComponentId (PackageDescription.package pkg) CLibName
-                (CD.libraryDeps (depends rpkg)) (flags rpkg)
-=======
-  let flags (ReadyPackage (ConfiguredPackage _ x _ _) _) = x
       cid = Configure.computeComponentId (PackageDescription.package pkg) CLibName
                 (map (\(SimpleUnitId cid0) -> cid0) (CD.libraryDeps (depends rpkg))) (flags rpkg)
       ipid = SimpleUnitId cid
->>>>>>> ecd47604
 
   -- Make sure that we pass --libsubdir etc to 'setup configure' (necessary if
   -- the setup script was compiled against an old version of the Cabal lib).
