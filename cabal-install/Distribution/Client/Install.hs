{-# LANGUAGE CPP #-}

-----------------------------------------------------------------------------
-- |
-- Module      :  Distribution.Client.Install
-- Copyright   :  (c) 2005 David Himmelstrup
--                    2007 Bjorn Bringert
--                    2007-2010 Duncan Coutts
-- License     :  BSD-like
--
-- Maintainer  :  cabal-devel@haskell.org
-- Stability   :  provisional
-- Portability :  portable
--
-- High level interface to package installation.
-----------------------------------------------------------------------------
module Distribution.Client.Install (
    -- * High-level interface
    install,

    -- * Lower-level interface that allows to manipulate the install plan
    makeInstallContext,
    makeInstallPlan,
    processInstallPlan,
    InstallArgs,
    InstallContext,

    -- * Prune certain packages from the install plan
    pruneInstallPlan
  ) where

import Data.Foldable
         ( traverse_ )
import Data.List
         ( isPrefixOf, unfoldr, nub, sort, (\\) )
import qualified Data.Set as S
import Data.Maybe
         ( catMaybes, isJust, isNothing, fromMaybe, mapMaybe )
import Control.Exception as Exception
         ( Exception(toException), bracket, catches
         , Handler(Handler), handleJust, IOException, SomeException )
#ifndef mingw32_HOST_OS
import Control.Exception as Exception
         ( Exception(fromException) )
#endif
import System.Exit
         ( ExitCode(..) )
import Distribution.Compat.Exception
         ( catchIO, catchExit )
#if !MIN_VERSION_base(4,8,0)
import Control.Applicative
         ( (<$>) )
import Data.Traversable
         ( traverse )
#endif
import Control.Monad
         ( filterM, forM_, when, unless )
import System.Directory
         ( getTemporaryDirectory, doesDirectoryExist, doesFileExist,
           createDirectoryIfMissing, removeFile, renameDirectory )
import System.FilePath
         ( (</>), (<.>), equalFilePath, takeDirectory )
import System.IO
         ( openFile, IOMode(AppendMode), hClose )
import System.IO.Error
         ( isDoesNotExistError, ioeGetFileName )

import Distribution.Client.Targets
import Distribution.Client.Configure
         ( chooseCabalVersion, configureSetupScript, checkConfigExFlags )
import Distribution.Client.Dependency
import Distribution.Client.Dependency.Types
         ( Solver(..), ConstraintSource(..), LabeledPackageConstraint(..) )
import Distribution.Client.FetchUtils
import Distribution.Client.HttpUtils
         ( configureTransport, HttpTransport (..) )
import qualified Distribution.Client.Haddock as Haddock (regenerateHaddockIndex)
import Distribution.Client.IndexUtils as IndexUtils
         ( getSourcePackages, getInstalledPackages )
import qualified Distribution.Client.InstallPlan as InstallPlan
import Distribution.Client.InstallPlan (InstallPlan)
import Distribution.Client.Setup
         ( GlobalFlags(..)
         , ConfigFlags(..), configureCommand, filterConfigureFlags
         , ConfigExFlags(..), InstallFlags(..) )
import Distribution.Client.Config
         ( defaultCabalDir, defaultUserInstall )
import Distribution.Client.Sandbox.Timestamp
         ( withUpdateTimestamps )
import Distribution.Client.Sandbox.Types
         ( SandboxPackageInfo(..), UseSandbox(..), isUseSandbox
         , whenUsingSandbox )
import Distribution.Client.Tar (extractTarGzFile)
import Distribution.Client.Types as Source
import Distribution.Client.BuildReports.Types
         ( ReportLevel(..) )
import Distribution.Client.SetupWrapper
         ( setupWrapper, SetupScriptOptions(..), defaultSetupScriptOptions )
import qualified Distribution.Client.BuildReports.Anonymous as BuildReports
import qualified Distribution.Client.BuildReports.Storage as BuildReports
         ( storeAnonymous, storeLocal, fromInstallPlan, fromPlanningFailure )
import qualified Distribution.Client.InstallSymlink as InstallSymlink
         ( symlinkBinaries )
import qualified Distribution.Client.PackageIndex as SourcePackageIndex
import qualified Distribution.Client.Win32SelfUpgrade as Win32SelfUpgrade
import qualified Distribution.Client.World as World
import qualified Distribution.InstalledPackageInfo as Installed
import Distribution.Client.Compat.ExecutablePath
import Distribution.Client.JobControl
import qualified Distribution.Client.ComponentDeps as CD

import Distribution.Utils.NubList
import Distribution.Simple.Compiler
         ( CompilerId(..), Compiler(compilerId), compilerFlavor
         , CompilerInfo(..), compilerInfo, PackageDB(..), PackageDBStack )
import Distribution.Simple.Program (ProgramConfiguration,
                                    defaultProgramConfiguration)
import qualified Distribution.Simple.InstallDirs as InstallDirs
import qualified Distribution.Simple.PackageIndex as PackageIndex
import Distribution.Simple.PackageIndex (InstalledPackageIndex)
import Distribution.Simple.LocalBuildInfo (ComponentName(CLibName))
import qualified Distribution.Simple.Configure as Configure
import Distribution.Simple.Setup
         ( haddockCommand, HaddockFlags(..)
         , buildCommand, BuildFlags(..), emptyBuildFlags
         , toFlag, fromFlag, fromFlagOrDefault, flagToMaybe, defaultDistPref )
import qualified Distribution.Simple.Setup as Cabal
         ( Flag(..)
         , copyCommand, CopyFlags(..), emptyCopyFlags
         , registerCommand, RegisterFlags(..), emptyRegisterFlags
         , testCommand, TestFlags(..), emptyTestFlags )
import Distribution.Simple.Utils
         ( createDirectoryIfMissingVerbose, rawSystemExit, comparing
         , writeFileAtomic, withTempFile , withUTF8FileContents )
import Distribution.Simple.InstallDirs as InstallDirs
         ( PathTemplate, fromPathTemplate, toPathTemplate, substPathTemplate
         , initialPathTemplateEnv, installDirsTemplateEnv )
import Distribution.Package
         ( PackageIdentifier(..), PackageId, packageName, packageVersion
         , Package(..), ComponentId(..), ComponentId(..)
         , Dependency(..), thisPackageVersion
         , ComponentId
         , HasComponentId(..) )
import qualified Distribution.PackageDescription as PackageDescription
import Distribution.PackageDescription
         ( PackageDescription, GenericPackageDescription(..), Flag(..)
         , FlagName(..), FlagAssignment )
import Distribution.PackageDescription.Configuration
         ( finalizePackageDescription )
import Distribution.ParseUtils
         ( showPWarning )
import Distribution.Version
         ( Version, VersionRange, foldVersionRange )
import Distribution.Simple.Utils as Utils
         ( notice, info, warn, debug, debugNoWrap, die
         , intercalate, withTempDirectory )
import Distribution.Client.Utils
         ( determineNumJobs, inDir, mergeBy, MergeResult(..)
         , tryCanonicalizePath )
import Distribution.System
         ( Platform, OS(Windows), buildOS )
import Distribution.Text
         ( display )
import Distribution.Verbosity as Verbosity
         ( Verbosity, showForCabal, normal, verbose )
import Distribution.Simple.BuildPaths ( exeExtension )

--TODO:
-- * assign flags to packages individually
--   * complain about flags that do not apply to any package given as target
--     so flags do not apply to dependencies, only listed, can use flag
--     constraints for dependencies
--   * only record applicable flags in world file
-- * allow flag constraints
-- * allow installed constraints
-- * allow flag and installed preferences
-- * change world file to use cabal section syntax
--   * allow persistent configure flags for each package individually

-- ------------------------------------------------------------
-- * Top level user actions
-- ------------------------------------------------------------

-- | Installs the packages needed to satisfy a list of dependencies.
--
install
  :: Verbosity
  -> PackageDBStack
  -> [Repo]
  -> Compiler
  -> Platform
  -> ProgramConfiguration
  -> UseSandbox
  -> Maybe SandboxPackageInfo
  -> GlobalFlags
  -> ConfigFlags
  -> ConfigExFlags
  -> InstallFlags
  -> HaddockFlags
  -> [UserTarget]
  -> IO ()
install verbosity packageDBs repos comp platform conf useSandbox mSandboxPkgInfo
  globalFlags configFlags configExFlags installFlags haddockFlags
  userTargets0 = do

    installContext <- makeInstallContext verbosity args (Just userTargets0)
    planResult     <- foldProgress logMsg (return . Left) (return . Right) =<<
                      makeInstallPlan verbosity args installContext

    case planResult of
        Left message -> do
            reportPlanningFailure verbosity args installContext message
            die' message
        Right installPlan ->
            processInstallPlan verbosity args installContext installPlan
  where
    args :: InstallArgs
    args = (packageDBs, repos, comp, platform, conf, useSandbox, mSandboxPkgInfo,
            globalFlags, configFlags, configExFlags, installFlags,
            haddockFlags)

    die' message = die (message ++ if isUseSandbox useSandbox
                                   then installFailedInSandbox else [])
    -- TODO: use a better error message, remove duplication.
    installFailedInSandbox =
      "\nNote: when using a sandbox, all packages are required to have "
      ++ "consistent dependencies. "
      ++ "Try reinstalling/unregistering the offending packages or "
      ++ "recreating the sandbox."
    logMsg message rest = debugNoWrap verbosity message >> rest

-- TODO: Make InstallContext a proper data type with documented fields.
-- | Common context for makeInstallPlan and processInstallPlan.
type InstallContext = ( InstalledPackageIndex, SourcePackageDb
                      , [UserTarget], [PackageSpecifier SourcePackage]
                      , HttpTransport )

-- TODO: Make InstallArgs a proper data type with documented fields or just get
-- rid of it completely.
-- | Initial arguments given to 'install' or 'makeInstallContext'.
type InstallArgs = ( PackageDBStack
                   , [Repo]
                   , Compiler
                   , Platform
                   , ProgramConfiguration
                   , UseSandbox
                   , Maybe SandboxPackageInfo
                   , GlobalFlags
                   , ConfigFlags
                   , ConfigExFlags
                   , InstallFlags
                   , HaddockFlags )

-- | Make an install context given install arguments.
makeInstallContext :: Verbosity -> InstallArgs -> Maybe [UserTarget]
                      -> IO InstallContext
makeInstallContext verbosity
  (packageDBs, repos, comp, _, conf,_,_,
   globalFlags, _, configExFlags, _, _) mUserTargets = do

    installedPkgIndex <- getInstalledPackages verbosity comp packageDBs conf
    sourcePkgDb       <- getSourcePackages    verbosity repos
    checkConfigExFlags verbosity installedPkgIndex
                       (packageIndex sourcePkgDb) configExFlags
    transport <- configureTransport verbosity
                 (flagToMaybe (globalHttpTransport globalFlags))

    (userTargets, pkgSpecifiers) <- case mUserTargets of
      Nothing           ->
        -- We want to distinguish between the case where the user has given an
        -- empty list of targets on the command-line and the case where we
        -- specifically want to have an empty list of targets.
        return ([], [])
      Just userTargets0 -> do
        -- For install, if no target is given it means we use the current
        -- directory as the single target.
        let userTargets | null userTargets0 = [UserTargetLocalDir "."]
                        | otherwise         = userTargets0

        pkgSpecifiers <- resolveUserTargets verbosity transport
                         (fromFlag $ globalWorldFile globalFlags)
                         (packageIndex sourcePkgDb)
                         userTargets
        return (userTargets, pkgSpecifiers)

    return (installedPkgIndex, sourcePkgDb, userTargets
           ,pkgSpecifiers, transport)

-- | Make an install plan given install context and install arguments.
makeInstallPlan :: Verbosity -> InstallArgs -> InstallContext
                -> IO (Progress String String InstallPlan)
makeInstallPlan verbosity
  (_, _, comp, platform, _, _, mSandboxPkgInfo,
   _, configFlags, configExFlags, installFlags,
   _)
  (installedPkgIndex, sourcePkgDb,
   _, pkgSpecifiers, _) = do

    solver <- chooseSolver verbosity (fromFlag (configSolver configExFlags))
              (compilerInfo comp)
    notice verbosity "Resolving dependencies..."
    return $ planPackages comp platform mSandboxPkgInfo solver
      configFlags configExFlags installFlags
      installedPkgIndex sourcePkgDb pkgSpecifiers

-- | Given an install plan, perform the actual installations.
processInstallPlan :: Verbosity -> InstallArgs -> InstallContext
                   -> InstallPlan
                   -> IO ()
processInstallPlan verbosity
  args@(_,_, _, _, _, _, _, _, _, _, installFlags, _)
  (installedPkgIndex, sourcePkgDb,
   userTargets, pkgSpecifiers, _) installPlan = do
    checkPrintPlan verbosity installedPkgIndex installPlan sourcePkgDb
      installFlags pkgSpecifiers

    unless (dryRun || nothingToInstall) $ do
      installPlan' <- performInstallations verbosity
                      args installedPkgIndex installPlan
      postInstallActions verbosity args userTargets installPlan'
  where
    dryRun = fromFlag (installDryRun installFlags)
    nothingToInstall = null (InstallPlan.ready installPlan)

-- ------------------------------------------------------------
-- * Installation planning
-- ------------------------------------------------------------

planPackages :: Compiler
             -> Platform
             -> Maybe SandboxPackageInfo
             -> Solver
             -> ConfigFlags
             -> ConfigExFlags
             -> InstallFlags
             -> InstalledPackageIndex
             -> SourcePackageDb
             -> [PackageSpecifier SourcePackage]
             -> Progress String String InstallPlan
planPackages comp platform mSandboxPkgInfo solver
             configFlags configExFlags installFlags
             installedPkgIndex sourcePkgDb pkgSpecifiers =

        resolveDependencies
          platform (compilerInfo comp)
          solver
          resolverParams

    >>= if onlyDeps then pruneInstallPlan pkgSpecifiers else return

  where
    resolverParams =

        setMaxBackjumps (if maxBackjumps < 0 then Nothing
                                             else Just maxBackjumps)

      . setIndependentGoals independentGoals

      . setReorderGoals reorderGoals

      . setAvoidReinstalls avoidReinstalls

      . setShadowPkgs shadowPkgs

      . setStrongFlags strongFlags

      . setPreferenceDefault (if upgradeDeps then PreferAllLatest
                                             else PreferLatestForSelected)

      . removeUpperBounds allowNewer

      . addPreferences
          -- preferences from the config file or command line
          [ PackageVersionPreference name ver
          | Dependency name ver <- configPreferences configExFlags ]

      . addConstraints
          -- version constraints from the config file or command line
            [ LabeledPackageConstraint (userToPackageConstraint pc) src
            | (pc, src) <- configExConstraints configExFlags ]

      . addConstraints
          --FIXME: this just applies all flags to all targets which
          -- is silly. We should check if the flags are appropriate
          [ let pc = PackageConstraintFlags
                     (pkgSpecifierTarget pkgSpecifier) flags
            in LabeledPackageConstraint pc ConstraintSourceConfigFlagOrTarget
          | let flags = configConfigurationsFlags configFlags
          , not (null flags)
          , pkgSpecifier <- pkgSpecifiers ]

      . addConstraints
          [ let pc = PackageConstraintStanzas
                     (pkgSpecifierTarget pkgSpecifier) stanzas
            in LabeledPackageConstraint pc ConstraintSourceConfigFlagOrTarget
          | pkgSpecifier <- pkgSpecifiers ]

      . maybe id applySandboxInstallPolicy mSandboxPkgInfo

      . (if reinstall then reinstallTargets else id)

      $ standardInstallPolicy
        installedPkgIndex sourcePkgDb pkgSpecifiers

    stanzas           = [ TestStanzas | testsEnabled ]
                     ++ [ BenchStanzas | benchmarksEnabled ]
    testsEnabled      = fromFlagOrDefault False $ configTests configFlags
    benchmarksEnabled = fromFlagOrDefault False $ configBenchmarks configFlags

    reinstall        = fromFlag (installOverrideReinstall installFlags) ||
                       fromFlag (installReinstall         installFlags)
    reorderGoals     = fromFlag (installReorderGoals      installFlags)
    independentGoals = fromFlag (installIndependentGoals  installFlags)
    avoidReinstalls  = fromFlag (installAvoidReinstalls   installFlags)
    shadowPkgs       = fromFlag (installShadowPkgs        installFlags)
    strongFlags      = fromFlag (installStrongFlags       installFlags)
    maxBackjumps     = fromFlag (installMaxBackjumps      installFlags)
    upgradeDeps      = fromFlag (installUpgradeDeps       installFlags)
    onlyDeps         = fromFlag (installOnlyDeps          installFlags)
    allowNewer       = fromFlag (configAllowNewer         configExFlags)

-- | Remove the provided targets from the install plan.
pruneInstallPlan :: Package targetpkg
                 => [PackageSpecifier targetpkg]
                 -> InstallPlan
                 -> Progress String String InstallPlan
pruneInstallPlan pkgSpecifiers =
  -- TODO: this is a general feature and should be moved to D.C.Dependency
  -- Also, the InstallPlan.remove should return info more precise to the
  -- problem, rather than the very general PlanProblem type.
  either (Fail . explain) Done
  . InstallPlan.remove (\pkg -> packageName pkg `elem` targetnames)
  where
    explain :: [InstallPlan.PlanProblem ipkg srcpkg iresult ifailure] -> String
    explain problems =
      "Cannot select only the dependencies (as requested by the "
      ++ "'--only-dependencies' flag), "
      ++ (case pkgids of
             [pkgid] -> "the package " ++ display pkgid ++ " is "
             _       -> "the packages "
                        ++ intercalate ", " (map display pkgids) ++ " are ")
      ++ "required by a dependency of one of the other targets."
      where
        pkgids =
          nub [ depid
              | InstallPlan.PackageMissingDeps _ depids <- problems
              , depid <- depids
              , packageName depid `elem` targetnames ]

    targetnames  = map pkgSpecifierTarget pkgSpecifiers

-- ------------------------------------------------------------
-- * Informational messages
-- ------------------------------------------------------------

-- | Perform post-solver checks of the install plan and print it if
-- either requested or needed.
checkPrintPlan :: Verbosity
               -> InstalledPackageIndex
               -> InstallPlan
               -> SourcePackageDb
               -> InstallFlags
               -> [PackageSpecifier SourcePackage]
               -> IO ()
checkPrintPlan verbosity installed installPlan sourcePkgDb
  installFlags pkgSpecifiers = do

  -- User targets that are already installed.
  let preExistingTargets =
        [ p | let tgts = map pkgSpecifierTarget pkgSpecifiers,
              InstallPlan.PreExisting p <- InstallPlan.toList installPlan,
              packageName p `elem` tgts ]

  -- If there's nothing to install, we print the already existing
  -- target packages as an explanation.
  when nothingToInstall $
    notice verbosity $ unlines $
         "All the requested packages are already installed:"
       : map (display . packageId) preExistingTargets
      ++ ["Use --reinstall if you want to reinstall anyway."]

  let lPlan = linearizeInstallPlan installed installPlan
  -- Are any packages classified as reinstalls?
  let reinstalledPkgs = concatMap (extractReinstalls . snd) lPlan
  -- Packages that are already broken.
  let oldBrokenPkgs =
          map Installed.installedComponentId
        . PackageIndex.reverseDependencyClosure installed
        . map (Installed.installedComponentId . fst)
        . PackageIndex.brokenPackages
        $ installed
  let excluded = reinstalledPkgs ++ oldBrokenPkgs
  -- Packages that are reverse dependencies of replaced packages are very
  -- likely to be broken. We exclude packages that are already broken.
  let newBrokenPkgs =
        filter (\ p -> not (Installed.installedComponentId p `elem` excluded))
               (PackageIndex.reverseDependencyClosure installed reinstalledPkgs)
  let containsReinstalls = not (null reinstalledPkgs)
  let breaksPkgs         = not (null newBrokenPkgs)

  let adaptedVerbosity
        | containsReinstalls && not overrideReinstall = verbosity `max` verbose
        | otherwise                                   = verbosity

  -- We print the install plan if we are in a dry-run or if we are confronted
  -- with a dangerous install plan.
  when (dryRun || containsReinstalls && not overrideReinstall) $
    printPlan (dryRun || breaksPkgs && not overrideReinstall)
      adaptedVerbosity lPlan sourcePkgDb

  -- If the install plan is dangerous, we print various warning messages. In
  -- particular, if we can see that packages are likely to be broken, we even
  -- bail out (unless installation has been forced with --force-reinstalls).
  when containsReinstalls $ do
    if breaksPkgs
      then do
        (if dryRun || overrideReinstall then warn verbosity else die) $ unlines $
            "The following packages are likely to be broken by the reinstalls:"
          : map (display . Installed.sourcePackageId) newBrokenPkgs
          ++ if overrideReinstall
               then if dryRun then [] else
                 ["Continuing even though " ++
                  "the plan contains dangerous reinstalls."]
               else
                 ["Use --force-reinstalls if you want to install anyway."]
      else unless dryRun $ warn verbosity
             "Note that reinstalls are always dangerous. Continuing anyway..."

  -- If we are explicitly told to not download anything, check that all packages
  -- are already fetched.
  let offline = fromFlagOrDefault False (installOfflineMode installFlags)
  when offline $ do
    let pkgs = [ sourcePkg
               | InstallPlan.Configured (ConfiguredPackage sourcePkg _ _ _ _)
                 <- InstallPlan.toList installPlan ]
    notFetched <- fmap (map packageInfoId)
                  . filterM (fmap isNothing . checkFetched . packageSource)
                  $ pkgs
    unless (null notFetched) $
      die $ "Can't download packages in offline mode. "
      ++ "Must download the following packages to proceed:\n"
      ++ intercalate ", " (map display notFetched)
      ++ "\nTry using 'cabal fetch'."

  where
    nothingToInstall = null (InstallPlan.ready installPlan)

    dryRun            = fromFlag (installDryRun            installFlags)
    overrideReinstall = fromFlag (installOverrideReinstall installFlags)

--TODO: this type is too specific
linearizeInstallPlan :: InstalledPackageIndex
                     -> InstallPlan
                     -> [(ReadyPackage, PackageStatus)]
linearizeInstallPlan installedPkgIndex plan =
    unfoldr next plan
  where
    next plan' = case InstallPlan.ready plan' of
      []          -> Nothing
      ((pkg,_):_) -> Just ((pkg, status), plan'')
        where
          pkgid  = installedComponentId pkg
          status = packageStatus installedPkgIndex pkg
          ipkg   = Installed.emptyInstalledPackageInfo {
                     Installed.sourcePackageId    = packageId pkg,
                     Installed.installedComponentId = pkgid
                   }
          plan'' = InstallPlan.completed pkgid (Just ipkg)
                     (BuildOk DocsNotTried TestsNotTried (Just ipkg))
                     (InstallPlan.processing [pkg] plan')
          --FIXME: This is a bit of a hack,
          -- pretending that each package is installed
          -- It's doubly a hack because the installed package ID
          -- didn't get updated...

data PackageStatus = NewPackage
                   | NewVersion [Version]
                   | Reinstall  [ComponentId] [PackageChange]

type PackageChange = MergeResult PackageIdentifier PackageIdentifier

extractReinstalls :: PackageStatus -> [ComponentId]
extractReinstalls (Reinstall ipids _) = ipids
extractReinstalls _                   = []

packageStatus :: InstalledPackageIndex
              -> ReadyPackage
              -> PackageStatus
packageStatus installedPkgIndex cpkg =
  case PackageIndex.lookupPackageName installedPkgIndex
                                      (packageName cpkg) of
    [] -> NewPackage
    ps ->  case filter ((== packageId cpkg)
                        . Installed.sourcePackageId) (concatMap snd ps) of
      []           -> NewVersion (map fst ps)
      pkgs@(pkg:_) -> Reinstall (map Installed.installedComponentId pkgs)
                                (changes pkg cpkg)

  where

    changes :: Installed.InstalledPackageInfo
            -> ReadyPackage
            -> [MergeResult PackageIdentifier PackageIdentifier]
    changes pkg pkg' = filter changed $
      mergeBy (comparing packageName)
        -- deps of installed pkg
        (resolveInstalledIds $ Installed.depends pkg)
        -- deps of configured pkg
        (resolveInstalledIds $ CD.nonSetupDeps (depends pkg'))

    -- convert to source pkg ids via index
    resolveInstalledIds :: [ComponentId] -> [PackageIdentifier]
    resolveInstalledIds =
        nub
      . sort
      . map Installed.sourcePackageId
      . catMaybes
      . map (PackageIndex.lookupComponentId installedPkgIndex)

    changed (InBoth    pkgid pkgid') = pkgid /= pkgid'
    changed _                        = True

printPlan :: Bool -- is dry run
          -> Verbosity
          -> [(ReadyPackage, PackageStatus)]
          -> SourcePackageDb
          -> IO ()
printPlan dryRun verbosity plan sourcePkgDb = case plan of
  []   -> return ()
  pkgs
    | verbosity >= Verbosity.verbose -> notice verbosity $ unlines $
        ("In order, the following " ++ wouldWill ++ " be installed:")
      : map showPkgAndReason pkgs
    | otherwise -> notice verbosity $ unlines $
        ("In order, the following " ++ wouldWill
         ++ " be installed (use -v for more details):")
      : map showPkg pkgs
  where
    wouldWill | dryRun    = "would"
              | otherwise = "will"

    showPkg (pkg, _) = display (packageId pkg) ++
                       showLatest (pkg)

    showPkgAndReason (ReadyPackage pkg' _, pr) = display (packageId pkg') ++
          showLatest pkg' ++
          showFlagAssignment (nonDefaultFlags pkg') ++
          showStanzas (stanzas pkg') ++ " " ++
          case pr of
            NewPackage     -> "(new package)"
            NewVersion _   -> "(new version)"
            Reinstall _ cs -> "(reinstall)" ++ case cs of
                []   -> ""
                diff -> " changes: "  ++ intercalate ", " (map change diff)

    showLatest :: Package srcpkg => srcpkg -> String
    showLatest pkg = case mLatestVersion of
        Just latestVersion ->
            if packageVersion pkg < latestVersion
            then (" (latest: " ++ display latestVersion ++ ")")
            else ""
        Nothing -> ""
      where
        mLatestVersion :: Maybe Version
        mLatestVersion = case SourcePackageIndex.lookupPackageName
                                (packageIndex sourcePkgDb)
                                (packageName pkg) of
            [] -> Nothing
            x -> Just $ packageVersion $ last x

    toFlagAssignment :: [Flag] -> FlagAssignment
    toFlagAssignment = map (\ f -> (flagName f, flagDefault f))

    nonDefaultFlags :: ConfiguredPackage -> FlagAssignment
    nonDefaultFlags (ConfiguredPackage spkg fa _ _ _) =
      let defaultAssignment =
            toFlagAssignment
             (genPackageFlags (Source.packageDescription spkg))
      in  fa \\ defaultAssignment

    stanzas :: ConfiguredPackage -> [OptionalStanza]
    stanzas (ConfiguredPackage _ _ sts _ _) = sts

    showStanzas :: [OptionalStanza] -> String
    showStanzas = concatMap ((' ' :) . showStanza)
    showStanza TestStanzas  = "*test"
    showStanza BenchStanzas = "*bench"

    -- FIXME: this should be a proper function in a proper place
    showFlagAssignment :: FlagAssignment -> String
    showFlagAssignment = concatMap ((' ' :) . showFlagValue)
    showFlagValue (f, True)   = '+' : showFlagName f
    showFlagValue (f, False)  = '-' : showFlagName f
    showFlagName (FlagName f) = f

    change (OnlyInLeft pkgid)        = display pkgid ++ " removed"
    change (InBoth     pkgid pkgid') = display pkgid ++ " -> "
                                    ++ display (packageVersion pkgid')
    change (OnlyInRight      pkgid') = display pkgid' ++ " added"

-- ------------------------------------------------------------
-- * Post installation stuff
-- ------------------------------------------------------------

-- | Report a solver failure. This works slightly differently to
-- 'postInstallActions', as (by definition) we don't have an install plan.
reportPlanningFailure :: Verbosity -> InstallArgs -> InstallContext -> String
                      -> IO ()
reportPlanningFailure verbosity
  (_, _, comp, platform, _, _, _
  ,_, configFlags, _, installFlags, _)
  (_, sourcePkgDb, _, pkgSpecifiers, _)
  message = do

  when reportFailure $ do

    -- Only create reports for explicitly named packages
    let pkgids = filter
          (SourcePackageIndex.elemByPackageId (packageIndex sourcePkgDb)) $
          mapMaybe theSpecifiedPackage pkgSpecifiers

        buildReports = BuildReports.fromPlanningFailure platform
                       (compilerId comp) pkgids
                       (configConfigurationsFlags configFlags)

    when (not (null buildReports)) $
      info verbosity $
        "Solver failure will be reported for "
        ++ intercalate "," (map display pkgids)

    -- Save reports
    BuildReports.storeLocal (compilerInfo comp)
                            (fromNubList $ installSummaryFile installFlags)
                            buildReports platform

    -- Save solver log
    case logFile of
      Nothing -> return ()
      Just template -> forM_ pkgids $ \pkgid ->
        let env = initialPathTemplateEnv pkgid dummyIpid
                    (compilerInfo comp) platform
            path = fromPathTemplate $ substPathTemplate env template
        in  writeFile path message

  where
    reportFailure = fromFlag (installReportPlanningFailure installFlags)
    logFile = flagToMaybe (installLogFile installFlags)

    -- A IPID is calculated from the transitive closure of
    -- dependencies, but when the solver fails we don't have that.
    -- So we fail.
    dummyIpid = error "reportPlanningFailure: installed package ID not available"

-- | If a 'PackageSpecifier' refers to a single package, return Just that
-- package.
theSpecifiedPackage :: Package pkg => PackageSpecifier pkg -> Maybe PackageId
theSpecifiedPackage pkgSpec =
  case pkgSpec of
    NamedPackage name [PackageConstraintVersion name' version]
      | name == name' -> PackageIdentifier name <$> trivialRange version
    NamedPackage _ _ -> Nothing
    SpecificSourcePackage pkg -> Just $ packageId pkg
  where
    -- | If a range includes only a single version, return Just that version.
    trivialRange :: VersionRange -> Maybe Version
    trivialRange = foldVersionRange
        Nothing
        Just     -- "== v"
        (\_ -> Nothing)
        (\_ -> Nothing)
        (\_ _ -> Nothing)
        (\_ _ -> Nothing)

-- | Various stuff we do after successful or unsuccessfully installing a bunch
-- of packages. This includes:
--
--  * build reporting, local and remote
--  * symlinking binaries
--  * updating indexes
--  * updating world file
--  * error reporting
--
postInstallActions :: Verbosity
                   -> InstallArgs
                   -> [UserTarget]
                   -> InstallPlan
                   -> IO ()
postInstallActions verbosity
  (packageDBs, _, comp, platform, conf, useSandbox, mSandboxPkgInfo
  ,globalFlags, configFlags, _, installFlags, _)
  targets installPlan = do

  unless oneShot $
    World.insert verbosity worldFile
      --FIXME: does not handle flags
      [ World.WorldPkgInfo dep []
      | UserTargetNamed dep <- targets ]

  let buildReports = BuildReports.fromInstallPlan platform (compilerId comp)
                                                  installPlan
  BuildReports.storeLocal (compilerInfo comp)
                          (fromNubList $ installSummaryFile installFlags)
                          buildReports
                          platform
  when (reportingLevel >= AnonymousReports) $
    BuildReports.storeAnonymous buildReports
  when (reportingLevel == DetailedReports) $
    storeDetailedBuildReports verbosity logsDir buildReports

  regenerateHaddockIndex verbosity packageDBs comp platform conf useSandbox
                         configFlags installFlags installPlan

  symlinkBinaries verbosity platform comp configFlags installFlags installPlan

  printBuildFailures installPlan

  updateSandboxTimestampsFile useSandbox mSandboxPkgInfo
                              comp platform installPlan

  where
    reportingLevel = fromFlag (installBuildReports installFlags)
    logsDir        = fromFlag (globalLogsDir globalFlags)
    oneShot        = fromFlag (installOneShot installFlags)
    worldFile      = fromFlag $ globalWorldFile globalFlags

storeDetailedBuildReports :: Verbosity -> FilePath
                          -> [(BuildReports.BuildReport, Maybe Repo)] -> IO ()
storeDetailedBuildReports verbosity logsDir reports = sequence_
  [ do dotCabal <- defaultCabalDir
       let logFileName = display (BuildReports.package report) <.> "log"
           logFile     = logsDir </> logFileName
           reportsDir  = dotCabal </> "reports" </> remoteRepoName remoteRepo
           reportFile  = reportsDir </> logFileName

       handleMissingLogFile $ do
         buildLog <- readFile logFile
         createDirectoryIfMissing True reportsDir -- FIXME
         writeFile reportFile (show (BuildReports.show report, buildLog))

  | (report, Just Repo { repoKind = Left remoteRepo }) <- reports
  , isLikelyToHaveLogFile (BuildReports.installOutcome report) ]

  where
    isLikelyToHaveLogFile BuildReports.ConfigureFailed {} = True
    isLikelyToHaveLogFile BuildReports.BuildFailed     {} = True
    isLikelyToHaveLogFile BuildReports.InstallFailed   {} = True
    isLikelyToHaveLogFile BuildReports.InstallOk       {} = True
    isLikelyToHaveLogFile _                               = False

    handleMissingLogFile = Exception.handleJust missingFile $ \ioe ->
      warn verbosity $ "Missing log file for build report: "
                    ++ fromMaybe ""  (ioeGetFileName ioe)

    missingFile ioe
      | isDoesNotExistError ioe  = Just ioe
    missingFile _                = Nothing


regenerateHaddockIndex :: Verbosity
                       -> [PackageDB]
                       -> Compiler
                       -> Platform
                       -> ProgramConfiguration
                       -> UseSandbox
                       -> ConfigFlags
                       -> InstallFlags
                       -> InstallPlan
                       -> IO ()
regenerateHaddockIndex verbosity packageDBs comp platform conf useSandbox
                       configFlags installFlags installPlan
  | haddockIndexFileIsRequested && shouldRegenerateHaddockIndex = do

  defaultDirs <- InstallDirs.defaultInstallDirs
                   (compilerFlavor comp)
                   (fromFlag (configUserInstall configFlags))
                   True
  let indexFileTemplate = fromFlag (installHaddockIndex installFlags)
      indexFile = substHaddockIndexFileName defaultDirs indexFileTemplate

  notice verbosity $
     "Updating documentation index " ++ indexFile

  --TODO: might be nice if the install plan gave us the new InstalledPackageInfo
  installedPkgIndex <- getInstalledPackages verbosity comp packageDBs conf
  Haddock.regenerateHaddockIndex verbosity installedPkgIndex conf indexFile

  | otherwise = return ()
  where
    haddockIndexFileIsRequested =
         fromFlag (installDocumentation installFlags)
      && isJust (flagToMaybe (installHaddockIndex installFlags))

    -- We want to regenerate the index if some new documentation was actually
    -- installed. Since the index can be only per-user or per-sandbox (see
    -- #1337), we don't do it for global installs or special cases where we're
    -- installing into a specific db.
    shouldRegenerateHaddockIndex = (isUseSandbox useSandbox || normalUserInstall)
                                && someDocsWereInstalled installPlan
      where
        someDocsWereInstalled = any installedDocs . InstallPlan.toList
        normalUserInstall     = (UserPackageDB `elem` packageDBs)
                             && all (not . isSpecificPackageDB) packageDBs

        installedDocs (InstallPlan.Installed _ _ (BuildOk DocsOk _ _)) = True
        installedDocs _                                                = False
        isSpecificPackageDB (SpecificPackageDB _) = True
        isSpecificPackageDB _                     = False

    substHaddockIndexFileName defaultDirs = fromPathTemplate
                                          . substPathTemplate env
      where
        env  = env0 ++ installDirsTemplateEnv absoluteDirs
        env0 = InstallDirs.compilerTemplateEnv (compilerInfo comp)
            ++ InstallDirs.platformTemplateEnv platform
            ++ InstallDirs.abiTemplateEnv (compilerInfo comp) platform
        absoluteDirs = InstallDirs.substituteInstallDirTemplates
                         env0 templateDirs
        templateDirs = InstallDirs.combineInstallDirs fromFlagOrDefault
                         defaultDirs (configInstallDirs configFlags)


symlinkBinaries :: Verbosity
                -> Platform -> Compiler
                -> ConfigFlags
                -> InstallFlags
                -> InstallPlan
                -> IO ()
symlinkBinaries verbosity platform comp configFlags installFlags plan = do
  failed <- InstallSymlink.symlinkBinaries platform comp
                                           configFlags installFlags
                                           plan
  case failed of
    [] -> return ()
    [(_, exe, path)] ->
      warn verbosity $
           "could not create a symlink in " ++ bindir ++ " for "
        ++ exe ++ " because the file exists there already but is not "
        ++ "managed by cabal. You can create a symlink for this executable "
        ++ "manually if you wish. The executable file has been installed at "
        ++ path
    exes ->
      warn verbosity $
           "could not create symlinks in " ++ bindir ++ " for "
        ++ intercalate ", " [ exe | (_, exe, _) <- exes ]
        ++ " because the files exist there already and are not "
        ++ "managed by cabal. You can create symlinks for these executables "
        ++ "manually if you wish. The executable files have been installed at "
        ++ intercalate ", " [ path | (_, _, path) <- exes ]
  where
    bindir = fromFlag (installSymlinkBinDir installFlags)


printBuildFailures :: InstallPlan
                   -> IO ()
printBuildFailures plan =
  case [ (pkg, reason)
       | InstallPlan.Failed pkg reason <- InstallPlan.toList plan ] of
    []     -> return ()
    failed -> die . unlines
            $ "Error: some packages failed to install:"
            : [ display (packageId pkg) ++ printFailureReason reason
              | (pkg, reason) <- failed ]
  where
    printFailureReason reason = case reason of
      DependentFailed pkgid -> " depends on " ++ display pkgid
                            ++ " which failed to install."
      DownloadFailed  e -> " failed while downloading the package."
                        ++ showException e
      UnpackFailed    e -> " failed while unpacking the package."
                        ++ showException e
      ConfigureFailed e -> " failed during the configure step."
                        ++ showException e
      BuildFailed     e -> " failed during the building phase."
                        ++ showException e
      TestsFailed     e -> " failed during the tests phase."
                        ++ showException e
      InstallFailed   e -> " failed during the final install step."
                        ++ showException e

      -- This will never happen, but we include it for completeness
      PlanningFailed -> " failed during the planning phase."

    showException e   =  " The exception was:\n  " ++ show e ++ maybeOOM e
#ifdef mingw32_HOST_OS
    maybeOOM _        = ""
#else
    maybeOOM e                    = maybe "" onExitFailure (fromException e)
    onExitFailure (ExitFailure n)
      | n == 9 || n == -9         =
      "\nThis may be due to an out-of-memory condition."
    onExitFailure _               = ""
#endif


-- | If we're working inside a sandbox and some add-source deps were installed,
-- update the timestamps of those deps.
updateSandboxTimestampsFile :: UseSandbox -> Maybe SandboxPackageInfo
                            -> Compiler -> Platform
                            -> InstallPlan
                            -> IO ()
updateSandboxTimestampsFile (UseSandbox sandboxDir)
                            (Just (SandboxPackageInfo _ _ _ allAddSourceDeps))
                            comp platform installPlan =
  withUpdateTimestamps sandboxDir (compilerId comp) platform $ \_ -> do
    let allInstalled = [ pkg | InstallPlan.Installed pkg _ _
                            <- InstallPlan.toList installPlan ]
        allSrcPkgs   = [ pkg | ReadyPackage (ConfiguredPackage pkg _ _ _ _) _
                            <- allInstalled ]
        allPaths     = [ pth | LocalUnpackedPackage pth
                            <- map packageSource allSrcPkgs]
    allPathsCanonical <- mapM tryCanonicalizePath allPaths
    return $! filter (`S.member` allAddSourceDeps) allPathsCanonical

updateSandboxTimestampsFile _ _ _ _ _ = return ()

-- ------------------------------------------------------------
-- * Actually do the installations
-- ------------------------------------------------------------

data InstallMisc = InstallMisc {
    rootCmd    :: Maybe FilePath,
    libVersion :: Maybe Version
  }

-- | If logging is enabled, contains location of the log file and the verbosity
-- level for logging.
type UseLogFile = Maybe (PackageIdentifier -> ComponentId -> FilePath, Verbosity)

performInstallations :: Verbosity
                     -> InstallArgs
                     -> InstalledPackageIndex
                     -> InstallPlan
                     -> IO InstallPlan
performInstallations verbosity
  (packageDBs, _, comp, platform, conf, useSandbox, _,
   globalFlags, configFlags, configExFlags, installFlags, haddockFlags)
  installedPkgIndex installPlan = do

  -- With 'install -j' it can be a bit hard to tell whether a sandbox is used.
  whenUsingSandbox useSandbox $ \sandboxDir ->
    when parallelInstall $
      notice verbosity $ "Notice: installing into a sandbox located at "
                         ++ sandboxDir

  jobControl   <- if parallelInstall then newParallelJobControl
                                     else newSerialJobControl
  buildLimit   <- newJobLimit numJobs
  fetchLimit   <- newJobLimit (min numJobs numFetchJobs)
  installLock  <- newLock -- serialise installation
  cacheLock    <- newLock -- serialise access to setup exe cache

  transport <- configureTransport verbosity
               (flagToMaybe (globalHttpTransport globalFlags))

  executeInstallPlan verbosity comp jobControl useLogFile installPlan $ \rpkg ->
    installReadyPackage platform cinfo configFlags
                        rpkg $ \configFlags' src pkg pkgoverride ->
      fetchSourcePackage transport verbosity fetchLimit src $ \src' ->
        installLocalPackage verbosity buildLimit
                            (packageId pkg) src' distPref $ \mpath ->
          installUnpackedPackage verbosity buildLimit installLock numJobs
                                 (setupScriptOptions installedPkgIndex
                                  cacheLock rpkg)
                                 miscOptions configFlags'
                                 installFlags haddockFlags
                                 cinfo platform pkg rpkg pkgoverride mpath useLogFile

  where
    cinfo = compilerInfo comp

    numJobs         = determineNumJobs (installNumJobs installFlags)
    numFetchJobs    = 2
    parallelInstall = numJobs >= 2
    distPref        = fromFlagOrDefault (useDistPref defaultSetupScriptOptions)
                      (configDistPref configFlags)

    setupScriptOptions index lock rpkg =
      configureSetupScript
        packageDBs
        comp
        platform
        conf
        distPref
        (chooseCabalVersion configExFlags (libVersion miscOptions))
        (Just lock)
        parallelInstall
        index
        (Just rpkg)

    reportingLevel = fromFlag (installBuildReports installFlags)
    logsDir        = fromFlag (globalLogsDir globalFlags)

    -- Should the build output be written to a log file instead of stdout?
    useLogFile :: UseLogFile
    useLogFile = fmap ((\f -> (f, loggingVerbosity)) . substLogFileName)
                 logFileTemplate
      where
        installLogFile' = flagToMaybe $ installLogFile installFlags
        defaultTemplate = toPathTemplate $ logsDir </> "$pkgid" <.> "log"

        -- If the user has specified --remote-build-reporting=detailed, use the
        -- default log file location. If the --build-log option is set, use the
        -- provided location. Otherwise don't use logging, unless building in
        -- parallel (in which case the default location is used).
        logFileTemplate :: Maybe PathTemplate
        logFileTemplate
          | useDefaultTemplate = Just defaultTemplate
          | otherwise          = installLogFile'

        -- If the user has specified --remote-build-reporting=detailed or
        -- --build-log, use more verbose logging.
        loggingVerbosity :: Verbosity
        loggingVerbosity | overrideVerbosity = max Verbosity.verbose verbosity
                         | otherwise         = verbosity

        useDefaultTemplate :: Bool
        useDefaultTemplate
          | reportingLevel == DetailedReports = True
          | isJust installLogFile'            = False
          | parallelInstall                   = True
          | otherwise                         = False

        overrideVerbosity :: Bool
        overrideVerbosity
          | reportingLevel == DetailedReports = True
          | isJust installLogFile'            = True
          | parallelInstall                   = False
          | otherwise                         = False

    substLogFileName :: PathTemplate -> PackageIdentifier -> ComponentId -> FilePath
    substLogFileName template pkg ipid = fromPathTemplate
                                  . substPathTemplate env
                                  $ template
      where env = initialPathTemplateEnv (packageId pkg)
                  ipid
                  (compilerInfo comp) platform

    miscOptions  = InstallMisc {
      rootCmd    = if fromFlag (configUserInstall configFlags)
                      || (isUseSandbox useSandbox)
                     then Nothing      -- ignore --root-cmd if --user
                                       -- or working inside a sandbox.
                     else flagToMaybe (installRootCmd installFlags),
      libVersion = flagToMaybe (configCabalVersion configExFlags)
    }


executeInstallPlan :: Verbosity
                   -> Compiler
                   -> JobControl IO (PackageId, ComponentId, BuildResult)
                   -> UseLogFile
                   -> InstallPlan
                   -> (ReadyPackage -> IO BuildResult)
                   -> IO InstallPlan
executeInstallPlan verbosity _comp jobCtl useLogFile plan0 installPkg =
    tryNewTasks 0 plan0
  where
    tryNewTasks taskCount plan = do
      case InstallPlan.ready plan of
        [] | taskCount == 0 -> return plan
           | otherwise      -> waitForTasks taskCount plan
        pkgs                -> do
          sequence_
            [ do info verbosity $ "Ready to install " ++ display pkgid
                 spawnJob jobCtl $ do
                   buildResult <- installPkg pkg
<<<<<<< HEAD
                   return (packageId pkg, libname, buildResult)
            | (pkg, _) <- pkgs
            , let pkgid = packageId pkg
                  libname = readyLibraryName comp pkg ]
=======
                   let ipid = case buildResult of
                                Right (BuildOk _ _ (Just ipi)) ->
                                     Installed.installedComponentId ipi
                                _ -> ComponentId (display (packageId pkg))
                   return (packageId pkg, ipid, buildResult)
            | pkg <- pkgs
            , let pkgid = packageId pkg ]
>>>>>>> ff184105

          let taskCount' = taskCount + length pkgs
              plan'      = InstallPlan.processing (map fst pkgs) plan
          waitForTasks taskCount' plan'

    waitForTasks taskCount plan = do
      info verbosity $ "Waiting for install task to finish..."
      (pkgid, ipid, buildResult) <- collectJob jobCtl
      printBuildResult pkgid ipid buildResult
      let taskCount' = taskCount-1
          plan'      = updatePlan pkgid buildResult plan
      tryNewTasks taskCount' plan'

    updatePlan :: PackageIdentifier -> BuildResult -> InstallPlan
               -> InstallPlan
    updatePlan pkgid (Right buildSuccess@(BuildOk _ _ mipkg)) =
        InstallPlan.completed (Source.fakeComponentId pkgid)
                              mipkg buildSuccess

    updatePlan pkgid (Left buildFailure) =
        InstallPlan.failed (Source.fakeComponentId pkgid)
                           buildFailure depsFailure
      where
        depsFailure = DependentFailed pkgid
        -- So this first pkgid failed for whatever reason (buildFailure).
        -- All the other packages that depended on this pkgid, which we
        -- now cannot build, we mark as failing due to 'DependentFailed'
        -- which kind of means it was not their fault.

    -- Print build log if something went wrong, and 'Installed $PKGID'
    -- otherwise.
    printBuildResult :: PackageId -> ComponentId -> BuildResult -> IO ()
    printBuildResult pkgid ipid buildResult = case buildResult of
        (Right _) -> notice verbosity $ "Installed " ++ display pkgid
        (Left _)  -> do
          notice verbosity $ "Failed to install " ++ display pkgid
          when (verbosity >= normal) $
            case useLogFile of
              Nothing                 -> return ()
              Just (mkLogFileName, _) -> do
                let logName = mkLogFileName pkgid ipid
                putStr $ "Build log ( " ++ logName ++ " ):\n"
                printFile logName

    printFile :: FilePath -> IO ()
    printFile path = readFile path >>= putStr

-- | Call an installer for an 'SourcePackage' but override the configure
-- flags with the ones given by the 'ReadyPackage'. In particular the
-- 'ReadyPackage' specifies an exact 'FlagAssignment' and exactly
-- versioned package dependencies. So we ignore any previous partial flag
-- assignment or dependency constraints and use the new ones.
--
-- NB: when updating this function, don't forget to also update
-- 'configurePackage' in D.C.Configure.
installReadyPackage :: Platform -> CompilerInfo
                    -> ConfigFlags
                    -> ReadyPackage
                    -> (ConfigFlags -> PackageLocation (Maybe FilePath)
                                    -> PackageDescription
                                    -> PackageDescriptionOverride
                                    -> a)
                    -> a
installReadyPackage platform cinfo configFlags
                    (ReadyPackage (ConfiguredPackage
                                    (SourcePackage _ gpkg source pkgoverride)
                                    flags stanzas _ _)
                                   deps)
                    installPkg =
  installPkg configFlags {
    configConfigurationsFlags = flags,
    -- We generate the legacy constraints as well as the new style precise deps.
    -- In the end only one set gets passed to Setup.hs configure, depending on
    -- the Cabal version we are talking to.
    configConstraints  = [ thisPackageVersion (packageId deppkg)
                         | deppkg <- CD.nonSetupDeps deps ],
    configDependencies = [ (packageName (Installed.sourcePackageId deppkg),
                            Installed.installedComponentId deppkg)
                         | deppkg <- CD.nonSetupDeps deps ],
    -- Use '--exact-configuration' if supported.
    configExactConfiguration = toFlag True,
    configBenchmarks         = toFlag False,
    configTests              = toFlag (TestStanzas `elem` stanzas)
  } source pkg pkgoverride
  where
    pkg = case finalizePackageDescription flags
           (const True)
           platform cinfo [] (enableStanzas stanzas gpkg) of
      Left _ -> error "finalizePackageDescription ReadyPackage failed"
      Right (desc, _) -> desc

fetchSourcePackage
  :: HttpTransport
  -> Verbosity
  -> JobLimit
  -> PackageLocation (Maybe FilePath)
  -> (PackageLocation FilePath -> IO BuildResult)
  -> IO BuildResult
fetchSourcePackage transport verbosity fetchLimit src installPkg = do
  fetched <- checkFetched src
  case fetched of
    Just src' -> installPkg src'
    Nothing   -> onFailure DownloadFailed $ do
                   loc <- withJobLimit fetchLimit $
                            fetchPackage transport verbosity src
                   installPkg loc


installLocalPackage
  :: Verbosity
  -> JobLimit
  -> PackageIdentifier -> PackageLocation FilePath -> FilePath
  -> (Maybe FilePath -> IO BuildResult)
  -> IO BuildResult
installLocalPackage verbosity jobLimit pkgid location distPref installPkg =

  case location of

    LocalUnpackedPackage dir ->
      installPkg (Just dir)

    LocalTarballPackage tarballPath ->
      installLocalTarballPackage verbosity jobLimit
        pkgid tarballPath distPref installPkg

    RemoteTarballPackage _ tarballPath ->
      installLocalTarballPackage verbosity jobLimit
        pkgid tarballPath distPref installPkg

    RepoTarballPackage _ _ tarballPath ->
      installLocalTarballPackage verbosity jobLimit
        pkgid tarballPath distPref installPkg


installLocalTarballPackage
  :: Verbosity
  -> JobLimit
  -> PackageIdentifier -> FilePath -> FilePath
  -> (Maybe FilePath -> IO BuildResult)
  -> IO BuildResult
installLocalTarballPackage verbosity jobLimit pkgid
                           tarballPath distPref installPkg = do
  tmp <- getTemporaryDirectory
  withTempDirectory verbosity tmp "cabal-tmp" $ \tmpDirPath ->
    onFailure UnpackFailed $ do
      let relUnpackedPath = display pkgid
          absUnpackedPath = tmpDirPath </> relUnpackedPath
          descFilePath = absUnpackedPath
                     </> display (packageName pkgid) <.> "cabal"
      withJobLimit jobLimit $ do
        info verbosity $ "Extracting " ++ tarballPath
                      ++ " to " ++ tmpDirPath ++ "..."
        extractTarGzFile tmpDirPath relUnpackedPath tarballPath
        exists <- doesFileExist descFilePath
        when (not exists) $
          die $ "Package .cabal file not found: " ++ show descFilePath
        maybeRenameDistDir absUnpackedPath

      installPkg (Just absUnpackedPath)

  where
    -- 'cabal sdist' puts pre-generated files in the 'dist'
    -- directory. This fails when a nonstandard build directory name
    -- is used (as is the case with sandboxes), so we need to rename
    -- the 'dist' dir here.
    --
    -- TODO: 'cabal get happy && cd sandbox && cabal install ../happy' still
    -- fails even with this workaround. We probably can live with that.
    maybeRenameDistDir :: FilePath -> IO ()
    maybeRenameDistDir absUnpackedPath = do
      let distDirPath    = absUnpackedPath </> defaultDistPref
          distDirPathTmp = absUnpackedPath </> (defaultDistPref ++ "-tmp")
          distDirPathNew = absUnpackedPath </> distPref
      distDirExists <- doesDirectoryExist distDirPath
      when (distDirExists
            && (not $ distDirPath `equalFilePath` distDirPathNew)) $ do
        -- NB: we need to handle the case when 'distDirPathNew' is a
        -- subdirectory of 'distDirPath' (e.g. the former is
        -- 'dist/dist-sandbox-3688fbc2' and the latter is 'dist').
        debug verbosity $ "Renaming '" ++ distDirPath ++ "' to '"
          ++ distDirPathTmp ++ "'."
        renameDirectory distDirPath distDirPathTmp
        when (distDirPath `isPrefixOf` distDirPathNew) $
          createDirectoryIfMissingVerbose verbosity False distDirPath
        debug verbosity $ "Renaming '" ++ distDirPathTmp ++ "' to '"
          ++ distDirPathNew ++ "'."
        renameDirectory distDirPathTmp distDirPathNew

installUnpackedPackage
  :: Verbosity
  -> JobLimit
  -> Lock
  -> Int
  -> SetupScriptOptions
  -> InstallMisc
  -> ConfigFlags
  -> InstallFlags
  -> HaddockFlags
  -> CompilerInfo
  -> Platform
  -> PackageDescription
  -> ReadyPackage
  -> PackageDescriptionOverride
  -> Maybe FilePath -- ^ Directory to change to before starting the installation.
  -> UseLogFile -- ^ File to log output to (if any)
  -> IO BuildResult
installUnpackedPackage verbosity buildLimit installLock numJobs
                       scriptOptions miscOptions
                       configFlags installFlags haddockFlags
                       cinfo platform pkg rpkg pkgoverride workingDir useLogFile = do

  -- Override the .cabal file if necessary
  case pkgoverride of
    Nothing     -> return ()
    Just pkgtxt -> do
      let descFilePath = fromMaybe "." workingDir
                     </> display (packageName pkgid) <.> "cabal"
      info verbosity $
        "Updating " ++ display (packageName pkgid) <.> "cabal"
                    ++ " with the latest revision from the index."
      writeFileAtomic descFilePath pkgtxt

  -- Compute the IPID
  let flags (ReadyPackage (ConfiguredPackage _ x _ _) _) = x
  ipid <- inDir workingDir
        $ Configure.computeComponentId pkg CLibName
                (CD.libraryDeps (depends rpkg)) (flags rpkg)

  -- Make sure that we pass --libsubdir etc to 'setup configure' (necessary if
  -- the setup script was compiled against an old version of the Cabal lib).
  configFlags' <- addDefaultInstallDirs ipid configFlags
  -- Filter out flags not supported by the old versions of the Cabal lib.
  let configureFlags :: Version -> ConfigFlags
      configureFlags  = filterConfigureFlags configFlags' {
        configVerbosity = toFlag verbosity'
      }

  -- Path to the optional log file.
  mLogPath <- maybeLogPath ipid

  -- Configure phase
  onFailure ConfigureFailed $ withJobLimit buildLimit $ do
    when (numJobs > 1) $ notice verbosity $
      "Configuring " ++ display pkgid ++ "..."
    setup configureCommand configureFlags mLogPath

  -- Build phase
    onFailure BuildFailed $ do
      when (numJobs > 1) $ notice verbosity $
        "Building " ++ display pkgid ++ "..."
      setup buildCommand' buildFlags mLogPath

  -- Doc generation phase
      docsResult <- if shouldHaddock
        then (do setup haddockCommand haddockFlags' mLogPath
                 return DocsOk)
               `catchIO`   (\_ -> return DocsFailed)
               `catchExit` (\_ -> return DocsFailed)
        else return DocsNotTried

  -- Tests phase
      onFailure TestsFailed $ do
        when (testsEnabled && PackageDescription.hasTests pkg) $
            setup Cabal.testCommand testFlags mLogPath

        let testsResult | testsEnabled = TestsOk
                        | otherwise = TestsNotTried

      -- Install phase
        onFailure InstallFailed $ criticalSection installLock $ do
          -- Capture installed package configuration file
          maybePkgConf <- maybeGenPkgConf mLogPath

          -- Actual installation
          withWin32SelfUpgrade verbosity ipid configFlags
                               cinfo platform pkg $ do
            case rootCmd miscOptions of
              (Just cmd) -> reexec cmd
              Nothing    -> do
                setup Cabal.copyCommand copyFlags mLogPath
                when shouldRegister $ do
                  setup Cabal.registerCommand registerFlags mLogPath
          return (Right (BuildOk docsResult testsResult maybePkgConf))

  where
    pkgid            = packageId pkg
    buildCommand'    = buildCommand defaultProgramConfiguration
    buildFlags   _   = emptyBuildFlags {
      buildDistPref  = configDistPref configFlags,
      buildVerbosity = toFlag verbosity'
    }
    shouldHaddock    = fromFlag (installDocumentation installFlags)
    haddockFlags' _   = haddockFlags {
      haddockVerbosity = toFlag verbosity',
      haddockDistPref  = configDistPref configFlags
    }
    testsEnabled = fromFlag (configTests configFlags)
                   && fromFlagOrDefault False (installRunTests installFlags)
    testFlags _ = Cabal.emptyTestFlags {
      Cabal.testDistPref = configDistPref configFlags
    }
    copyFlags _ = Cabal.emptyCopyFlags {
      Cabal.copyDistPref   = configDistPref configFlags,
      Cabal.copyDest       = toFlag InstallDirs.NoCopyDest,
      Cabal.copyVerbosity  = toFlag verbosity'
    }
    shouldRegister = PackageDescription.hasLibs pkg
    registerFlags _ = Cabal.emptyRegisterFlags {
      Cabal.regDistPref   = configDistPref configFlags,
      Cabal.regVerbosity  = toFlag verbosity'
    }
    verbosity' = maybe verbosity snd useLogFile
    tempTemplate name = name ++ "-" ++ display pkgid

    addDefaultInstallDirs :: ComponentId -> ConfigFlags -> IO ConfigFlags
    addDefaultInstallDirs ipid configFlags' = do
      defInstallDirs <- InstallDirs.defaultInstallDirs flavor userInstall False
      return $ configFlags' {
          configInstallDirs = fmap Cabal.Flag .
                              InstallDirs.substituteInstallDirTemplates env $
                              InstallDirs.combineInstallDirs fromFlagOrDefault
                              defInstallDirs (configInstallDirs configFlags)
          }
        where
          CompilerId flavor _ = compilerInfoId cinfo
          env         = initialPathTemplateEnv pkgid ipid cinfo platform
          userInstall = fromFlagOrDefault defaultUserInstall
                        (configUserInstall configFlags')

    maybeGenPkgConf :: Maybe FilePath
                    -> IO (Maybe Installed.InstalledPackageInfo)
    maybeGenPkgConf mLogPath =
      if shouldRegister then do
        tmp <- getTemporaryDirectory
        withTempFile tmp (tempTemplate "pkgConf") $ \pkgConfFile handle -> do
          hClose handle
          let registerFlags' version = (registerFlags version) {
                Cabal.regGenPkgConf = toFlag (Just pkgConfFile)
              }
          setup Cabal.registerCommand registerFlags' mLogPath
          withUTF8FileContents pkgConfFile $ \pkgConfText ->
            case Installed.parseInstalledPackageInfo pkgConfText of
              Installed.ParseFailed perror    -> pkgConfParseFailed perror
              Installed.ParseOk warns pkgConf -> do
                unless (null warns) $
                  warn verbosity $ unlines (map (showPWarning pkgConfFile) warns)
                return (Just pkgConf)
      else return Nothing

    pkgConfParseFailed :: Installed.PError -> IO a
    pkgConfParseFailed perror =
      die $ "Couldn't parse the output of 'setup register --gen-pkg-config':"
            ++ show perror

    maybeLogPath :: ComponentId -> IO (Maybe FilePath)
    maybeLogPath ipid =
      case useLogFile of
         Nothing                 -> return Nothing
         Just (mkLogFileName, _) -> do
           let logFileName = mkLogFileName (packageId pkg) ipid
               logDir      = takeDirectory logFileName
           unless (null logDir) $ createDirectoryIfMissing True logDir
           logFileExists <- doesFileExist logFileName
           when logFileExists $ removeFile logFileName
           return (Just logFileName)

    setup cmd flags mLogPath =
      Exception.bracket
      (traverse (\path -> openFile path AppendMode) mLogPath)
      (traverse_ hClose)
      (\logFileHandle ->
        setupWrapper verbosity
          scriptOptions { useLoggingHandle = logFileHandle
                        , useWorkingDir    = workingDir }
          (Just pkg)
          cmd flags [])

    reexec cmd = do
      -- look for our own executable file and re-exec ourselves using a helper
      -- program like sudo to elevate privileges:
      self <- getExecutablePath
      weExist <- doesFileExist self
      if weExist
        then inDir workingDir $
               rawSystemExit verbosity cmd
                 [self, "install", "--only"
                 ,"--verbose=" ++ showForCabal verbosity]
        else die $ "Unable to find cabal executable at: " ++ self


-- helper
onFailure :: (SomeException -> BuildFailure) -> IO BuildResult -> IO BuildResult
onFailure result action =
  action `catches`
    [ Handler $ \ioe  -> handler (ioe  :: IOException)
    , Handler $ \exit -> handler (exit :: ExitCode)
    ]
  where
    handler :: Exception e => e -> IO BuildResult
    handler = return . Left . result . toException


-- ------------------------------------------------------------
-- * Weird windows hacks
-- ------------------------------------------------------------

withWin32SelfUpgrade :: Verbosity
                     -> ComponentId
                     -> ConfigFlags
                     -> CompilerInfo
                     -> Platform
                     -> PackageDescription
                     -> IO a -> IO a
withWin32SelfUpgrade _ _ _ _ _ _ action | buildOS /= Windows = action
withWin32SelfUpgrade verbosity ipid configFlags cinfo platform pkg action = do

  defaultDirs <- InstallDirs.defaultInstallDirs
                   compFlavor
                   (fromFlag (configUserInstall configFlags))
                   (PackageDescription.hasLibs pkg)

  Win32SelfUpgrade.possibleSelfUpgrade verbosity
    (exeInstallPaths defaultDirs) action

  where
    pkgid = packageId pkg
    (CompilerId compFlavor _) = compilerInfoId cinfo

    exeInstallPaths defaultDirs =
      [ InstallDirs.bindir absoluteDirs </> exeName <.> exeExtension
      | exe <- PackageDescription.executables pkg
      , PackageDescription.buildable (PackageDescription.buildInfo exe)
      , let exeName = prefix ++ PackageDescription.exeName exe ++ suffix
            prefix  = substTemplate prefixTemplate
            suffix  = substTemplate suffixTemplate ]
      where
        fromFlagTemplate = fromFlagOrDefault (InstallDirs.toPathTemplate "")
        prefixTemplate = fromFlagTemplate (configProgPrefix configFlags)
        suffixTemplate = fromFlagTemplate (configProgSuffix configFlags)
        templateDirs   = InstallDirs.combineInstallDirs fromFlagOrDefault
                           defaultDirs (configInstallDirs configFlags)
        absoluteDirs   = InstallDirs.absoluteInstallDirs
                           pkgid ipid
                           cinfo InstallDirs.NoCopyDest
                           platform templateDirs
        substTemplate  = InstallDirs.fromPathTemplate
                       . InstallDirs.substPathTemplate env
          where env = InstallDirs.initialPathTemplateEnv pkgid ipid
                      cinfo platform<|MERGE_RESOLUTION|>--- conflicted
+++ resolved
@@ -1164,20 +1164,13 @@
             [ do info verbosity $ "Ready to install " ++ display pkgid
                  spawnJob jobCtl $ do
                    buildResult <- installPkg pkg
-<<<<<<< HEAD
-                   return (packageId pkg, libname, buildResult)
-            | (pkg, _) <- pkgs
-            , let pkgid = packageId pkg
-                  libname = readyLibraryName comp pkg ]
-=======
                    let ipid = case buildResult of
                                 Right (BuildOk _ _ (Just ipi)) ->
                                      Installed.installedComponentId ipi
                                 _ -> ComponentId (display (packageId pkg))
                    return (packageId pkg, ipid, buildResult)
-            | pkg <- pkgs
+            | (pkg,_) <- pkgs
             , let pkgid = packageId pkg ]
->>>>>>> ff184105
 
           let taskCount' = taskCount + length pkgs
               plan'      = InstallPlan.processing (map fst pkgs) plan
@@ -1401,7 +1394,7 @@
       writeFileAtomic descFilePath pkgtxt
 
   -- Compute the IPID
-  let flags (ReadyPackage (ConfiguredPackage _ x _ _) _) = x
+  let flags (ReadyPackage (ConfiguredPackage _ x _ _ _) _) = x
   ipid <- inDir workingDir
         $ Configure.computeComponentId pkg CLibName
                 (CD.libraryDeps (depends rpkg)) (flags rpkg)
