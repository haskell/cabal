{-# LANGUAGE CPP #-}
-----------------------------------------------------------------------------
-- |
-- Module      :  Distribution.Client.Install
-- Copyright   :  (c) 2005 David Himmelstrup
--                    2007 Bjorn Bringert
--                    2007-2010 Duncan Coutts
-- License     :  BSD-like
--
-- Maintainer  :  cabal-devel@haskell.org
-- Stability   :  provisional
-- Portability :  portable
--
-- High level interface to package installation.
-----------------------------------------------------------------------------
module Distribution.Client.Install (
    -- * High-level interface
    install,

    -- * Lower-level interface that allows to manipulate the install plan
    makeInstallContext,
    makeInstallPlan,
    processInstallPlan,
    InstallArgs,
    InstallContext,

    -- * Prune certain packages from the install plan
    pruneInstallPlan
  ) where

import Data.List
         ( unfoldr, nub, sort, (\\) )
import qualified Data.Set as S
import Data.Maybe
         ( isJust, fromMaybe, maybeToList )
import Control.Exception as Exception
         ( Exception(toException), bracket, catches
         , Handler(Handler), handleJust, IOException, SomeException )
#ifndef mingw32_HOST_OS
import Control.Exception as Exception
         ( Exception(fromException) )
#endif
import System.Exit
         ( ExitCode(..) )
import Distribution.Compat.Exception
         ( catchIO, catchExit )
import Control.Monad
         ( when, unless )
import System.Directory
         ( getTemporaryDirectory, doesFileExist, createDirectoryIfMissing )
import System.FilePath
         ( (</>), (<.>), takeDirectory )
import System.IO
         ( openFile, IOMode(WriteMode), hClose )
import System.IO.Error
         ( isDoesNotExistError, ioeGetFileName )

import Distribution.Client.Targets
import Distribution.Client.Dependency
import Distribution.Client.Dependency.Types
         ( Solver(..) )
import Distribution.Client.FetchUtils
import qualified Distribution.Client.Haddock as Haddock (regenerateHaddockIndex)
import Distribution.Client.IndexUtils as IndexUtils
         ( getSourcePackages, getInstalledPackages )
import qualified Distribution.Client.InstallPlan as InstallPlan
import Distribution.Client.InstallPlan (InstallPlan)
import Distribution.Client.Setup
         ( GlobalFlags(..)
         , ConfigFlags(..), configureCommand, filterConfigureFlags
         , ConfigExFlags(..), InstallFlags(..) )
import Distribution.Client.Config
         ( defaultCabalDir, defaultUserInstall )
import Distribution.Client.Sandbox.Timestamp
         ( withUpdateTimestamps )
import Distribution.Client.Sandbox.Types
         ( SandboxPackageInfo(..), UseSandbox(..), isUseSandbox
         , whenUsingSandbox )
import Distribution.Client.Tar (extractTarGzFile)
import Distribution.Client.Types as Source
import Distribution.Client.BuildReports.Types
         ( ReportLevel(..) )
import Distribution.Client.SetupWrapper
         ( setupWrapper, SetupScriptOptions(..), defaultSetupScriptOptions )
import qualified Distribution.Client.BuildReports.Anonymous as BuildReports
import qualified Distribution.Client.BuildReports.Storage as BuildReports
         ( storeAnonymous, storeLocal, fromInstallPlan )
import qualified Distribution.Client.InstallSymlink as InstallSymlink
         ( symlinkBinaries )
import qualified Distribution.Client.PackageIndex as SourcePackageIndex
import qualified Distribution.Client.Win32SelfUpgrade as Win32SelfUpgrade
import qualified Distribution.Client.World as World
import qualified Distribution.InstalledPackageInfo as Installed
import Paths_cabal_install (getBinDir)
import Distribution.Client.JobControl

import Distribution.Simple.Compiler
         ( CompilerId(..), Compiler(compilerId), compilerFlavor
         , PackageDB(..), PackageDBStack )
import Distribution.Simple.Program (ProgramConfiguration,
                                    defaultProgramConfiguration)
import qualified Distribution.Simple.InstallDirs as InstallDirs
import qualified Distribution.Simple.PackageIndex as PackageIndex
import Distribution.Simple.PackageIndex (PackageIndex)
import Distribution.Simple.Setup
         ( haddockCommand, HaddockFlags(..)
         , buildCommand, BuildFlags(..), emptyBuildFlags
         , toFlag, fromFlag, fromFlagOrDefault, flagToMaybe )
import qualified Distribution.Simple.Setup as Cabal
         ( Flag(..)
         , copyCommand, CopyFlags(..), emptyCopyFlags
         , registerCommand, RegisterFlags(..), emptyRegisterFlags
         , testCommand, TestFlags(..), emptyTestFlags )
import Distribution.Simple.Utils
         ( rawSystemExit, comparing, writeFileAtomic
         , withTempFile , withFileContents )
import Distribution.Simple.InstallDirs as InstallDirs
         ( PathTemplate, fromPathTemplate, toPathTemplate, substPathTemplate
         , initialPathTemplateEnv, installDirsTemplateEnv )
import Distribution.Package
         ( PackageIdentifier, PackageId, packageName, packageVersion
         , Package(..), PackageFixedDeps(..)
         , Dependency(..), thisPackageVersion, InstalledPackageId )
import qualified Distribution.PackageDescription as PackageDescription
import Distribution.PackageDescription
         ( PackageDescription, GenericPackageDescription(..), Flag(..)
         , FlagName(..), FlagAssignment )
import Distribution.PackageDescription.Configuration
         ( finalizePackageDescription )
import Distribution.Version
         ( Version, anyVersion, thisVersion )
import Distribution.Simple.Utils as Utils
         ( notice, info, warn, debugNoWrap, die, intercalate, withTempDirectory )
import Distribution.Client.Utils
         ( numberOfProcessors, inDir, mergeBy, MergeResult(..)
         , tryCanonicalizePath )
import Distribution.System
         ( Platform, OS(Windows), buildOS )
import Distribution.Text
         ( display )
import Distribution.Verbosity as Verbosity
         ( Verbosity, showForCabal, normal, verbose )
import Distribution.Simple.BuildPaths ( exeExtension )

--TODO:
-- * assign flags to packages individually
--   * complain about flags that do not apply to any package given as target
--     so flags do not apply to dependencies, only listed, can use flag
--     constraints for dependencies
--   * only record applicable flags in world file
-- * allow flag constraints
-- * allow installed constraints
-- * allow flag and installed preferences
-- * change world file to use cabal section syntax
--   * allow persistent configure flags for each package individually

-- ------------------------------------------------------------
-- * Top level user actions
-- ------------------------------------------------------------

-- | Installs the packages needed to satisfy a list of dependencies.
--
install
  :: Verbosity
  -> PackageDBStack
  -> [Repo]
  -> Compiler
  -> Platform
  -> ProgramConfiguration
  -> UseSandbox
  -> Maybe SandboxPackageInfo
  -> GlobalFlags
  -> ConfigFlags
  -> ConfigExFlags
  -> InstallFlags
  -> HaddockFlags
  -> [UserTarget]
  -> IO ()
install verbosity packageDBs repos comp platform conf useSandbox mSandboxPkgInfo
  globalFlags configFlags configExFlags installFlags haddockFlags
  userTargets0 = do

    installContext <- makeInstallContext verbosity args (Just userTargets0)
    installPlan    <- foldProgress logMsg die' return =<<
                      makeInstallPlan verbosity args installContext

    processInstallPlan verbosity args installContext installPlan
  where
    args :: InstallArgs
    args = (packageDBs, repos, comp, platform, conf, useSandbox, mSandboxPkgInfo,
            globalFlags, configFlags, configExFlags, installFlags,
            haddockFlags)

    die' message = die (message ++ if isUseSandbox useSandbox
                                   then installFailedInSandbox else [])
    -- TODO: use a better error message, remove duplication.
    installFailedInSandbox =
      "\nNote: when using a sandbox, all packages are required to have "
      ++ "consistent dependencies. "
      ++ "Try reinstalling/unregistering the offending packages or "
      ++ "recreating the sandbox."
    logMsg message rest = debugNoWrap verbosity message >> rest

-- TODO: Make InstallContext a proper datatype with documented fields.
-- | Common context for makeInstallPlan and processInstallPlan.
type InstallContext = ( PackageIndex, SourcePackageDb
                      , [UserTarget], [PackageSpecifier SourcePackage] )

-- TODO: Make InstallArgs a proper datatype with documented fields or just get
-- rid of it completely.
-- | Initial arguments given to 'install' or 'makeInstallContext'.
type InstallArgs = ( PackageDBStack
                   , [Repo]
                   , Compiler
                   , Platform
                   , ProgramConfiguration
                   , UseSandbox
                   , Maybe SandboxPackageInfo
                   , GlobalFlags
                   , ConfigFlags
                   , ConfigExFlags
                   , InstallFlags
                   , HaddockFlags )

-- | Make an install context given install arguments.
makeInstallContext :: Verbosity -> InstallArgs -> Maybe [UserTarget]
                      -> IO InstallContext
makeInstallContext verbosity
  (packageDBs, repos, comp, _, conf,_,_,
   globalFlags, _, _, _, _) mUserTargets = do

    installedPkgIndex <- getInstalledPackages verbosity comp packageDBs conf
    sourcePkgDb       <- getSourcePackages    verbosity repos

    (userTargets, pkgSpecifiers) <- case mUserTargets of
      Nothing           ->
        -- We want to distinguish between the case where the user has given an
        -- empty list of targets on the command-line and the case where we
        -- specifically want to have an empty list of targets.
        return ([], [])
      Just userTargets0 -> do
        -- For install, if no target is given it means we use the current
        -- directory as the single target.
        let userTargets | null userTargets0 = [UserTargetLocalDir "."]
                        | otherwise         = userTargets0

        pkgSpecifiers <- resolveUserTargets verbosity
                         (fromFlag $ globalWorldFile globalFlags)
                         (packageIndex sourcePkgDb)
                         userTargets
        return (userTargets, pkgSpecifiers)

    return (installedPkgIndex, sourcePkgDb, userTargets, pkgSpecifiers)

-- | Make an install plan given install context and install arguments.
makeInstallPlan :: Verbosity -> InstallArgs -> InstallContext
                -> IO (Progress String String InstallPlan)
makeInstallPlan verbosity
  (_, _, comp, platform, _, _, mSandboxPkgInfo,
   _, configFlags, configExFlags, installFlags,
   _)
  (installedPkgIndex, sourcePkgDb,
   _, pkgSpecifiers) = do

    solver <- chooseSolver verbosity (fromFlag (configSolver configExFlags))
              (compilerId comp)
    notice verbosity "Resolving dependencies..."
    return $ planPackages comp platform mSandboxPkgInfo solver
      configFlags configExFlags installFlags
      installedPkgIndex sourcePkgDb pkgSpecifiers

-- | Given an install plan, perform the actual installations.
processInstallPlan :: Verbosity -> InstallArgs -> InstallContext
                   -> InstallPlan
                   -> IO ()
processInstallPlan verbosity
  args@(_,_, _, _, _, _, _, _, _, _, installFlags, _)
  (installedPkgIndex, sourcePkgDb,
   userTargets, pkgSpecifiers) installPlan = do
    checkPrintPlan verbosity installedPkgIndex installPlan sourcePkgDb
      installFlags pkgSpecifiers

    unless dryRun $ do
      installPlan' <- performInstallations verbosity
                      args installedPkgIndex installPlan
      postInstallActions verbosity args userTargets installPlan'
  where
    dryRun = fromFlag (installDryRun installFlags)

-- ------------------------------------------------------------
-- * Installation planning
-- ------------------------------------------------------------

planPackages :: Compiler
             -> Platform
             -> Maybe SandboxPackageInfo
             -> Solver
             -> ConfigFlags
             -> ConfigExFlags
             -> InstallFlags
             -> PackageIndex
             -> SourcePackageDb
             -> [PackageSpecifier SourcePackage]
             -> Progress String String InstallPlan
planPackages comp platform mSandboxPkgInfo solver
             configFlags configExFlags installFlags
             installedPkgIndex sourcePkgDb pkgSpecifiers =

        resolveDependencies
          platform (compilerId comp)
          solver
          resolverParams

    >>= if onlyDeps then pruneInstallPlan pkgSpecifiers else return

  where
    resolverParams =

        setMaxBackjumps (if maxBackjumps < 0 then Nothing
                                             else Just maxBackjumps)

      . setIndependentGoals independentGoals

      . setReorderGoals reorderGoals

      . setAvoidReinstalls avoidReinstalls

      . setShadowPkgs shadowPkgs

      . setPreferenceDefault (if upgradeDeps then PreferAllLatest
                                             else PreferLatestForSelected)

      . addPreferences
          -- preferences from the config file or command line
          [ PackageVersionPreference name ver
          | Dependency name ver <- configPreferences configExFlags ]

      . addConstraints
          -- version constraints from the config file or command line
            (map userToPackageConstraint (configExConstraints configExFlags))

      . addConstraints
          --FIXME: this just applies all flags to all targets which
          -- is silly. We should check if the flags are appropriate
          [ PackageConstraintFlags (pkgSpecifierTarget pkgSpecifier) flags
          | let flags = configConfigurationsFlags configFlags
          , not (null flags)
          , pkgSpecifier <- pkgSpecifiers ]

      . addConstraints
          [ PackageConstraintStanzas (pkgSpecifierTarget pkgSpecifier) stanzas
          | pkgSpecifier <- pkgSpecifiers ]

      . maybe id applySandboxInstallPolicy mSandboxPkgInfo

      . (if reinstall then reinstallTargets else id)

      $ standardInstallPolicy
        installedPkgIndex sourcePkgDb pkgSpecifiers

    stanzas = concat
        [ if testsEnabled then [TestStanzas] else []
        , if benchmarksEnabled then [BenchStanzas] else []
        ]
    testsEnabled = fromFlagOrDefault False $ configTests configFlags
    benchmarksEnabled = fromFlagOrDefault False $ configBenchmarks configFlags

    reinstall        = fromFlag (installReinstall        installFlags)
    reorderGoals     = fromFlag (installReorderGoals     installFlags)
    independentGoals = fromFlag (installIndependentGoals installFlags)
    avoidReinstalls  = fromFlag (installAvoidReinstalls  installFlags)
    shadowPkgs       = fromFlag (installShadowPkgs       installFlags)
    maxBackjumps     = fromFlag (installMaxBackjumps     installFlags)
    upgradeDeps      = fromFlag (installUpgradeDeps      installFlags)
    onlyDeps         = fromFlag (installOnlyDeps         installFlags)

-- | Remove the provided targets from the install plan.
pruneInstallPlan :: Package pkg => [PackageSpecifier pkg] -> InstallPlan
                    -> Progress String String InstallPlan
pruneInstallPlan pkgSpecifiers =
  -- TODO: this is a general feature and should be moved to D.C.Dependency
  -- Also, the InstallPlan.remove should return info more precise to the
  -- problem, rather than the very general PlanProblem type.
  either (Fail . explain) Done
  . InstallPlan.remove (\pkg -> packageName pkg `elem` targetnames)
  where
    explain :: [InstallPlan.PlanProblem] -> String
    explain problems =
      "Cannot select only the dependencies (as requested by the "
      ++ "'--only-dependencies' flag), "
      ++ (case pkgids of
             [pkgid] -> "the package " ++ display pkgid ++ " is "
             _       -> "the packages "
                        ++ intercalate ", " (map display pkgids) ++ " are ")
      ++ "required by a dependency of one of the other targets."
      where
        pkgids =
          nub [ depid
              | InstallPlan.PackageMissingDeps _ depids <- problems
              , depid <- depids
              , packageName depid `elem` targetnames ]

    targetnames  = map pkgSpecifierTarget pkgSpecifiers

-- ------------------------------------------------------------
-- * Informational messages
-- ------------------------------------------------------------

-- | Perform post-solver checks of the install plan and print it if
-- either requested or needed.
checkPrintPlan :: Verbosity
               -> PackageIndex
               -> InstallPlan
               -> SourcePackageDb
               -> InstallFlags
               -> [PackageSpecifier SourcePackage]
               -> IO ()
checkPrintPlan verbosity installed installPlan sourcePkgDb
  installFlags pkgSpecifiers = do

  -- User targets that are already installed.
  let preExistingTargets =
        [ p | let tgts = map pkgSpecifierTarget pkgSpecifiers,
              InstallPlan.PreExisting p <- InstallPlan.toList installPlan,
              packageName p `elem` tgts ]

  -- If there's nothing to install, we print the already existing
  -- target packages as an explanation.
  when nothingToInstall $
    notice verbosity $ unlines $
         "All the requested packages are already installed:"
       : map (display . packageId) preExistingTargets
      ++ ["Use --reinstall if you want to reinstall anyway."]

  let lPlan = linearizeInstallPlan installed installPlan
  -- Are any packages classified as reinstalls?
  let reinstalledPkgs = concatMap (extractReinstalls . snd) lPlan
  -- Packages that are already broken.
  let oldBrokenPkgs =
          map Installed.installedPackageId
        . PackageIndex.reverseDependencyClosure installed
        . map (Installed.installedPackageId . fst)
        . PackageIndex.brokenPackages
        $ installed
  let excluded = reinstalledPkgs ++ oldBrokenPkgs
  -- Packages that are reverse dependencies of replaced packages are very
  -- likely to be broken. We exclude packages that are already broken.
  let newBrokenPkgs =
        filter (\ p -> not (Installed.installedPackageId p `elem` excluded))
               (PackageIndex.reverseDependencyClosure installed reinstalledPkgs)
  let containsReinstalls = not (null reinstalledPkgs)
  let breaksPkgs         = not (null newBrokenPkgs)

  let adaptedVerbosity
        | containsReinstalls && not overrideReinstall = verbosity `max` verbose
        | otherwise                                   = verbosity

  -- We print the install plan if we are in a dry-run or if we are confronted
  -- with a dangerous install plan.
  when (dryRun || containsReinstalls && not overrideReinstall) $
    printPlan (dryRun || breaksPkgs && not overrideReinstall)
      adaptedVerbosity lPlan sourcePkgDb

  -- If the install plan is dangerous, we print various warning messages. In
  -- particular, if we can see that packages are likely to be broken, we even
  -- bail out (unless installation has been forced with --force-reinstalls).
  when containsReinstalls $ do
    if breaksPkgs
      then do
        (if dryRun || overrideReinstall then warn verbosity else die) $ unlines $
            "The following packages are likely to be broken by the reinstalls:"
          : map (display . Installed.sourcePackageId) newBrokenPkgs
          ++ if overrideReinstall
               then if dryRun then [] else
                 ["Continuing even though the plan contains dangerous reinstalls."]
               else
                 ["Use --force-reinstalls if you want to install anyway."]
      else unless dryRun $ warn verbosity
             "Note that reinstalls are always dangerous. Continuing anyway..."

  where
    nothingToInstall = null (InstallPlan.ready installPlan)

    dryRun            = fromFlag (installDryRun            installFlags)
    overrideReinstall = fromFlag (installOverrideReinstall installFlags)

linearizeInstallPlan :: PackageIndex
                     -> InstallPlan
                     -> [(ConfiguredPackage, PackageStatus)]
linearizeInstallPlan installedPkgIndex plan =
    unfoldr next plan
  where
    next plan' = case InstallPlan.ready plan' of
      []      -> Nothing
      ((pkg ,_):_) -> Just ((pkg, status), plan'')
        where
          pkgid  = packageId pkg
          status = packageStatus installedPkgIndex pkg
          plan'' = InstallPlan.completed pkgid
                     -- FIXME: Should this be Nothing?
                     (BuildOk DocsNotTried TestsNotTried Nothing)
                     (InstallPlan.processing [pkg] plan')
          --FIXME: This is a bit of a hack,
          -- pretending that each package is installed

data PackageStatus = NewPackage
                   | NewVersion [Version]
                   | Reinstall  [InstalledPackageId] [PackageChange]

type PackageChange = MergeResult PackageIdentifier PackageIdentifier

extractReinstalls :: PackageStatus -> [InstalledPackageId]
extractReinstalls (Reinstall ipids _) = ipids
extractReinstalls _                   = []

packageStatus :: PackageIndex -> ConfiguredPackage -> PackageStatus
packageStatus installedPkgIndex cpkg =
  case PackageIndex.lookupPackageName installedPkgIndex
                                      (packageName cpkg) of
    [] -> NewPackage
    ps ->  case filter ((==packageId cpkg)
                        . Installed.sourcePackageId) (concatMap snd ps) of
      []           -> NewVersion (map fst ps)
      pkgs@(pkg:_) -> Reinstall (map Installed.installedPackageId pkgs)
                                (changes pkg cpkg)

  where

    changes :: Installed.InstalledPackageInfo
            -> ConfiguredPackage
            -> [MergeResult PackageIdentifier PackageIdentifier]
    changes pkg pkg' =
      filter changed
      $ mergeBy (comparing packageName)
        -- get dependencies of installed package (convert to source pkg ids via
        -- index)
        (nub . sort . concatMap
         (maybeToList . fmap Installed.sourcePackageId .
          PackageIndex.lookupInstalledPackageId installedPkgIndex) .
         Installed.depends $ pkg)
        -- get dependencies of configured package
        (nub . sort . depends $ pkg')

    changed (InBoth    pkgid pkgid') = pkgid /= pkgid'
    changed _                        = True

printPlan :: Bool -- is dry run
          -> Verbosity
          -> [(ConfiguredPackage, PackageStatus)]
          -> SourcePackageDb
          -> IO ()
printPlan dryRun verbosity plan sourcePkgDb = case plan of
  []   -> return ()
  pkgs
    | verbosity >= Verbosity.verbose -> notice verbosity $ unlines $
        ("In order, the following " ++ wouldWill ++ " be installed:")
      : map showPkgAndReason pkgs
    | otherwise -> notice verbosity $ unlines $
        ("In order, the following " ++ wouldWill
         ++ " be installed (use -v for more details):")
      : map showPkg pkgs
  where
    wouldWill | dryRun    = "would"
              | otherwise = "will"

    showPkg (pkg, _) = display (packageId pkg) ++
                       showLatest (pkg)

    showPkgAndReason (pkg', pr) = display (packageId pkg') ++
          showLatest pkg' ++
          showFlagAssignment (nonDefaultFlags pkg') ++
          showStanzas (stanzas pkg') ++ " " ++
          case pr of
            NewPackage     -> "(new package)"
            NewVersion _   -> "(new version)"
            Reinstall _ cs -> "(reinstall)" ++ case cs of
                []   -> ""
                diff -> " changes: "  ++ intercalate ", " (map change diff)

    showLatest :: ConfiguredPackage -> String
    showLatest pkg = case mLatestVersion of
        Just latestVersion ->
            if pkgVersion < latestVersion
            then (" (latest: " ++ display latestVersion ++ ")")
            else ""
        Nothing -> ""
      where
        pkgVersion    = packageVersion pkg
        mLatestVersion :: Maybe Version
        mLatestVersion = case SourcePackageIndex.lookupPackageName
                                (packageIndex sourcePkgDb)
                                (packageName pkg) of
            [] -> Nothing
            x -> Just $ packageVersion $ last x

    toFlagAssignment :: [Flag] -> FlagAssignment
    toFlagAssignment = map (\ f -> (flagName f, flagDefault f))

    nonDefaultFlags :: ConfiguredPackage -> FlagAssignment
    nonDefaultFlags (ConfiguredPackage spkg fa _ _) =
      let defaultAssignment =
            toFlagAssignment
             (genPackageFlags (Source.packageDescription spkg))
      in  fa \\ defaultAssignment

    stanzas :: ConfiguredPackage -> [OptionalStanza]
    stanzas (ConfiguredPackage _ _ sts _) = sts

    showStanzas :: [OptionalStanza] -> String
    showStanzas = concatMap ((' ' :) . showStanza)
    showStanza TestStanzas  = "*test"
    showStanza BenchStanzas = "*bench"

    -- FIXME: this should be a proper function in a proper place
    showFlagAssignment :: FlagAssignment -> String
    showFlagAssignment = concatMap ((' ' :) . showFlagValue)
    showFlagValue (f, True)   = '+' : showFlagName f
    showFlagValue (f, False)  = '-' : showFlagName f
    showFlagName (FlagName f) = f

    change (OnlyInLeft pkgid)        = display pkgid ++ " removed"
    change (InBoth     pkgid pkgid') = display pkgid ++ " -> "
                                    ++ display (packageVersion pkgid')
    change (OnlyInRight      pkgid') = display pkgid' ++ " added"

-- ------------------------------------------------------------
-- * Post installation stuff
-- ------------------------------------------------------------

-- | Various stuff we do after successful or unsuccessfully installing a bunch
-- of packages. This includes:
--
--  * build reporting, local and remote
--  * symlinking binaries
--  * updating indexes
--  * updating world file
--  * error reporting
--
postInstallActions :: Verbosity
                   -> InstallArgs
                   -> [UserTarget]
                   -> InstallPlan
                   -> IO ()
postInstallActions verbosity
  (packageDBs, _, comp, platform, conf, useSandbox, mSandboxPkgInfo
  ,globalFlags, configFlags, _, installFlags, _)
  targets installPlan = do

  unless oneShot $
    World.insert verbosity worldFile
      --FIXME: does not handle flags
      [ World.WorldPkgInfo dep []
      | UserTargetNamed dep <- targets ]

  let buildReports = BuildReports.fromInstallPlan installPlan
  BuildReports.storeLocal (installSummaryFile installFlags) buildReports
    (InstallPlan.planPlatform installPlan)
  when (reportingLevel >= AnonymousReports) $
    BuildReports.storeAnonymous buildReports
  when (reportingLevel == DetailedReports) $
    storeDetailedBuildReports verbosity logsDir buildReports

  regenerateHaddockIndex verbosity packageDBs comp platform conf
                         configFlags installFlags installPlan

  symlinkBinaries verbosity configFlags installFlags installPlan

  printBuildFailures installPlan

  updateSandboxTimestampsFile useSandbox mSandboxPkgInfo
                              comp platform installPlan

  where
    reportingLevel = fromFlag (installBuildReports installFlags)
    logsDir        = fromFlag (globalLogsDir globalFlags)
    oneShot        = fromFlag (installOneShot installFlags)
    worldFile      = fromFlag $ globalWorldFile globalFlags

storeDetailedBuildReports :: Verbosity -> FilePath
                          -> [(BuildReports.BuildReport, Repo)] -> IO ()
storeDetailedBuildReports verbosity logsDir reports = sequence_
  [ do dotCabal <- defaultCabalDir
       let logFileName = display (BuildReports.package report) <.> "log"
           logFile     = logsDir </> logFileName
           reportsDir  = dotCabal </> "reports" </> remoteRepoName remoteRepo
           reportFile  = reportsDir </> logFileName

       handleMissingLogFile $ do
         buildLog <- readFile logFile
         createDirectoryIfMissing True reportsDir -- FIXME
         writeFile reportFile (show (BuildReports.show report, buildLog))

  | (report, Repo { repoKind = Left remoteRepo }) <- reports
  , isLikelyToHaveLogFile (BuildReports.installOutcome report) ]

  where
    isLikelyToHaveLogFile BuildReports.ConfigureFailed {} = True
    isLikelyToHaveLogFile BuildReports.BuildFailed     {} = True
    isLikelyToHaveLogFile BuildReports.InstallFailed   {} = True
    isLikelyToHaveLogFile BuildReports.InstallOk       {} = True
    isLikelyToHaveLogFile _                               = False

    handleMissingLogFile = Exception.handleJust missingFile $ \ioe ->
      warn verbosity $ "Missing log file for build report: "
                    ++ fromMaybe ""  (ioeGetFileName ioe)

    missingFile ioe
      | isDoesNotExistError ioe  = Just ioe
    missingFile _                = Nothing


regenerateHaddockIndex :: Verbosity
                       -> [PackageDB]
                       -> Compiler
                       -> Platform
                       -> ProgramConfiguration
                       -> ConfigFlags
                       -> InstallFlags
                       -> InstallPlan
                       -> IO ()
regenerateHaddockIndex verbosity packageDBs comp platform conf
                       configFlags installFlags installPlan
  | haddockIndexFileIsRequested && shouldRegenerateHaddockIndex = do

  defaultDirs <- InstallDirs.defaultInstallDirs
                   (compilerFlavor comp)
                   (fromFlag (configUserInstall configFlags))
                   True
  let indexFileTemplate = fromFlag (installHaddockIndex installFlags)
      indexFile = substHaddockIndexFileName defaultDirs indexFileTemplate

  notice verbosity $
     "Updating documentation index " ++ indexFile

  --TODO: might be nice if the install plan gave us the new InstalledPackageInfo
  installedPkgIndex <- getInstalledPackages verbosity comp packageDBs conf
  Haddock.regenerateHaddockIndex verbosity installedPkgIndex conf indexFile

  | otherwise = return ()
  where
    haddockIndexFileIsRequested =
         fromFlag (installDocumentation installFlags)
      && isJust (flagToMaybe (installHaddockIndex installFlags))

    -- We want to regenerate the index if some new documentation was actually
    -- installed. Since the index is per-user, we don't do it for global
    -- installs or special cases where we're installing into a specific db.
    shouldRegenerateHaddockIndex = normalUserInstall
                                && someDocsWereInstalled installPlan
      where
        someDocsWereInstalled = any installedDocs . InstallPlan.toList
        normalUserInstall     = (UserPackageDB `elem` packageDBs)
                             && all (not . isSpecificPackageDB) packageDBs

        installedDocs (InstallPlan.Installed _ (BuildOk DocsOk _ _)) = True
        installedDocs _                                            = False
        isSpecificPackageDB (SpecificPackageDB _) = True
        isSpecificPackageDB _                     = False

    substHaddockIndexFileName defaultDirs = fromPathTemplate
                                          . substPathTemplate env
      where
        env  = env0 ++ installDirsTemplateEnv absoluteDirs
        env0 = InstallDirs.compilerTemplateEnv (compilerId comp)
            ++ InstallDirs.platformTemplateEnv platform
        absoluteDirs = InstallDirs.substituteInstallDirTemplates
                         env0 templateDirs
        templateDirs = InstallDirs.combineInstallDirs fromFlagOrDefault
                         defaultDirs (configInstallDirs configFlags)


symlinkBinaries :: Verbosity
                -> ConfigFlags
                -> InstallFlags
                -> InstallPlan -> IO ()
symlinkBinaries verbosity configFlags installFlags plan = do
  failed <- InstallSymlink.symlinkBinaries configFlags installFlags plan
  case failed of
    [] -> return ()
    [(_, exe, path)] ->
      warn verbosity $
           "could not create a symlink in " ++ bindir ++ " for "
        ++ exe ++ " because the file exists there already but is not "
        ++ "managed by cabal. You can create a symlink for this executable "
        ++ "manually if you wish. The executable file has been installed at "
        ++ path
    exes ->
      warn verbosity $
           "could not create symlinks in " ++ bindir ++ " for "
        ++ intercalate ", " [ exe | (_, exe, _) <- exes ]
        ++ " because the files exist there already and are not "
        ++ "managed by cabal. You can create symlinks for these executables "
        ++ "manually if you wish. The executable files have been installed at "
        ++ intercalate ", " [ path | (_, _, path) <- exes ]
  where
    bindir = fromFlag (installSymlinkBinDir installFlags)


printBuildFailures :: InstallPlan -> IO ()
printBuildFailures plan =
  case [ (pkg, reason)
       | InstallPlan.Failed pkg reason <- InstallPlan.toList plan ] of
    []     -> return ()
    failed -> die . unlines
            $ "Error: some packages failed to install:"
            : [ display (packageId pkg) ++ printFailureReason reason
              | (pkg, reason) <- failed ]
  where
    printFailureReason reason = case reason of
      DependentFailed pkgid -> " depends on " ++ display pkgid
                            ++ " which failed to install."
      DownloadFailed  e -> " failed while downloading the package."
                        ++ showException e
      UnpackFailed    e -> " failed while unpacking the package."
                        ++ showException e
      ConfigureFailed e -> " failed during the configure step."
                        ++ showException e
      BuildFailed     e -> " failed during the building phase."
                        ++ showException e
      TestsFailed     e -> " failed during the tests phase."
                        ++ showException e
      InstallFailed   e -> " failed during the final install step."
                        ++ showException e

    showException e   =  " The exception was:\n  " ++ show e ++ maybeOOM e
#ifdef mingw32_HOST_OS
    maybeOOM _        = ""
#else
    maybeOOM e                    = maybe "" onExitFailure (fromException e)
    onExitFailure (ExitFailure 9) =
      "\nThis may be due to an out-of-memory condition."
    onExitFailure _               = ""
#endif


-- | If we're working inside a sandbox and some add-source deps were installed,
-- update the timestamps of those deps.
updateSandboxTimestampsFile :: UseSandbox -> Maybe SandboxPackageInfo
                        -> Compiler -> Platform -> InstallPlan
                        -> IO ()
updateSandboxTimestampsFile (UseSandbox sandboxDir)
                            (Just (SandboxPackageInfo _ _ _ allAddSourceDeps))
                            comp platform installPlan =
  withUpdateTimestamps sandboxDir (compilerId comp) platform $ \_ -> do
    let allInstalled = [ pkg | InstallPlan.Installed pkg _
                            <- InstallPlan.toList installPlan ]
        allSrcPkgs   = [ pkg | ConfiguredPackage pkg _ _ _ <- allInstalled ]
        allPaths     = [ pth | LocalUnpackedPackage pth
                            <- map packageSource allSrcPkgs]
    allPathsCanonical <- mapM tryCanonicalizePath allPaths
    return $! filter (`S.member` allAddSourceDeps) allPathsCanonical

updateSandboxTimestampsFile _ _ _ _ _ = return ()

-- ------------------------------------------------------------
-- * Actually do the installations
-- ------------------------------------------------------------

data InstallMisc = InstallMisc {
    rootCmd    :: Maybe FilePath,
    libVersion :: Maybe Version
  }

-- | If logging is enabled, contains location of the log file and the verbosity
-- level for logging.
type UseLogFile = Maybe (PackageIdentifier -> FilePath, Verbosity)

performInstallations :: Verbosity
                     -> InstallArgs
                     -> PackageIndex
                     -> InstallPlan
                     -> IO InstallPlan
performInstallations verbosity
  (packageDBs, _, comp, _, conf, useSandbox, _,
   globalFlags, configFlags, configExFlags, installFlags, haddockFlags)
  installedPkgIndex installPlan = do

  -- With 'install -j' it can be a bit hard to tell whether a sandbox is used.
  whenUsingSandbox useSandbox $ \sandboxDir ->
    when parallelBuild $
      notice verbosity $ "Notice: installing into a sandbox located at "
                         ++ sandboxDir

  jobControl   <- if parallelBuild then newParallelJobControl
                                   else newSerialJobControl
  buildLimit   <- newJobLimit numJobs
  fetchLimit   <- newJobLimit (min numJobs numFetchJobs)
  installLock  <- newLock -- serialise installation
  cacheLock    <- newLock -- serialise access to setup exe cache

  executeInstallPlan verbosity jobControl useLogFile installPlan $ \cpkg deps ->
    installConfiguredPackage platform compid configFlags
                             cpkg deps $ \configFlags' src pkg pkgoverride ->
      fetchSourcePackage verbosity fetchLimit src $ \src' ->
        installLocalPackage verbosity buildLimit (packageId pkg) src' $ \mpath ->
          let configFlags'' = configFlags' { configDependencies =
                                                zip
                                                (map packageName $
                                                 map Installed.sourcePackageId deps)
                                                (map Installed.installedPackageId deps)
                                           } in
          installUnpackedPackage verbosity buildLimit installLock numJobs
                                 (setupScriptOptions installedPkgIndex cacheLock)
                                 miscOptions configFlags'' installFlags haddockFlags
                                 compid platform pkg pkgoverride mpath useLogFile

  where
    platform = InstallPlan.planPlatform installPlan
    compid   = InstallPlan.planCompiler installPlan

    numJobs  = case installNumJobs installFlags of
      Cabal.NoFlag        -> 1
      Cabal.Flag Nothing  -> numberOfProcessors
      Cabal.Flag (Just n) -> n
    numFetchJobs  = 2
    parallelBuild = numJobs >= 2

    setupScriptOptions index lock = SetupScriptOptions {
      useCabalVersion  = maybe anyVersion thisVersion (libVersion miscOptions),
      useCompiler      = Just comp,
      usePlatform      = Just platform,
      -- Hack: we typically want to allow the UserPackageDB for finding the
      -- Cabal lib when compiling any Setup.hs even if we're doing a global
      -- install. However we also allow looking in a specific package db.
      usePackageDB     = if UserPackageDB `elem` packageDBs
                           then packageDBs
                           else let (db@GlobalPackageDB:dbs) = packageDBs
                                 in db : UserPackageDB : dbs,
                                --TODO: use Ord instance:
                                -- insert UserPackageDB packageDBs
      usePackageIndex  = if UserPackageDB `elem` packageDBs
                           then Just index
                           else Nothing,
      useProgramConfig = conf,
      useDistPref      = fromFlagOrDefault
                           (useDistPref defaultSetupScriptOptions)
                           (configDistPref configFlags),
      useLoggingHandle = Nothing,
      useWorkingDir    = Nothing,
      forceExternalSetupMethod = parallelBuild,
      setupCacheLock   = Just lock
    }
    reportingLevel = fromFlag (installBuildReports installFlags)
    logsDir        = fromFlag (globalLogsDir globalFlags)

    -- Should the build output be written to a log file instead of stdout?
    useLogFile :: UseLogFile
    useLogFile = fmap ((\f -> (f, loggingVerbosity)) . substLogFileName)
                 logFileTemplate
      where
        installLogFile' = flagToMaybe $ installLogFile installFlags
        defaultTemplate = toPathTemplate $ logsDir </> "$pkgid" <.> "log"

        -- If the user has specified --remote-build-reporting=detailed, use the
        -- default log file location. If the --build-log option is set, use the
        -- provided location. Otherwise don't use logging, unless building in
        -- parallel (in which case the default location is used).
        logFileTemplate :: Maybe PathTemplate
        logFileTemplate
          | useDefaultTemplate = Just defaultTemplate
          | otherwise          = installLogFile'

        -- If the user has specified --remote-build-reporting=detailed or
        -- --build-log, use more verbose logging.
        loggingVerbosity :: Verbosity
        loggingVerbosity | overrideVerbosity = max Verbosity.verbose verbosity
                         | otherwise         = verbosity

        useDefaultTemplate :: Bool
        useDefaultTemplate
          | reportingLevel == DetailedReports = True
          | isJust installLogFile'            = False
          | parallelBuild                     = True
          | otherwise                         = False

        overrideVerbosity :: Bool
        overrideVerbosity
          | reportingLevel == DetailedReports = True
          | isJust installLogFile'            = True
          | parallelBuild                     = False
          | otherwise                         = False

    substLogFileName :: PathTemplate -> PackageIdentifier -> FilePath
    substLogFileName template pkg = fromPathTemplate
                                  . substPathTemplate env
                                  $ template
      where env = initialPathTemplateEnv (packageId pkg)
                  (compilerId comp) platform

    miscOptions  = InstallMisc {
      rootCmd    = if fromFlag (configUserInstall configFlags)
                      || (isUseSandbox useSandbox)
                     then Nothing      -- ignore --root-cmd if --user
                                       -- or working inside a sandbox.
                     else flagToMaybe (installRootCmd installFlags),
      libVersion = flagToMaybe (configCabalVersion configExFlags)
    }


executeInstallPlan :: Verbosity
                   -> JobControl IO (PackageId, BuildResult)
                   -> UseLogFile
                   -> InstallPlan
<<<<<<< HEAD
                   -> (ConfiguredPackage -> [Installed.InstalledPackageInfo] -> IO BuildResult)
=======
                   -> (ConfiguredPackage -> [Installed.InstalledPackageInfo]
                                         -> IO BuildResult)
>>>>>>> adb22d72
                   -> IO InstallPlan
executeInstallPlan verbosity jobCtl useLogFile plan0 installPkg =
    tryNewTasks 0 plan0
  where
    tryNewTasks taskCount plan = do
      case InstallPlan.ready plan of
        [] | taskCount == 0 -> return plan
           | otherwise      -> waitForTasks taskCount plan
        pkgs                -> do
          sequence_
            [ do info verbosity $ "Ready to install " ++ display pkgid
                 spawnJob jobCtl $ do
                   buildResult <- installPkg pkg deps
                   return (packageId pkg, buildResult)
            | (pkg, deps) <- pkgs
            , let pkgid = packageId pkg]

          let taskCount' = taskCount + length pkgs
              plan'      = InstallPlan.processing (map fst pkgs) plan
          waitForTasks taskCount' plan'

    waitForTasks taskCount plan = do
      info verbosity $ "Waiting for install task to finish..."
      (pkgid, buildResult) <- collectJob jobCtl
      printBuildResult pkgid buildResult
      let taskCount' = taskCount-1
          plan'      = updatePlan pkgid buildResult plan
      tryNewTasks taskCount' plan'

    updatePlan :: PackageIdentifier -> BuildResult -> InstallPlan -> InstallPlan
    updatePlan pkgid (Right buildSuccess) =
      InstallPlan.completed pkgid buildSuccess

    updatePlan pkgid (Left buildFailure) =
      InstallPlan.failed    pkgid buildFailure depsFailure
      where
        depsFailure = DependentFailed pkgid
        -- So this first pkgid failed for whatever reason (buildFailure).
        -- All the other packages that depended on this pkgid, which we
        -- now cannot build, we mark as failing due to 'DependentFailed'
        -- which kind of means it was not their fault.

    -- Print last 10 lines of the build log if something went wrong, and
    -- 'Installed $PKGID' otherwise.
    printBuildResult :: PackageId -> BuildResult -> IO ()
    printBuildResult pkgid buildResult = case buildResult of
        (Right _) -> notice verbosity $ "Installed " ++ display pkgid
        (Left _)  -> do
          notice verbosity $ "Failed to install " ++ display pkgid
          when (verbosity >= normal) $
            case useLogFile of
              Nothing                 -> return ()
              Just (mkLogFileName, _) -> do
                let logName = mkLogFileName pkgid
                    n       = 10
                putStr $ "Last " ++ (show n)
                  ++ " lines of the build log ( " ++ logName ++ " ):\n"
                printLastNLines logName n

    printLastNLines :: FilePath -> Int -> IO ()
    printLastNLines path n = do
      lns <- fmap lines $ readFile path
      let len = length lns
      let toDrop = if (len > n && n > 0) then (len - n) else 0
      mapM_ putStrLn (drop toDrop lns)

-- | Call an installer for an 'SourcePackage' but override the configure
-- flags with the ones given by the 'ConfiguredPackage'. In particular the
-- 'ConfiguredPackage' specifies an exact 'FlagAssignment' and exactly
-- versioned package dependencies. So we ignore any previous partial flag
-- assignment or dependency constraints and use the new ones.
--
installConfiguredPackage :: Platform -> CompilerId
                         -> ConfigFlags
                         -> ConfiguredPackage
                         -> [Installed.InstalledPackageInfo]
                         -> (ConfigFlags -> PackageLocation (Maybe FilePath)
                                         -> PackageDescription
                                         -> PackageDescriptionOverride -> a)
                         -> a
installConfiguredPackage platform comp configFlags
  (ConfiguredPackage (SourcePackage _ gpkg source pkgoverride)
   flags stanzas _) deps
  installPkg = installPkg configFlags {
    configConfigurationsFlags = flags,
    -- We generate the legacy constraints as well as the new style precise deps.
    -- In the end only one set gets passed to Setup.hs configure, depending on
    -- the Cabal version we are talking to.
    configConstraints  = [ thisPackageVersion (packageId deppkg)
                         | deppkg <- deps ],
    configDependencies = [ (packageName (Installed.sourcePackageId deppkg),
                            Installed.installedPackageId deppkg)
                         | deppkg <- deps ],
    configBenchmarks = toFlag False,
    configTests = toFlag (TestStanzas `elem` stanzas)
  } source pkg pkgoverride
  where
    pkg = case finalizePackageDescription flags
           (const True)
           platform comp [] (enableStanzas stanzas gpkg) of
      Left _ -> error "finalizePackageDescription ConfiguredPackage failed"
      Right (desc, _) -> desc

fetchSourcePackage
  :: Verbosity
  -> JobLimit
  -> PackageLocation (Maybe FilePath)
  -> (PackageLocation FilePath -> IO BuildResult)
  -> IO BuildResult
fetchSourcePackage verbosity fetchLimit src installPkg = do
  fetched <- checkFetched src
  case fetched of
    Just src' -> installPkg src'
    Nothing   -> onFailure DownloadFailed $ do
                   loc <- withJobLimit fetchLimit $
                            fetchPackage verbosity src
                   installPkg loc


installLocalPackage
  :: Verbosity
  -> JobLimit
  -> PackageIdentifier -> PackageLocation FilePath
  -> (Maybe FilePath -> IO BuildResult)
  -> IO BuildResult
installLocalPackage verbosity jobLimit pkgid location installPkg =

  case location of

    LocalUnpackedPackage dir ->
      installPkg (Just dir)

    LocalTarballPackage tarballPath ->
      installLocalTarballPackage verbosity jobLimit
        pkgid tarballPath installPkg

    RemoteTarballPackage _ tarballPath ->
      installLocalTarballPackage verbosity jobLimit
        pkgid tarballPath installPkg

    RepoTarballPackage _ _ tarballPath ->
      installLocalTarballPackage verbosity jobLimit
        pkgid tarballPath installPkg


installLocalTarballPackage
  :: Verbosity
  -> JobLimit
  -> PackageIdentifier -> FilePath
  -> (Maybe FilePath -> IO BuildResult)
  -> IO BuildResult
installLocalTarballPackage verbosity jobLimit pkgid tarballPath installPkg = do
  tmp <- getTemporaryDirectory
  withTempDirectory verbosity tmp (display pkgid) $ \tmpDirPath ->
    onFailure UnpackFailed $ do
      let relUnpackedPath = display pkgid
          absUnpackedPath = tmpDirPath </> relUnpackedPath
          descFilePath = absUnpackedPath
                     </> display (packageName pkgid) <.> "cabal"
      withJobLimit jobLimit $ do
        info verbosity $ "Extracting " ++ tarballPath
                      ++ " to " ++ tmpDirPath ++ "..."
        extractTarGzFile tmpDirPath relUnpackedPath tarballPath
        exists <- doesFileExist descFilePath
        when (not exists) $
          die $ "Package .cabal file not found: " ++ show descFilePath
      installPkg (Just absUnpackedPath)


installUnpackedPackage
  :: Verbosity
  -> JobLimit
  -> Lock
  -> Int
  -> SetupScriptOptions
  -> InstallMisc
  -> ConfigFlags
  -> InstallFlags
  -> HaddockFlags
  -> CompilerId
  -> Platform
  -> PackageDescription
  -> PackageDescriptionOverride
  -> Maybe FilePath -- ^ Directory to change to before starting the installation.
  -> UseLogFile -- ^ File to log output to (if any)
  -> IO BuildResult
installUnpackedPackage verbosity buildLimit installLock numJobs
                       scriptOptions miscOptions
                       configFlags installConfigFlags haddockFlags
                       compid platform pkg pkgoverride workingDir useLogFile = do

  -- Override the .cabal file if necessary
  case pkgoverride of
    Nothing     -> return ()
    Just pkgtxt -> do
      let descFilePath = fromMaybe "." workingDir
                     </> display (packageName pkgid) <.> "cabal"
      info verbosity $
        "Updating " ++ display (packageName pkgid) <.> "cabal"
                    ++ " with the latest revision from the index."
      writeFileAtomic descFilePath pkgtxt

  -- Make sure that we pass --libsubdir etc to 'setup configure' (necessary if
  -- the setup script was compiled against an old version of the Cabal lib).
  configFlags' <- addDefaultInstallDirs configFlags
  -- Filter out flags not supported by the old versions of the Cabal lib.
  let configureFlags :: Version -> ConfigFlags
      configureFlags  = filterConfigureFlags configFlags' {
        configVerbosity = toFlag verbosity'
      }

  -- Configure phase
  onFailure ConfigureFailed $ withJobLimit buildLimit $ do
    when (numJobs > 1) $ notice verbosity $
      "Configuring " ++ display pkgid ++ "..."
    setup configureCommand configureFlags

  -- Build phase
    onFailure BuildFailed $ do
      when (numJobs > 1) $ notice verbosity $
        "Building " ++ display pkgid ++ "..."
      setup buildCommand' buildFlags

  -- Doc generation phase
      docsResult <- if shouldHaddock
        then (do setup haddockCommand haddockFlags'
                 return DocsOk)
               `catchIO`   (\_ -> return DocsFailed)
               `catchExit` (\_ -> return DocsFailed)
        else return DocsNotTried

  -- Tests phase
      onFailure TestsFailed $ do
        when (testsEnabled && PackageDescription.hasTests pkg) $
            setup Cabal.testCommand testFlags

        let testsResult | testsEnabled = TestsOk
                        | otherwise = TestsNotTried

      -- Install phase
        onFailure InstallFailed $ criticalSection installLock $ do
          -- Capture installed package configuration file
          maybePkgConf <-
            if shouldRegister then do
              tmp <- getTemporaryDirectory
              withTempFile tmp (tempTemplate "pkgConf") $ \pkgConfFile handle -> do
                hClose handle
                let registerFlags' version = (registerFlags version) {
                      Cabal.regGenPkgConf = toFlag (Just pkgConfFile)
                    }
                setup Cabal.registerCommand registerFlags'
                withFileContents pkgConfFile $ \pkgConfText ->
                  case Installed.parseInstalledPackageInfo pkgConfText of
                    Installed.ParseFailed perror -> error (show perror)
                    -- FIXME: Should we something with warnings?
                    Installed.ParseOk _warnings pkgConf -> return (Just pkgConf)
            else return Nothing

          -- Actual installation
          withWin32SelfUpgrade verbosity configFlags compid platform pkg $ do
            case rootCmd miscOptions of
              (Just cmd) -> reexec cmd
              Nothing    -> do
                setup Cabal.copyCommand copyFlags
                when shouldRegister $ do
                  setup Cabal.registerCommand registerFlags
          return (Right (BuildOk docsResult testsResult maybePkgConf))

  where
    pkgid            = packageId pkg
    buildCommand'    = buildCommand defaultProgramConfiguration
    buildFlags   _   = emptyBuildFlags {
      buildDistPref  = configDistPref configFlags,
      buildVerbosity = toFlag verbosity'
    }
    shouldHaddock    = fromFlag (installDocumentation installConfigFlags)
    haddockFlags' _   = haddockFlags {
      haddockVerbosity = toFlag verbosity',
      haddockDistPref  = configDistPref configFlags
    }
    testsEnabled = fromFlag (configTests configFlags)
    testFlags _ = Cabal.emptyTestFlags {
      Cabal.testDistPref = configDistPref configFlags
    }
    copyFlags _ = Cabal.emptyCopyFlags {
      Cabal.copyDistPref   = configDistPref configFlags,
      Cabal.copyDest       = toFlag InstallDirs.NoCopyDest,
      Cabal.copyVerbosity  = toFlag verbosity'
    }
    shouldRegister = PackageDescription.hasLibs pkg
    registerFlags _ = Cabal.emptyRegisterFlags {
      Cabal.regDistPref   = configDistPref configFlags,
      Cabal.regVerbosity  = toFlag verbosity'
    }
    verbosity' = maybe verbosity snd useLogFile
    tempTemplate name = name ++ "-" ++ display pkgid

    addDefaultInstallDirs :: ConfigFlags -> IO ConfigFlags
    addDefaultInstallDirs configFlags' = do
      defInstallDirs <- InstallDirs.defaultInstallDirs flavor userInstall False
      return $ configFlags' {
          configInstallDirs = fmap Cabal.Flag .
                              InstallDirs.substituteInstallDirTemplates env $
                              InstallDirs.combineInstallDirs fromFlagOrDefault
                              defInstallDirs (configInstallDirs configFlags)
          }
        where
          CompilerId flavor _ = compid
          env         = initialPathTemplateEnv pkgid compid platform
          userInstall = fromFlagOrDefault defaultUserInstall
                        (configUserInstall configFlags')

    setup cmd flags  = do
      Exception.bracket
              (case useLogFile of
               Nothing                   -> return Nothing
               Just (mkLogFileName, _) -> do
                 let logFileName = mkLogFileName (packageId pkg)
                     logDir      = takeDirectory logFileName
                 unless (null logDir) $ createDirectoryIfMissing True logDir
                 logFile <- openFile logFileName WriteMode
                 return (Just logFile))
              (\mHandle -> case mHandle of
                           Just handle -> hClose handle
                           Nothing -> return ())
              (\logFileHandle ->
               setupWrapper verbosity
                 scriptOptions { useLoggingHandle = logFileHandle
                               , useWorkingDir    = workingDir }
                 (Just pkg)
                 cmd flags [])
    reexec cmd = do
      -- look for our on executable file and re-exec ourselves using
      -- a helper program like sudo to elevate priviledges:
      bindir <- getBinDir
      let self = bindir </> "cabal" <.> exeExtension
      weExist <- doesFileExist self
      if weExist
        then inDir workingDir $
               rawSystemExit verbosity cmd
                 [self, "install", "--only"
                 ,"--verbose=" ++ showForCabal verbosity]
        else die $ "Unable to find cabal executable at: " ++ self


-- helper
onFailure :: (SomeException -> BuildFailure) -> IO BuildResult -> IO BuildResult
onFailure result action =
  action `catches`
    [ Handler $ \ioe  -> handler (ioe  :: IOException)
    , Handler $ \exit -> handler (exit :: ExitCode)
    ]
  where
    handler :: Exception e => e -> IO BuildResult
    handler = return . Left . result . toException


-- ------------------------------------------------------------
-- * Wierd windows hacks
-- ------------------------------------------------------------

withWin32SelfUpgrade :: Verbosity
                     -> ConfigFlags
                     -> CompilerId
                     -> Platform
                     -> PackageDescription
                     -> IO a -> IO a
withWin32SelfUpgrade _ _ _ _ _ action | buildOS /= Windows = action
withWin32SelfUpgrade verbosity configFlags compid platform pkg action = do

  defaultDirs <- InstallDirs.defaultInstallDirs
                   compFlavor
                   (fromFlag (configUserInstall configFlags))
                   (PackageDescription.hasLibs pkg)

  Win32SelfUpgrade.possibleSelfUpgrade verbosity
    (exeInstallPaths defaultDirs) action

  where
    pkgid = packageId pkg
    (CompilerId compFlavor _) = compid

    exeInstallPaths defaultDirs =
      [ InstallDirs.bindir absoluteDirs </> exeName <.> exeExtension
      | exe <- PackageDescription.executables pkg
      , PackageDescription.buildable (PackageDescription.buildInfo exe)
      , let exeName = prefix ++ PackageDescription.exeName exe ++ suffix
            prefix  = substTemplate prefixTemplate
            suffix  = substTemplate suffixTemplate ]
      where
        fromFlagTemplate = fromFlagOrDefault (InstallDirs.toPathTemplate "")
        prefixTemplate = fromFlagTemplate (configProgPrefix configFlags)
        suffixTemplate = fromFlagTemplate (configProgSuffix configFlags)
        templateDirs   = InstallDirs.combineInstallDirs fromFlagOrDefault
                           defaultDirs (configInstallDirs configFlags)
        absoluteDirs   = InstallDirs.absoluteInstallDirs
                           pkgid compid InstallDirs.NoCopyDest
                           platform templateDirs
        substTemplate  = InstallDirs.fromPathTemplate
                       . InstallDirs.substPathTemplate env
          where env = InstallDirs.initialPathTemplateEnv pkgid compid platform<|MERGE_RESOLUTION|>--- conflicted
+++ resolved
@@ -893,15 +893,9 @@
                              cpkg deps $ \configFlags' src pkg pkgoverride ->
       fetchSourcePackage verbosity fetchLimit src $ \src' ->
         installLocalPackage verbosity buildLimit (packageId pkg) src' $ \mpath ->
-          let configFlags'' = configFlags' { configDependencies =
-                                                zip
-                                                (map packageName $
-                                                 map Installed.sourcePackageId deps)
-                                                (map Installed.installedPackageId deps)
-                                           } in
           installUnpackedPackage verbosity buildLimit installLock numJobs
                                  (setupScriptOptions installedPkgIndex cacheLock)
-                                 miscOptions configFlags'' installFlags haddockFlags
+                                 miscOptions configFlags' installFlags haddockFlags
                                  compid platform pkg pkgoverride mpath useLogFile
 
   where
@@ -1001,12 +995,8 @@
                    -> JobControl IO (PackageId, BuildResult)
                    -> UseLogFile
                    -> InstallPlan
-<<<<<<< HEAD
-                   -> (ConfiguredPackage -> [Installed.InstalledPackageInfo] -> IO BuildResult)
-=======
                    -> (ConfiguredPackage -> [Installed.InstalledPackageInfo]
                                          -> IO BuildResult)
->>>>>>> adb22d72
                    -> IO InstallPlan
 executeInstallPlan verbosity jobCtl useLogFile plan0 installPkg =
     tryNewTasks 0 plan0
