--- conflicted
+++ resolved
@@ -1072,11 +1072,7 @@
       info verbosity $
         "Updating " ++ display (packageName pkgid) <.> "cabal"
                     ++ " with the latest revision from the index."
-<<<<<<< HEAD
       writeFileAtomic descFilePath pkgtxt
-=======
-      writeFileAtomic descFilePath (BS.unpack pkgtxt)
->>>>>>> e86f96f1
 
   -- Configure phase
   onFailure ConfigureFailed $ withJobLimit buildLimit $ do
