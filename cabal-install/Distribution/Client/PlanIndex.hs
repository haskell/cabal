-- | These graph traversal functions mirror the ones in Cabal, but work with
-- the more complete (and fine-grained) set of dependencies provided by
-- PackageFixedDeps rather than only the library dependencies provided by
-- PackageInstalled.
{-# LANGUAGE ScopedTypeVariables #-}
{-# LANGUAGE CPP #-}
module Distribution.Client.PlanIndex (
    -- * FakeMap and related operations
    FakeMap
  , fakeDepends
  , fakeLookupComponentId
    -- * Graph traversal functions
  , brokenPackages
  , dependencyClosure
  , dependencyCycles
  , dependencyGraph
  , dependencyInconsistencies
  , reverseDependencyClosure
  , reverseTopologicalOrder
  , topologicalOrder
  ) where

import Prelude hiding (lookup)
import qualified Data.Map as Map
import qualified Data.Tree  as Tree
import qualified Data.Graph as Graph
import Data.Array ((!))
import Data.Map (Map)
import Data.Maybe (isNothing, fromMaybe, fromJust)
<<<<<<< HEAD
import Data.Either (lefts)
=======
import Data.Either (rights)
>>>>>>> 4e873363

#if !MIN_VERSION_base(4,8,0)
import Data.Monoid (Monoid(..))
#endif

import Distribution.Package
         ( PackageName(..), PackageIdentifier(..), ComponentId(..)
         , Package(..), packageName, packageVersion
         )
import Distribution.Version
         ( Version )

import Distribution.Client.ComponentDeps (ComponentDeps)
import qualified Distribution.Client.ComponentDeps as CD
<<<<<<< HEAD
import Distribution.Client.PackageIndex
=======
import Distribution.Client.Types
>>>>>>> 4e873363
         ( PackageFixedDeps(..) )
import Distribution.Simple.PackageIndex
         ( PackageIndex, allPackages, insert, lookupComponentId )
import Distribution.Package
         ( HasComponentId(..), PackageId )

-- Note [FakeMap]
-----------------
-- We'd like to use the PackageIndex defined in this module for
-- cabal-install's InstallPlan.  However, at the moment, this
-- data structure is indexed by ComponentId, which we don't
-- know until after we've compiled a package (whereas InstallPlan
-- needs to store not-compiled packages in the index.) Eventually,
-- an ComponentId will be calculatable prior to actually
-- building the package (making it something of a misnomer), but
-- at the moment, the "fake installed package ID map" is a workaround
-- to solve this problem while reusing PackageIndex.  The basic idea
-- is that, since we don't know what an ComponentId is
-- beforehand, we just fake up one based on the package ID (it only
-- needs to be unique for the particular install plan), and fill
-- it out with the actual generated ComponentId after the
-- package is successfully compiled.
--
-- However, there is a problem: in the index there may be
-- references using the old package ID, which are now dangling if
-- we update the ComponentId.  We could map over the entire
-- index to update these pointers as well (a costly operation), but
-- instead, we've chosen to parametrize a variety of important functions
-- by a FakeMap, which records what a fake installed package ID was
-- actually resolved to post-compilation.  If we do a lookup, we first
-- check and see if it's a fake ID in the FakeMap.
--
-- It's a bit grungy, but we expect this to only be temporary anyway.
-- (Another possible workaround would have been to *not* update
-- the installed package ID, but I decided this would be hard to
-- understand.)

-- | Map from fake package keys to real ones.  See Note [FakeMap]
type FakeMap = Map ComponentId ComponentId

-- | Variant of `depends` which accepts a `FakeMap`
--
-- Analogous to `fakeInstalledDepends`. See Note [FakeMap].
<<<<<<< HEAD
fakeDepends :: PackageFixedDeps pkg => FakeMap -> pkg -> ComponentDeps [InstalledPackageId]
=======
fakeDepends :: PackageFixedDeps pkg => FakeMap -> pkg -> ComponentDeps [ComponentId]
>>>>>>> 4e873363
fakeDepends fakeMap = fmap (map resolveFakeId) . depends
  where
    resolveFakeId :: ComponentId -> ComponentId
    resolveFakeId ipid = Map.findWithDefault ipid ipid fakeMap

--- | Variant of 'lookupComponentId' which accepts a 'FakeMap'.  See Note
--- [FakeMap].
fakeLookupComponentId :: FakeMap -> PackageIndex a -> ComponentId
                             -> Maybe a
fakeLookupComponentId fakeMap index pkg =
  lookupComponentId index (Map.findWithDefault pkg pkg fakeMap)

-- | All packages that have dependencies that are not in the index.
--
-- Returns such packages along with the dependencies that they're missing.
--
brokenPackages :: (PackageFixedDeps pkg)
               => FakeMap
               -> PackageIndex pkg
               -> [(pkg, [ComponentId])]
brokenPackages fakeMap index =
  [ (pkg, missing)
  | pkg  <- allPackages index
  , let missing =
          [ pkg' | pkg' <- CD.nonSetupDeps (depends pkg)
<<<<<<< HEAD
                 , isNothing (fakeLookupInstalledPackageId fakeMap index pkg') ]
  , not (null missing) ]


dependencyInconsistencies :: forall pkg. (PackageFixedDeps pkg, HasInstalledPackageId pkg)
=======
                 , isNothing (fakeLookupComponentId fakeMap index pkg') ]
  , not (null missing) ]

-- | Compute all roots of the install plan, and verify that the transitive
-- plans from those roots are all consistent.
--
-- NOTE: This does not check for dependency cycles. Moreover, dependency cycles
-- may be absent from the subplans even if the larger plan contains a dependency
-- cycle. Such cycles may or may not be an issue; either way, we don't check
-- for them here.
dependencyInconsistencies :: forall pkg. (PackageFixedDeps pkg, HasComponentId pkg)
>>>>>>> 4e873363
                          => FakeMap
                          -> Bool
                          -> PackageIndex pkg
                          -> [(PackageName, [(PackageIdentifier, Version)])]
dependencyInconsistencies fakeMap indepGoals index  =
    concatMap (dependencyInconsistencies' fakeMap) subplans
  where
    subplans :: [PackageIndex pkg]
<<<<<<< HEAD
    subplans = lefts $
=======
    subplans = rights $
>>>>>>> 4e873363
                 map (dependencyClosure fakeMap index)
                     (rootSets fakeMap indepGoals index)

-- | Compute the root sets of a plan
--
-- A root set is a set of packages whose dependency closure must be consistent.
-- This is the set of all top-level library roots (taken together normally, or
-- as singletons sets if we are considering them as independent goals), along
-- with all setup dependencies of all packages.
<<<<<<< HEAD
rootSets :: (PackageFixedDeps pkg, HasInstalledPackageId pkg)
         => FakeMap -> Bool -> PackageIndex pkg -> [[InstalledPackageId]]
=======
rootSets :: (PackageFixedDeps pkg, HasComponentId pkg)
         => FakeMap -> Bool -> PackageIndex pkg -> [[ComponentId]]
>>>>>>> 4e873363
rootSets fakeMap indepGoals index =
       if indepGoals then map (:[]) libRoots else [libRoots]
    ++ setupRoots index
  where
    libRoots = libraryRoots fakeMap index

-- | Compute the library roots of a plan
--
-- The library roots are the set of packages with no reverse dependencies
-- (no reverse library dependencies but also no reverse setup dependencies).
<<<<<<< HEAD
libraryRoots :: (PackageFixedDeps pkg, HasInstalledPackageId pkg)
             => FakeMap -> PackageIndex pkg -> [InstalledPackageId]
libraryRoots fakeMap index =
    map (installedPackageId . toPkgId) roots
=======
libraryRoots :: (PackageFixedDeps pkg, HasComponentId pkg)
             => FakeMap -> PackageIndex pkg -> [ComponentId]
libraryRoots fakeMap index =
    map (installedComponentId . toPkgId) roots
>>>>>>> 4e873363
  where
    (graph, toPkgId, _) = dependencyGraph fakeMap index
    indegree = Graph.indegree graph
    roots    = filter isRoot (Graph.vertices graph)
    isRoot v = indegree ! v == 0

-- | The setup dependencies of each package in the plan
<<<<<<< HEAD
setupRoots :: PackageFixedDeps pkg => PackageIndex pkg -> [[InstalledPackageId]]
=======
setupRoots :: PackageFixedDeps pkg => PackageIndex pkg -> [[ComponentId]]
>>>>>>> 4e873363
setupRoots = filter (not . null)
           . map (CD.setupDeps . depends)
           . allPackages

-- | Given a package index where we assume we want to use all the packages
-- (use 'dependencyClosure' if you need to get such a index subset) find out
-- if the dependencies within it use consistent versions of each package.
-- Return all cases where multiple packages depend on different versions of
-- some other package.
--
-- Each element in the result is a package name along with the packages that
-- depend on it and the versions they require. These are guaranteed to be
-- distinct.
--
dependencyInconsistencies' :: forall pkg.
<<<<<<< HEAD
                              (PackageFixedDeps pkg, HasInstalledPackageId pkg)
=======
                              (PackageFixedDeps pkg, HasComponentId pkg)
>>>>>>> 4e873363
                           => FakeMap
                           -> PackageIndex pkg
                           -> [(PackageName, [(PackageIdentifier, Version)])]
dependencyInconsistencies' fakeMap index =
    [ (name, [ (pid,packageVersion dep) | (dep,pids) <- uses, pid <- pids])
    | (name, ipid_map) <- Map.toList inverseIndex
    , let uses = Map.elems ipid_map
    , reallyIsInconsistent (map fst uses)
    ]
  where
    -- For each package name (of a dependency, somewhere)
    --   and each installed ID of that that package
    --     the associated package instance
    --     and a list of reverse dependencies (as source IDs)
    inverseIndex :: Map PackageName (Map ComponentId (pkg, [PackageId]))
    inverseIndex = Map.fromListWith (Map.unionWith (\(a,b) (_,b') -> (a,b++b')))
      [ (packageName dep, Map.fromList [(ipid,(dep,[packageId pkg]))])
      | -- For each package @pkg@
        pkg <- allPackages index
        -- Find out which @ipid@ @pkg@ depends on
      , ipid <- CD.nonSetupDeps (fakeDepends fakeMap pkg)
        -- And look up those @ipid@ (i.e., @ipid@ is the ID of @dep@)
      , Just dep <- [fakeLookupComponentId fakeMap index ipid]
      ]

    -- If, in a single install plan, we depend on more than one version of a
    -- package, then this is ONLY okay in the (rather special) case that we
    -- depend on precisely two versions of that package, and one of them
    -- depends on the other. This is necessary for example for the base where
    -- we have base-3 depending on base-4.
    reallyIsInconsistent :: [pkg] -> Bool
    reallyIsInconsistent []       = False
    reallyIsInconsistent [_p]     = False
    reallyIsInconsistent [p1, p2] =
<<<<<<< HEAD
      let pid1 = installedPackageId p1
          pid2 = installedPackageId p2
=======
      let pid1 = installedComponentId p1
          pid2 = installedComponentId p2
>>>>>>> 4e873363
      in Map.findWithDefault pid1 pid1 fakeMap `notElem` CD.nonSetupDeps (fakeDepends fakeMap p2)
      && Map.findWithDefault pid2 pid2 fakeMap `notElem` CD.nonSetupDeps (fakeDepends fakeMap p1)
    reallyIsInconsistent _ = True




-- | Find if there are any cycles in the dependency graph. If there are no
-- cycles the result is @[]@.
--
-- This actually computes the strongly connected components. So it gives us a
-- list of groups of packages where within each group they all depend on each
-- other, directly or indirectly.
--
dependencyCycles :: (PackageFixedDeps pkg, HasComponentId pkg)
                 => FakeMap
                 -> PackageIndex pkg
                 -> [[pkg]]
dependencyCycles fakeMap index =
  [ vs | Graph.CyclicSCC vs <- Graph.stronglyConnComp adjacencyList ]
  where
<<<<<<< HEAD
    adjacencyList = [ (pkg, installedPackageId pkg, CD.nonSetupDeps (fakeDepends fakeMap pkg))
=======
    adjacencyList = [ (pkg, installedComponentId pkg, CD.nonSetupDeps (fakeDepends fakeMap pkg))
>>>>>>> 4e873363
                    | pkg <- allPackages index ]


-- | Tries to take the transitive closure of the package dependencies.
--
-- If the transitive closure is complete then it returns that subset of the
-- index. Otherwise it returns the broken packages as in 'brokenPackages'.
--
-- * Note that if the result is @Right []@ it is because at least one of
-- the original given 'PackageIdentifier's do not occur in the index.
<<<<<<< HEAD
dependencyClosure :: (PackageFixedDeps pkg, HasInstalledPackageId pkg)
=======
dependencyClosure :: (PackageFixedDeps pkg, HasComponentId pkg)
>>>>>>> 4e873363
                  => FakeMap
                  -> PackageIndex pkg
                  -> [ComponentId]
                  -> Either [(pkg, [ComponentId])]
                            (PackageIndex pkg)
dependencyClosure fakeMap index pkgids0 = case closure mempty [] pkgids0 of
  (completed, []) -> Right completed
  (completed, _)  -> Left (brokenPackages fakeMap completed)
 where
    closure completed failed []             = (completed, failed)
    closure completed failed (pkgid:pkgids) =
      case fakeLookupComponentId fakeMap index pkgid of
        Nothing   -> closure completed (pkgid:failed) pkgids
        Just pkg  ->
          case fakeLookupComponentId fakeMap completed
               (installedComponentId pkg) of
            Just _  -> closure completed  failed pkgids
            Nothing -> closure completed' failed pkgids'
              where completed' = insert pkg completed
                    pkgids'    = CD.nonSetupDeps (depends pkg) ++ pkgids


topologicalOrder :: (PackageFixedDeps pkg, HasComponentId pkg)
                 => FakeMap -> PackageIndex pkg -> [pkg]
topologicalOrder fakeMap index = map toPkgId
                               . Graph.topSort
                               $ graph
  where (graph, toPkgId, _) = dependencyGraph fakeMap index


reverseTopologicalOrder :: (PackageFixedDeps pkg, HasComponentId pkg)
                        => FakeMap -> PackageIndex pkg -> [pkg]
reverseTopologicalOrder fakeMap index = map toPkgId
                                      . Graph.topSort
                                      . Graph.transposeG
                                      $ graph
  where (graph, toPkgId, _) = dependencyGraph fakeMap index


-- | Takes the transitive closure of the packages reverse dependencies.
--
-- * The given 'PackageIdentifier's must be in the index.
--
reverseDependencyClosure :: (PackageFixedDeps pkg, HasComponentId pkg)
                         => FakeMap
                         -> PackageIndex pkg
                         -> [ComponentId]
                         -> [pkg]
reverseDependencyClosure fakeMap index =
    map vertexToPkg
  . concatMap Tree.flatten
  . Graph.dfs reverseDepGraph
  . map (fromMaybe noSuchPkgId . pkgIdToVertex)

  where
    (depGraph, vertexToPkg, pkgIdToVertex) = dependencyGraph fakeMap index
    reverseDepGraph = Graph.transposeG depGraph
    noSuchPkgId = error "reverseDependencyClosure: package is not in the graph"



-- | Builds a graph of the package dependencies.
--
-- Dependencies on other packages that are not in the index are discarded.
-- You can check if there are any such dependencies with 'brokenPackages'.
--
dependencyGraph :: (PackageFixedDeps pkg, HasComponentId pkg)
                => FakeMap
                -> PackageIndex pkg
                -> (Graph.Graph,
                    Graph.Vertex -> pkg,
                    ComponentId -> Maybe Graph.Vertex)
dependencyGraph fakeMap index = (graph, vertexToPkg, idToVertex)
  where
    (graph, vertexToPkg', idToVertex) = Graph.graphFromEdges edges
    vertexToPkg = fromJust
<<<<<<< HEAD
                . (\((), key, _targets) -> lookupInstalledPackageId index key)
=======
                . (\((), key, _targets) -> lookupComponentId index key)
>>>>>>> 4e873363
                . vertexToPkg'

    pkgs  = allPackages index
    edges = map edgesFrom pkgs

    resolve   pid = Map.findWithDefault pid pid fakeMap
    edgesFrom pkg = ( ()
<<<<<<< HEAD
                    , resolve (installedPackageId pkg)
=======
                    , resolve (installedComponentId pkg)
>>>>>>> 4e873363
                    , CD.nonSetupDeps (fakeDepends fakeMap pkg)
                    )<|MERGE_RESOLUTION|>--- conflicted
+++ resolved
@@ -27,11 +27,7 @@
 import Data.Array ((!))
 import Data.Map (Map)
 import Data.Maybe (isNothing, fromMaybe, fromJust)
-<<<<<<< HEAD
-import Data.Either (lefts)
-=======
 import Data.Either (rights)
->>>>>>> 4e873363
 
 #if !MIN_VERSION_base(4,8,0)
 import Data.Monoid (Monoid(..))
@@ -46,11 +42,7 @@
 
 import Distribution.Client.ComponentDeps (ComponentDeps)
 import qualified Distribution.Client.ComponentDeps as CD
-<<<<<<< HEAD
-import Distribution.Client.PackageIndex
-=======
 import Distribution.Client.Types
->>>>>>> 4e873363
          ( PackageFixedDeps(..) )
 import Distribution.Simple.PackageIndex
          ( PackageIndex, allPackages, insert, lookupComponentId )
@@ -94,11 +86,7 @@
 -- | Variant of `depends` which accepts a `FakeMap`
 --
 -- Analogous to `fakeInstalledDepends`. See Note [FakeMap].
-<<<<<<< HEAD
-fakeDepends :: PackageFixedDeps pkg => FakeMap -> pkg -> ComponentDeps [InstalledPackageId]
-=======
 fakeDepends :: PackageFixedDeps pkg => FakeMap -> pkg -> ComponentDeps [ComponentId]
->>>>>>> 4e873363
 fakeDepends fakeMap = fmap (map resolveFakeId) . depends
   where
     resolveFakeId :: ComponentId -> ComponentId
@@ -124,13 +112,6 @@
   | pkg  <- allPackages index
   , let missing =
           [ pkg' | pkg' <- CD.nonSetupDeps (depends pkg)
-<<<<<<< HEAD
-                 , isNothing (fakeLookupInstalledPackageId fakeMap index pkg') ]
-  , not (null missing) ]
-
-
-dependencyInconsistencies :: forall pkg. (PackageFixedDeps pkg, HasInstalledPackageId pkg)
-=======
                  , isNothing (fakeLookupComponentId fakeMap index pkg') ]
   , not (null missing) ]
 
@@ -142,7 +123,6 @@
 -- cycle. Such cycles may or may not be an issue; either way, we don't check
 -- for them here.
 dependencyInconsistencies :: forall pkg. (PackageFixedDeps pkg, HasComponentId pkg)
->>>>>>> 4e873363
                           => FakeMap
                           -> Bool
                           -> PackageIndex pkg
@@ -151,11 +131,7 @@
     concatMap (dependencyInconsistencies' fakeMap) subplans
   where
     subplans :: [PackageIndex pkg]
-<<<<<<< HEAD
-    subplans = lefts $
-=======
     subplans = rights $
->>>>>>> 4e873363
                  map (dependencyClosure fakeMap index)
                      (rootSets fakeMap indepGoals index)
 
@@ -165,13 +141,8 @@
 -- This is the set of all top-level library roots (taken together normally, or
 -- as singletons sets if we are considering them as independent goals), along
 -- with all setup dependencies of all packages.
-<<<<<<< HEAD
-rootSets :: (PackageFixedDeps pkg, HasInstalledPackageId pkg)
-         => FakeMap -> Bool -> PackageIndex pkg -> [[InstalledPackageId]]
-=======
 rootSets :: (PackageFixedDeps pkg, HasComponentId pkg)
          => FakeMap -> Bool -> PackageIndex pkg -> [[ComponentId]]
->>>>>>> 4e873363
 rootSets fakeMap indepGoals index =
        if indepGoals then map (:[]) libRoots else [libRoots]
     ++ setupRoots index
@@ -182,17 +153,10 @@
 --
 -- The library roots are the set of packages with no reverse dependencies
 -- (no reverse library dependencies but also no reverse setup dependencies).
-<<<<<<< HEAD
-libraryRoots :: (PackageFixedDeps pkg, HasInstalledPackageId pkg)
-             => FakeMap -> PackageIndex pkg -> [InstalledPackageId]
-libraryRoots fakeMap index =
-    map (installedPackageId . toPkgId) roots
-=======
 libraryRoots :: (PackageFixedDeps pkg, HasComponentId pkg)
              => FakeMap -> PackageIndex pkg -> [ComponentId]
 libraryRoots fakeMap index =
     map (installedComponentId . toPkgId) roots
->>>>>>> 4e873363
   where
     (graph, toPkgId, _) = dependencyGraph fakeMap index
     indegree = Graph.indegree graph
@@ -200,11 +164,7 @@
     isRoot v = indegree ! v == 0
 
 -- | The setup dependencies of each package in the plan
-<<<<<<< HEAD
-setupRoots :: PackageFixedDeps pkg => PackageIndex pkg -> [[InstalledPackageId]]
-=======
 setupRoots :: PackageFixedDeps pkg => PackageIndex pkg -> [[ComponentId]]
->>>>>>> 4e873363
 setupRoots = filter (not . null)
            . map (CD.setupDeps . depends)
            . allPackages
@@ -220,11 +180,7 @@
 -- distinct.
 --
 dependencyInconsistencies' :: forall pkg.
-<<<<<<< HEAD
-                              (PackageFixedDeps pkg, HasInstalledPackageId pkg)
-=======
                               (PackageFixedDeps pkg, HasComponentId pkg)
->>>>>>> 4e873363
                            => FakeMap
                            -> PackageIndex pkg
                            -> [(PackageName, [(PackageIdentifier, Version)])]
@@ -259,13 +215,8 @@
     reallyIsInconsistent []       = False
     reallyIsInconsistent [_p]     = False
     reallyIsInconsistent [p1, p2] =
-<<<<<<< HEAD
-      let pid1 = installedPackageId p1
-          pid2 = installedPackageId p2
-=======
       let pid1 = installedComponentId p1
           pid2 = installedComponentId p2
->>>>>>> 4e873363
       in Map.findWithDefault pid1 pid1 fakeMap `notElem` CD.nonSetupDeps (fakeDepends fakeMap p2)
       && Map.findWithDefault pid2 pid2 fakeMap `notElem` CD.nonSetupDeps (fakeDepends fakeMap p1)
     reallyIsInconsistent _ = True
@@ -287,11 +238,7 @@
 dependencyCycles fakeMap index =
   [ vs | Graph.CyclicSCC vs <- Graph.stronglyConnComp adjacencyList ]
   where
-<<<<<<< HEAD
-    adjacencyList = [ (pkg, installedPackageId pkg, CD.nonSetupDeps (fakeDepends fakeMap pkg))
-=======
     adjacencyList = [ (pkg, installedComponentId pkg, CD.nonSetupDeps (fakeDepends fakeMap pkg))
->>>>>>> 4e873363
                     | pkg <- allPackages index ]
 
 
@@ -302,11 +249,7 @@
 --
 -- * Note that if the result is @Right []@ it is because at least one of
 -- the original given 'PackageIdentifier's do not occur in the index.
-<<<<<<< HEAD
-dependencyClosure :: (PackageFixedDeps pkg, HasInstalledPackageId pkg)
-=======
 dependencyClosure :: (PackageFixedDeps pkg, HasComponentId pkg)
->>>>>>> 4e873363
                   => FakeMap
                   -> PackageIndex pkg
                   -> [ComponentId]
@@ -383,11 +326,7 @@
   where
     (graph, vertexToPkg', idToVertex) = Graph.graphFromEdges edges
     vertexToPkg = fromJust
-<<<<<<< HEAD
-                . (\((), key, _targets) -> lookupInstalledPackageId index key)
-=======
                 . (\((), key, _targets) -> lookupComponentId index key)
->>>>>>> 4e873363
                 . vertexToPkg'
 
     pkgs  = allPackages index
@@ -395,10 +334,6 @@
 
     resolve   pid = Map.findWithDefault pid pid fakeMap
     edgesFrom pkg = ( ()
-<<<<<<< HEAD
-                    , resolve (installedPackageId pkg)
-=======
                     , resolve (installedComponentId pkg)
->>>>>>> 4e873363
                     , CD.nonSetupDeps (fakeDepends fakeMap pkg)
                     )