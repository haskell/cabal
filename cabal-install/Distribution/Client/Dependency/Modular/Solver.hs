--- conflicted
+++ resolved
@@ -73,16 +73,10 @@
   prunePhase       $
   buildPhase
   where
-<<<<<<< HEAD
-    explorePhase     = exploreTreeLog . backjump
+    explorePhase     = backjumpAndExplore
     heuristicsPhase  = (if preferEasyGoalChoices sc
                          then P.preferEasyGoalChoices -- also leaves just one choice
-                         else P.firstGoal) .
-=======
-    explorePhase     = backjumpAndExplore
-    heuristicsPhase  = P.firstGoal . -- after doing goal-choice heuristics, commit to the first choice (saves space)
-                       P.deferSetupChoices .
->>>>>>> 8923a46d
+                         else P.firstGoal) . -- after doing goal-choice heuristics, commit to the first choice (saves space)
                        P.deferWeakFlagChoices .
                        P.deferSetupChoices .
                        P.preferBaseGoalChoice .
