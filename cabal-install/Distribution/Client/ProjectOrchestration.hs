--- conflicted
+++ resolved
@@ -103,15 +103,11 @@
 
 import           Distribution.Package
                    hiding (InstalledPackageId, installedPackageId)
-<<<<<<< HEAD
 import           Distribution.PackageDescription (FlagAssignment, showFlagValue)
-import           Distribution.Simple.Setup (HaddockFlags)
-=======
 import qualified Distribution.PackageDescription as PD
-import           Distribution.PackageDescription (FlagAssignment)
 import           Distribution.Simple.LocalBuildInfo
                    ( ComponentName(..) )
->>>>>>> 68cd5b2a
+import           Distribution.Simple.Setup (HaddockFlags)
 import qualified Distribution.Simple.Setup as Setup
 import           Distribution.Simple.Command (commandShowOptions)
 
