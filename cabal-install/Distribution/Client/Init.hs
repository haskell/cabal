--- conflicted
+++ resolved
@@ -158,11 +158,7 @@
   >=> getSynopsis
   >=> getCategory
   >=> getExtraSourceFiles
-<<<<<<< HEAD
-  >=> getLibOrExec
   >=> getAppDir
-=======
->>>>>>> 1f56603a
   >=> getSrcDir
   >=> getLanguage
   >=> getGenComments
