-----------------------------------------------------------------------------
-- |
-- Module      :  Distribution.Client.Init
-- Copyright   :  (c) Brent Yorgey 2009
-- License     :  BSD-like
--
-- Maintainer  :  cabal-devel@haskell.org
-- Stability   :  provisional
-- Portability :  portable
--
-- Implementation of the 'cabal init' command, which creates an initial .cabal
-- file for a project.
--
-----------------------------------------------------------------------------

module Distribution.Client.Init (

    -- * Commands
    initCabal
  , incVersion

  ) where

import Prelude ()
import Distribution.Client.Compat.Prelude hiding (empty)

import Distribution.Deprecated.ReadP (readP_to_E)

import System.IO
  ( hSetBuffering, stdout, BufferMode(..) )
import System.Directory
  ( getCurrentDirectory, doesDirectoryExist, doesFileExist, copyFile
  , getDirectoryContents, createDirectoryIfMissing )
import System.FilePath
  ( (</>), (<.>), takeBaseName, takeExtension, equalFilePath )
import Data.Time
  ( getCurrentTime, utcToLocalTime, toGregorian, localDay, getCurrentTimeZone )

import Data.List
  ( groupBy, (\\) )
import Data.Function
  ( on )
import qualified Data.Map as M
import qualified Data.Set as Set
import Control.Monad
  ( (>=>), join, forM_, mapM, mapM_ )
import Control.Arrow
  ( (&&&), (***) )

import Text.PrettyPrint hiding (mode, cat)

import Distribution.Version
  ( Version, mkVersion, alterVersion, versionNumbers, majorBoundVersion
  , orLaterVersion, earlierVersion, intersectVersionRanges, VersionRange )
import Distribution.Verbosity
  ( Verbosity )
import Distribution.ModuleName
  ( ModuleName )  -- And for the Text instance
import qualified Distribution.ModuleName as ModuleName
  ( fromString, toFilePath )
import Distribution.InstalledPackageInfo
  ( InstalledPackageInfo, exposed )
import qualified Distribution.Package as P
import Distribution.Types.LibraryName
  ( LibraryName(..) )
import Language.Haskell.Extension ( Language(..) )

import Distribution.Client.Init.Types
  ( InitFlags(..), BuildType(..), PackageType(..), Category(..)
  , displayPackageType )
import Distribution.Client.Init.Licenses
  ( bsd2, bsd3, gplv2, gplv3, lgpl21, lgpl3, agplv3, apache20, mit, mpl20, isc )
import Distribution.Client.Init.Heuristics
  ( guessPackageName, guessAuthorNameMail, guessMainFileCandidates,
    SourceFileEntry(..),
    scanForModules, neededBuildPrograms )

import Distribution.License
  ( License(..), knownLicenses, licenseToSPDX )
import qualified Distribution.SPDX as SPDX

import Distribution.ReadE
  ( runReadE )
import Distribution.Simple.Setup
  ( Flag(..), flagToMaybe )
import Distribution.Simple.Utils
  ( dropWhileEndLE )
import Distribution.Simple.Configure
  ( getInstalledPackages )
import Distribution.Simple.Compiler
  ( PackageDBStack, Compiler )
import Distribution.Simple.Program
  ( ProgramDb )
import Distribution.Simple.PackageIndex
  ( InstalledPackageIndex, moduleNameIndex )
import Distribution.Deprecated.Text
  ( display, Text(..) )
import Distribution.Pretty
  ( prettyShow )
import Distribution.Parsec
  ( eitherParsec )

import Distribution.Solver.Types.PackageIndex
  ( elemByPackageName )

import Distribution.Client.IndexUtils
  ( getSourcePackages )
import Distribution.Client.Types
  ( SourcePackageDb(..) )
import Distribution.Client.Setup
  ( RepoContext(..) )

initCabal :: Verbosity
          -> PackageDBStack
          -> RepoContext
          -> Compiler
          -> ProgramDb
          -> InitFlags
          -> IO ()
initCabal verbosity packageDBs repoCtxt comp progdb initFlags = do

  installedPkgIndex <- getInstalledPackages verbosity comp packageDBs progdb
  sourcePkgDb <- getSourcePackages verbosity repoCtxt

  hSetBuffering stdout NoBuffering

  initFlags' <- extendFlags installedPkgIndex sourcePkgDb initFlags

  case license initFlags' of
    Flag PublicDomain -> return ()
    _                 -> writeLicense initFlags'
  writeSetupFile initFlags'
  writeChangeLog initFlags'
  createDirectories (sourceDirs initFlags')
  createLibHs initFlags'
  createDirectories (applicationDirs initFlags')
  createMainHs initFlags'
  success <- writeCabalFile initFlags'

  when success $ generateWarnings initFlags'

---------------------------------------------------------------------------
--  Flag acquisition  -----------------------------------------------------
---------------------------------------------------------------------------

-- | Fill in more details by guessing, discovering, or prompting the
--   user.
extendFlags :: InstalledPackageIndex -> SourcePackageDb -> InitFlags -> IO InitFlags
extendFlags pkgIx sourcePkgDb =
      getSimpleProject
  >=> getLibOrExec
  >=> getCabalVersion
  >=> getPackageName sourcePkgDb
  >=> getVersion
  >=> getLicense
  >=> getAuthorInfo
  >=> getHomepage
  >=> getSynopsis
  >=> getCategory
  >=> getExtraSourceFiles
  >=> getAppDir
  >=> getSrcDir
  >=> getLanguage
  >=> getGenComments
  >=> getModulesBuildToolsAndDeps pkgIx

-- | Combine two actions which may return a value, preferring the first. That
--   is, run the second action only if the first doesn't return a value.
infixr 1 ?>>
(?>>) :: IO (Maybe a) -> IO (Maybe a) -> IO (Maybe a)
f ?>> g = do
  ma <- f
  if isJust ma
    then return ma
    else g

-- | Witness the isomorphism between Maybe and Flag.
maybeToFlag :: Maybe a -> Flag a
maybeToFlag = maybe NoFlag Flag

defaultCabalVersion :: Version
defaultCabalVersion = mkVersion [1,10]

displayCabalVersion :: Version -> String
displayCabalVersion v = case versionNumbers v of
  [1,10] -> "1.10   (legacy)"
  [2,0]  -> "2.0    (+ support for Backpack, internal sub-libs, '^>=' operator)"
  [2,2]  -> "2.2    (+ support for 'common', 'elif', redundant commas, SPDX)"
  [2,4]  -> "2.4    (+ support for '**' globbing)"
  _      -> display v

-- | Ask if a simple project with sensible defaults should be created.
getSimpleProject :: InitFlags -> IO InitFlags
getSimpleProject flags = do
  simpleProj <-     return (flagToMaybe $ simpleProject flags)
                ?>> maybePrompt flags
                    (promptYesNo
                      "Should I generate a simple project with sensible defaults"
                      (Just True))
  return $ case maybeToFlag simpleProj of
    Flag True ->
      flags { nonInteractive = Flag True
            , simpleProject = Flag True
            , packageType = Flag LibraryAndExecutable
            , cabalVersion = Flag (mkVersion [2,4])
            }
    simpleProjFlag@_ ->
      flags { simpleProject = simpleProjFlag }


-- | Ask which version of the cabal spec to use.
getCabalVersion :: InitFlags -> IO InitFlags
getCabalVersion flags = do
  cabVer <-     return (flagToMaybe $ cabalVersion flags)
            ?>> maybePrompt flags (either (const defaultCabalVersion) id `fmap`
                                  promptList "Please choose version of the Cabal specification to use"
                                  [mkVersion [1,10], mkVersion [2,0], mkVersion [2,2], mkVersion [2,4]]
                                  (Just defaultCabalVersion) displayCabalVersion False)
            ?>> return (Just defaultCabalVersion)

  return $  flags { cabalVersion = maybeToFlag cabVer }


-- | Get the package name: use the package directory (supplied, or the current
--   directory by default) as a guess. It looks at the SourcePackageDb to avoid
--   using an existing package name.
getPackageName :: SourcePackageDb -> InitFlags -> IO InitFlags
getPackageName sourcePkgDb flags = do
  guess    <-     traverse guessPackageName (flagToMaybe $ packageDir flags)
              ?>> Just `fmap` (getCurrentDirectory >>= guessPackageName)

  let guess' | isPkgRegistered guess = Nothing
             | otherwise = guess

  pkgName' <-     return (flagToMaybe $ packageName flags)
              ?>> maybePrompt flags (prompt "Package name" guess')
              ?>> return guess'

  chooseAgain <- if isPkgRegistered pkgName'
                    then promptYesNo promptOtherNameMsg (Just True)
                    else return False

  if chooseAgain
    then getPackageName sourcePkgDb flags
    else return $ flags { packageName = maybeToFlag pkgName' }

  where
    isPkgRegistered (Just pkg) = elemByPackageName (packageIndex sourcePkgDb) pkg
    isPkgRegistered Nothing    = False

    promptOtherNameMsg = "This package name is already used by another " ++
                         "package on hackage. Do you want to choose a " ++
                         "different name"

-- | Package version: use 0.1.0.0 as a last resort, but try prompting the user
--  if possible.
getVersion :: InitFlags -> IO InitFlags
getVersion flags = do
  let v = Just $ mkVersion [0,1,0,0]
  v' <-     return (flagToMaybe $ version flags)
        ?>> maybePrompt flags (prompt "Package version" v)
        ?>> return v
  return $ flags { version = maybeToFlag v' }

-- | Choose a license.
getLicense :: InitFlags -> IO InitFlags
getLicense flags = do
  lic <-     return (flagToMaybe $ license flags)
         ?>> fmap (fmap (either UnknownLicense id))
                  (maybePrompt flags
                    (promptList "Please choose a license" listedLicenses
                     (Just BSD3) displayLicense True))

  case checkLicenseInvalid lic of
    Just msg -> putStrLn msg >> getLicense flags
    Nothing  -> return $ flags { license = maybeToFlag lic }

  where
    displayLicense l | needSpdx  = prettyShow (licenseToSPDX l)
                     | otherwise = display l

    checkLicenseInvalid (Just (UnknownLicense t))
      | needSpdx  = case eitherParsec t :: Either String SPDX.License of
                      Right _ -> Nothing
                      Left _  -> Just "\nThe license must be a valid SPDX expression."
      | otherwise = if any (not . isAlphaNum) t
                    then Just promptInvalidOtherLicenseMsg
                    else Nothing
    checkLicenseInvalid _ = Nothing

    promptInvalidOtherLicenseMsg = "\nThe license must be alphanumeric. " ++
                                   "If your license name has many words, " ++
                                   "the convention is to use camel case (e.g. PublicDomain). " ++
                                   "Please choose a different license."

    listedLicenses =
      knownLicenses \\ [GPL Nothing, LGPL Nothing, AGPL Nothing
                       , Apache Nothing, OtherLicense]

    needSpdx = maybe False (>= mkVersion [2,2]) $ flagToMaybe (cabalVersion flags)

-- | The author's name and email. Prompt, or try to guess from an existing
--   darcs repo.
getAuthorInfo :: InitFlags -> IO InitFlags
getAuthorInfo flags = do
  (authorName, authorEmail)  <-
    (flagToMaybe *** flagToMaybe) `fmap` guessAuthorNameMail
  authorName'  <-     return (flagToMaybe $ author flags)
                  ?>> maybePrompt flags (promptStr "Author name" authorName)
                  ?>> return authorName

  authorEmail' <-     return (flagToMaybe $ email flags)
                  ?>> maybePrompt flags (promptStr "Maintainer email" authorEmail)
                  ?>> return authorEmail

  return $ flags { author = maybeToFlag authorName'
                 , email  = maybeToFlag authorEmail'
                 }

-- | Prompt for a homepage URL.
getHomepage :: InitFlags -> IO InitFlags
getHomepage flags = do
  hp  <- queryHomepage
  hp' <-     return (flagToMaybe $ homepage flags)
         ?>> maybePrompt flags (promptStr "Project homepage URL" hp)
         ?>> return hp

  return $ flags { homepage = maybeToFlag hp' }

-- | Right now this does nothing, but it could be changed to do some
--   intelligent guessing.
queryHomepage :: IO (Maybe String)
queryHomepage = return Nothing     -- get default remote darcs repo?

-- | Prompt for a project synopsis.
getSynopsis :: InitFlags -> IO InitFlags
getSynopsis flags = do
  syn <-     return (flagToMaybe $ synopsis flags)
         ?>> maybePrompt flags (promptStr "Project synopsis" Nothing)

  return $ flags { synopsis = maybeToFlag syn }

-- | Prompt for a package category.
--   Note that it should be possible to do some smarter guessing here too, i.e.
--   look at the name of the top level source directory.
getCategory :: InitFlags -> IO InitFlags
getCategory flags = do
  cat <-     return (flagToMaybe $ category flags)
         ?>> fmap join (maybePrompt flags
                         (promptListOptional "Project category" [Codec ..]))
  return $ flags { category = maybeToFlag cat }

-- | Try to guess extra source files (don't prompt the user).
getExtraSourceFiles :: InitFlags -> IO InitFlags
getExtraSourceFiles flags = do
  extraSrcFiles <-     return (extraSrc flags)
                   ?>> Just `fmap` guessExtraSourceFiles flags

  return $ flags { extraSrc = extraSrcFiles }

defaultChangeLog :: FilePath
defaultChangeLog = "CHANGELOG.md"

-- | Try to guess things to include in the extra-source-files field.
--   For now, we just look for things in the root directory named
--   'readme', 'changes', or 'changelog', with any sort of
--   capitalization and any extension.
guessExtraSourceFiles :: InitFlags -> IO [FilePath]
guessExtraSourceFiles flags = do
  dir <-
    maybe getCurrentDirectory return . flagToMaybe $ packageDir flags
  files <- getDirectoryContents dir
  let extraFiles = filter isExtra files
  if any isLikeChangeLog extraFiles
    then return extraFiles
    else return (defaultChangeLog : extraFiles)

  where
    isExtra = likeFileNameBase ("README" : changeLogLikeBases)
    isLikeChangeLog = likeFileNameBase changeLogLikeBases
    likeFileNameBase candidates = (`elem` candidates) . map toUpper . takeBaseName
    changeLogLikeBases = ["CHANGES", "CHANGELOG"]

-- | Ask whether the project builds a library or executable.
getLibOrExec :: InitFlags -> IO InitFlags
getLibOrExec flags = do
  pkgType <-     return (flagToMaybe $ packageType flags)
           ?>> maybePrompt flags (either (const Library) id `fmap`
                                   promptList "What does the package build"
                                   [Library, Executable, LibraryAndExecutable]
                                   Nothing displayPackageType False)
           ?>> return (Just Library)

  -- If this package contains an executable, get the main file name.
  mainFile <- if pkgType == Just Library then return Nothing else
                    getMainFile flags

  return $ flags { packageType = maybeToFlag pkgType
                 , mainIs = maybeToFlag mainFile
                 }


-- | Try to guess the main file of the executable, and prompt the user to choose
-- one of them. Top-level modules including the word 'Main' in the file name
-- will be candidates, and shorter filenames will be preferred.
getMainFile :: InitFlags -> IO (Maybe FilePath)
getMainFile flags =
  return (flagToMaybe $ mainIs flags)
  ?>> do
    candidates <- guessMainFileCandidates flags
    let showCandidate = either (++" (does not yet exist, but will be created)") id
        defaultFile = listToMaybe candidates
    maybePrompt flags (either id (either id id) `fmap`
                       promptList "What is the main module of the executable"
                       candidates
                       defaultFile showCandidate True)
      ?>> return (fmap (either id id) defaultFile)

-- | Ask for the base language of the package.
getLanguage :: InitFlags -> IO InitFlags
getLanguage flags = do
  lang <-     return (flagToMaybe $ language flags)
          ?>> maybePrompt flags
                (either UnknownLanguage id `fmap`
                  promptList "What base language is the package written in"
                  [Haskell2010, Haskell98]
                  (Just Haskell2010) display True)
          ?>> return (Just Haskell2010)

  if invalidLanguage lang
    then putStrLn invalidOtherLanguageMsg >> getLanguage flags
    else return $ flags { language = maybeToFlag lang }

  where
    invalidLanguage (Just (UnknownLanguage t)) = any (not . isAlphaNum) t
    invalidLanguage _ = False

    invalidOtherLanguageMsg = "\nThe language must be alphanumeric. " ++
                              "Please enter a different language."

-- | Ask whether to generate explanatory comments.
getGenComments :: InitFlags -> IO InitFlags
getGenComments flags = do
  genComments <-     return (not <$> flagToMaybe (noComments flags))
                 ?>> maybePrompt flags (promptYesNo promptMsg (Just False))
                 ?>> return (Just False)
  return $ flags { noComments = maybeToFlag (fmap not genComments) }
  where
    promptMsg = "Add informative comments to each field in the cabal file (y/n)"

-- | Ask for the application root directory.
getAppDir :: InitFlags -> IO InitFlags
getAppDir flags = do
  appDirs <- return (applicationDirs flags)
             -- No application dir if this is a 'Library'.
             ?>> if (packageType flags) == Flag Library then return (Just []) else return Nothing
             ?>> fmap (:[]) `fmap` guessAppDir flags
             ?>> fmap (>>= fmap ((:[]) . either id id)) (maybePrompt
                      flags
<<<<<<< HEAD
                      (promptListOptional' "Application directory" ["src-exe", "app"] id))
=======
                      (promptListOptional' "Application directory" ["app"] id))
>>>>>>> b82c5292

  return $ flags { applicationDirs = appDirs }

-- | Try to guess app directory. Could try harder; for the
--   moment just looks to see whether there is a directory called 'app'.
guessAppDir :: InitFlags -> IO (Maybe String)
guessAppDir flags = do
  dir      <- maybe getCurrentDirectory return . flagToMaybe $ packageDir flags
  appIsDir <- doesDirectoryExist (dir </> "app")
  return $ if appIsDir
             then Just "app"
             else Nothing

-- | Ask for the source (library) root directory.
getSrcDir :: InitFlags -> IO InitFlags
getSrcDir flags = do
  srcDirs <- return (sourceDirs flags)
             -- source dir if this is an 'Executable'.
             ?>> if (packageType flags) == Flag Executable then return (Just []) else return Nothing
             ?>> fmap (:[]) `fmap` guessSourceDir flags
             ?>> fmap (>>= fmap ((:[]) . either id id)) (maybePrompt
                      flags
                      (promptListOptional' "Source directory" ["src", "lib", "src-lib"] id))

  return $ flags { sourceDirs = srcDirs }

-- | Try to guess source directory. Could try harder; for the
--   moment just looks to see whether there is a directory called 'src'.
guessSourceDir :: InitFlags -> IO (Maybe String)
guessSourceDir flags = do
  dir      <-
    maybe getCurrentDirectory return . flagToMaybe $ packageDir flags
  srcIsDir <- doesDirectoryExist (dir </> "src")
  return $ if srcIsDir
             then Just "src"
             else Nothing

-- | Check whether a potential source file is located in one of the
--   source directories.
isSourceFile :: Maybe [FilePath] -> SourceFileEntry -> Bool
isSourceFile Nothing        sf = isSourceFile (Just ["."]) sf
isSourceFile (Just srcDirs) sf = any (equalFilePath (relativeSourcePath sf)) srcDirs

-- | Get the list of exposed modules and extra tools needed to build them.
getModulesBuildToolsAndDeps :: InstalledPackageIndex -> InitFlags -> IO InitFlags
getModulesBuildToolsAndDeps pkgIx flags = do
  dir <- maybe getCurrentDirectory return . flagToMaybe $ packageDir flags

  sourceFiles0 <- scanForModules dir

  let sourceFiles = filter (isSourceFile (sourceDirs flags)) sourceFiles0

  Just mods <-      return (exposedModules flags)
           ?>> (return . Just . map moduleName $ sourceFiles)

  tools <-     return (buildTools flags)
           ?>> (return . Just . neededBuildPrograms $ sourceFiles)

  deps <-      return (dependencies flags)
           ?>> Just <$> importsToDeps flags
                        (fromString "Prelude" :  -- to ensure we get base as a dep
                           (   nub   -- only need to consider each imported package once
                             . filter (`notElem` mods)  -- don't consider modules from
                                                        -- this package itself
                             . concatMap imports
                             $ sourceFiles
                           )
                        )
                        pkgIx

  exts <-     return (otherExts flags)
          ?>> (return . Just . nub . concatMap extensions $ sourceFiles)

  -- If we're initializing a library and there were no modules discovered
  -- then create an empty 'MyLib' module.
  -- This gets a little tricky when 'sourceDirs' == 'applicationDirs' because
  -- then the executable needs to set 'other-modules: MyLib' or else the build
  -- fails.
  let (finalModsList, otherMods) = case (packageType flags, mods) of

        -- For an executables leave things as they are.
        (Flag Executable, _) -> (mods, otherModules flags)

        -- If a non-empty module list exists don't change anything.
        (_, (_:_)) -> (mods, otherModules flags)

        -- Library only: 'MyLib' in 'other-modules' only.
        (Flag Library, _) -> ([myLibModule], Nothing)

        -- For a 'LibraryAndExecutable' we need to have special handling.
        -- If we don't have a module list (Nothing or empty), then create a Lib.
        (_, []) ->
          if sourceDirs flags == applicationDirs flags
          then ([myLibModule], Just [myLibModule])
          else ([myLibModule], Nothing)

  return $ flags { exposedModules = Just finalModsList
                 , otherModules   = otherMods
                 , buildTools     = tools
                 , dependencies   = deps
                 , otherExts      = exts
                 }

importsToDeps :: InitFlags -> [ModuleName] -> InstalledPackageIndex -> IO [P.Dependency]
importsToDeps flags mods pkgIx = do

  let modMap :: M.Map ModuleName [InstalledPackageInfo]
      modMap  = M.map (filter exposed) $ moduleNameIndex pkgIx

      modDeps :: [(ModuleName, Maybe [InstalledPackageInfo])]
      modDeps = map (id &&& flip M.lookup modMap) mods

  message flags "\nGuessing dependencies..."
  nub . catMaybes <$> mapM (chooseDep flags) modDeps

-- Given a module and a list of installed packages providing it,
-- choose a dependency (i.e. package + version range) to use for that
-- module.
chooseDep :: InitFlags -> (ModuleName, Maybe [InstalledPackageInfo])
          -> IO (Maybe P.Dependency)

chooseDep flags (m, Nothing)
  = message flags ("\nWarning: no package found providing " ++ display m ++ ".")
    >> return Nothing

chooseDep flags (m, Just [])
  = message flags ("\nWarning: no package found providing " ++ display m ++ ".")
    >> return Nothing

    -- We found some packages: group them by name.
chooseDep flags (m, Just ps)
  = case pkgGroups of
      -- if there's only one group, i.e. multiple versions of a single package,
      -- we make it into a dependency, choosing the latest-ish version (see toDep).
      [grp] -> Just <$> toDep grp
      -- otherwise, we refuse to choose between different packages and make the user
      -- do it.
      grps  -> do message flags ("\nWarning: multiple packages found providing "
                                 ++ display m
                                 ++ ": " ++ intercalate ", " (map (display . P.pkgName . head) grps))
                  message flags "You will need to pick one and manually add it to the Build-depends: field."
                  return Nothing
  where
    pkgGroups = groupBy ((==) `on` P.pkgName) (map P.packageId ps)

    desugar = maybe True (< mkVersion [2]) $ flagToMaybe (cabalVersion flags)

    -- Given a list of available versions of the same package, pick a dependency.
    toDep :: [P.PackageIdentifier] -> IO P.Dependency

    -- If only one version, easy.  We change e.g. 0.4.2  into  0.4.*
    toDep [pid] = return $ P.Dependency (P.pkgName pid) (pvpize desugar . P.pkgVersion $ pid) (Set.singleton LMainLibName) --TODO sublibraries

    -- Otherwise, choose the latest version and issue a warning.
    toDep pids  = do
      message flags ("\nWarning: multiple versions of " ++ display (P.pkgName . head $ pids) ++ " provide " ++ display m ++ ", choosing the latest.")
      return $ P.Dependency (P.pkgName . head $ pids)
                            (pvpize desugar . maximum . map P.pkgVersion $ pids)
                            (Set.singleton LMainLibName) --TODO take into account sublibraries

-- | Given a version, return an API-compatible (according to PVP) version range.
--
-- If the boolean argument denotes whether to use a desugared
-- representation (if 'True') or the new-style @^>=@-form (if
-- 'False').
--
-- Example: @pvpize True (mkVersion [0,4,1])@ produces the version range @>= 0.4 && < 0.5@ (which is the
-- same as @0.4.*@).
pvpize :: Bool -> Version -> VersionRange
pvpize False  v = majorBoundVersion v
pvpize True   v = orLaterVersion v'
           `intersectVersionRanges`
           earlierVersion (incVersion 1 v')
  where v' = alterVersion (take 2) v

-- | Increment the nth version component (counting from 0).
incVersion :: Int -> Version -> Version
incVersion n = alterVersion (incVersion' n)
  where
    incVersion' 0 []     = [1]
    incVersion' 0 (v:_)  = [v+1]
    incVersion' m []     = replicate m 0 ++ [1]
    incVersion' m (v:vs) = v : incVersion' (m-1) vs

---------------------------------------------------------------------------
--  Prompting/user interaction  -------------------------------------------
---------------------------------------------------------------------------

-- | Run a prompt or not based on the nonInteractive flag of the
--   InitFlags structure.
maybePrompt :: InitFlags -> IO t -> IO (Maybe t)
maybePrompt flags p =
  case nonInteractive flags of
    Flag True -> return Nothing
    _         -> Just `fmap` p

-- | Create a prompt with optional default value that returns a
--   String.
promptStr :: String -> Maybe String -> IO String
promptStr = promptDefault' Just id

-- | Create a yes/no prompt with optional default value.
--
promptYesNo :: String -> Maybe Bool -> IO Bool
promptYesNo =
    promptDefault' recogniseYesNo showYesNo
  where
    recogniseYesNo s | s == "y" || s == "Y" = Just True
                     | s == "n" || s == "N" = Just False
                     | otherwise            = Nothing
    showYesNo True  = "y"
    showYesNo False = "n"

-- | Create a prompt with optional default value that returns a value
--   of some Text instance.
prompt :: Text t => String -> Maybe t -> IO t
prompt = promptDefault'
           (either (const Nothing) Just . runReadE (readP_to_E id parse))
           display

-- | Create a prompt with an optional default value.
promptDefault' :: (String -> Maybe t)       -- ^ parser
               -> (t -> String)             -- ^ pretty-printer
               -> String                    -- ^ prompt message
               -> Maybe t                   -- ^ optional default value
               -> IO t
promptDefault' parser pretty pr def = do
  putStr $ mkDefPrompt pr (pretty `fmap` def)
  inp <- getLine
  case (inp, def) of
    ("", Just d)  -> return d
    _  -> case parser inp of
            Just t  -> return t
            Nothing -> do putStrLn $ "Couldn't parse " ++ inp ++ ", please try again!"
                          promptDefault' parser pretty pr def

-- | Create a prompt from a prompt string and a String representation
--   of an optional default value.
mkDefPrompt :: String -> Maybe String -> String
mkDefPrompt pr def = pr ++ "?" ++ defStr def
  where defStr Nothing  = " "
        defStr (Just s) = " [default: " ++ s ++ "] "

promptListOptional :: (Text t, Eq t)
                   => String            -- ^ prompt
                   -> [t]               -- ^ choices
                   -> IO (Maybe (Either String t))
promptListOptional pr choices = promptListOptional' pr choices display

promptListOptional' :: Eq t
                   => String            -- ^ prompt
                   -> [t]               -- ^ choices
                   -> (t -> String)     -- ^ show an item
                   -> IO (Maybe (Either String t))
promptListOptional' pr choices displayItem =
    fmap rearrange
  $ promptList pr (Nothing : map Just choices) (Just Nothing)
               (maybe "(none)" displayItem) True
  where
    rearrange = either (Just . Left) (fmap Right)

-- | Create a prompt from a list of items.
promptList :: Eq t
           => String            -- ^ prompt
           -> [t]               -- ^ choices
           -> Maybe t           -- ^ optional default value
           -> (t -> String)     -- ^ show an item
           -> Bool              -- ^ whether to allow an 'other' option
           -> IO (Either String t)
promptList pr choices def displayItem other = do
  putStrLn $ pr ++ ":"
  let options1 = map (\c -> (Just c == def, displayItem c)) choices
      options2 = zip ([1..]::[Int])
                     (options1 ++ [(False, "Other (specify)") | other])
  mapM_ (putStrLn . \(n,(i,s)) -> showOption n i ++ s) options2
  promptList' displayItem (length options2) choices def other
 where showOption n i | n < 10 = " " ++ star i ++ " " ++ rest
                      | otherwise = " " ++ star i ++ rest
                  where rest = show n ++ ") "
                        star True = "*"
                        star False = " "

promptList' :: (t -> String) -> Int -> [t] -> Maybe t -> Bool -> IO (Either String t)
promptList' displayItem numChoices choices def other = do
  putStr $ mkDefPrompt "Your choice" (displayItem `fmap` def)
  inp <- getLine
  case (inp, def) of
    ("", Just d) -> return $ Right d
    _  -> case readMaybe inp of
            Nothing -> invalidChoice inp
            Just n  -> getChoice n
 where invalidChoice inp = do putStrLn $ inp ++ " is not a valid choice."
                              promptList' displayItem numChoices choices def other
       getChoice n | n < 1 || n > numChoices = invalidChoice (show n)
                   | n < numChoices ||
                     (n == numChoices && not other)
                                  = return . Right $ choices !! (n-1)
                   | otherwise    = Left `fmap` promptStr "Please specify" Nothing

---------------------------------------------------------------------------
--  File generation  ------------------------------------------------------
---------------------------------------------------------------------------

writeLicense :: InitFlags -> IO ()
writeLicense flags = do
  message flags "\nGenerating LICENSE..."
  year <- show <$> getYear
  let authors = fromMaybe "???" . flagToMaybe . author $ flags
  let licenseFile =
        case license flags of
          Flag BSD2
            -> Just $ bsd2 authors year

          Flag BSD3
            -> Just $ bsd3 authors year

          Flag (GPL (Just v)) | v == mkVersion [2]
            -> Just gplv2

          Flag (GPL (Just v)) | v == mkVersion [3]
            -> Just gplv3

          Flag (LGPL (Just v)) | v == mkVersion [2,1]
            -> Just lgpl21

          Flag (LGPL (Just v)) | v == mkVersion [3]
            -> Just lgpl3

          Flag (AGPL (Just v)) | v == mkVersion [3]
            -> Just agplv3

          Flag (Apache (Just v)) | v == mkVersion [2,0]
            -> Just apache20

          Flag MIT
            -> Just $ mit authors year

          Flag (MPL v) | v == mkVersion [2,0]
            -> Just mpl20

          Flag ISC
            -> Just $ isc authors year

          _ -> Nothing

  case licenseFile of
    Just licenseText -> writeFileSafe flags "LICENSE" licenseText
    Nothing -> message flags "Warning: unknown license type, you must put a copy in LICENSE yourself."

getYear :: IO Integer
getYear = do
  u <- getCurrentTime
  z <- getCurrentTimeZone
  let l = utcToLocalTime z u
      (y, _, _) = toGregorian $ localDay l
  return y

writeSetupFile :: InitFlags -> IO ()
writeSetupFile flags = do
  message flags "Generating Setup.hs..."
  writeFileSafe flags "Setup.hs" setupFile
 where
  setupFile = unlines
    [ "import Distribution.Simple"
    , "main = defaultMain"
    ]

writeChangeLog :: InitFlags -> IO ()
writeChangeLog flags = when ((defaultChangeLog `elem`) $ fromMaybe [] (extraSrc flags)) $ do
  message flags ("Generating "++ defaultChangeLog ++"...")
  writeFileSafe flags defaultChangeLog changeLog
 where
  changeLog = unlines
    [ "# Revision history for " ++ pname
    , ""
    , "## " ++ pver ++ " -- YYYY-mm-dd"
    , ""
    , "* First version. Released on an unsuspecting world."
    ]
  pname = maybe "" display $ flagToMaybe $ packageName flags
  pver = maybe "" display $ flagToMaybe $ version flags



writeCabalFile :: InitFlags -> IO Bool
writeCabalFile flags@(InitFlags{packageName = NoFlag}) = do
  message flags "Error: no package name provided."
  return False
writeCabalFile flags@(InitFlags{packageName = Flag p}) = do
  let cabalFileName = display p ++ ".cabal"
  message flags $ "Generating " ++ cabalFileName ++ "..."
  writeFileSafe flags cabalFileName (generateCabalFile cabalFileName flags)
  return True

-- | Write a file \"safely\", backing up any existing version (unless
--   the overwrite flag is set).
writeFileSafe :: InitFlags -> FilePath -> String -> IO ()
writeFileSafe flags fileName content = do
  moveExistingFile flags fileName
  writeFile fileName content

-- | Create directories, if they were given, and don't already exist.
createDirectories :: Maybe [String] -> IO ()
createDirectories mdirs = case mdirs of
  Just dirs -> forM_ dirs (createDirectoryIfMissing True)
  Nothing   -> return ()

-- | Create MyLib.hs file, if its the only module in the liste.
createLibHs :: InitFlags -> IO ()
createLibHs flags = when ((exposedModules flags) == Just [myLibModule]) $ do
  let modFilePath = ModuleName.toFilePath myLibModule ++ ".hs"
  case sourceDirs flags of
    Just (srcPath:_) -> writeLibHs flags (srcPath </> modFilePath)
    _                -> writeLibHs flags modFilePath

-- | Write a MyLib.hs file if it doesn't already exist.
writeLibHs :: InitFlags -> FilePath -> IO ()
writeLibHs flags libPath = do
  dir <- maybe getCurrentDirectory return (flagToMaybe $ packageDir flags)
  let libFullPath = dir </> libPath
  exists <- doesFileExist libFullPath
  unless exists $ do
    message flags $ "Generating " ++ libPath ++ "..."
    writeFileSafe flags libFullPath myLibHs

myLibModule :: ModuleName
myLibModule = ModuleName.fromString "MyLib"

-- | Default MyLib.hs file.  Used when no Lib.hs exists.
myLibHs :: String
myLibHs = unlines
  [ "module MyLib (someFunc) where"
  , ""
  , "someFunc :: IO ()"
  , "someFunc = putStrLn \"someFunc\""
  ]

-- | Create Main.hs, but only if we are init'ing an executable and
--   the mainIs flag has been provided.
createMainHs :: InitFlags -> IO ()
createMainHs flags =
  if hasMainHs flags then
    case applicationDirs flags of
      Just (appPath:_) -> writeMainHs flags (appPath </> mainFile)
      _ -> writeMainHs flags mainFile
  else return ()
  where
    Flag mainFile = mainIs flags

--- | Write a main file if it doesn't already exist.
writeMainHs :: InitFlags -> FilePath -> IO ()
writeMainHs flags mainPath = do
  dir <- maybe getCurrentDirectory return (flagToMaybe $ packageDir flags)
  let mainFullPath = dir </> mainPath
  exists <- doesFileExist mainFullPath
  unless exists $ do
      message flags $ "Generating " ++ mainPath ++ "..."
<<<<<<< HEAD
      writeFileSafe flags mainFullPath (mainHs flags)
=======
      writeFileSafe flags mainFullPath (mainHs (packageType flags))
>>>>>>> b82c5292

-- | Check that a main file exists.
hasMainHs :: InitFlags -> Bool
hasMainHs flags = case mainIs flags of
  Flag _ -> (packageType flags == Flag Executable
             || packageType flags == Flag LibraryAndExecutable)
  _ -> False

<<<<<<< HEAD
-- | Default Main.(l)hs file.  Used when no Main.(l)hs exists.
--
--   If we are initializing a new 'LibraryAndExecutable' then import 'MyLib'.
mainHs :: InitFlags -> String
mainHs flags = (unlines . map prependPrefix) $ case packageType flags of
  Flag LibraryAndExecutable ->
=======
-- | Default Main.hs file.  Used when no Main.hs exists.
--
--   If we are initializing a new 'LibraryAndExecutable' then import 'MyLib'.
mainHs :: Flag PackageType -> String
mainHs pkgTypeFlag = case pkgTypeFlag of
  Flag LibraryAndExecutable ->
    unlines
>>>>>>> b82c5292
    [ "module Main where"
    , ""
    , "import qualified MyLib (someFunc)"
    , ""
<<<<<<< HEAD
    , "main :: IO ()"
=======
>>>>>>> b82c5292
    , "main = do"
    , "  putStrLn \"Hello, Haskell!\""
    , "  MyLib.someFunc"
    ]
  _ ->
<<<<<<< HEAD
=======
    unlines
>>>>>>> b82c5292
    [ "module Main where"
    , ""
    , "main :: IO ()"
    , "main = putStrLn \"Hello, Haskell!\""
    ]
<<<<<<< HEAD
  where
    prependPrefix "" = ""
    prependPrefix line
      | isLiterate = "> " ++ line
      | otherwise  = line
    isLiterate = case mainIs flags of
      Flag mainPath -> takeExtension mainPath == ".lhs"
      _             -> False
=======
>>>>>>> b82c5292

-- | Move an existing file, if there is one, and the overwrite flag is
--   not set.
moveExistingFile :: InitFlags -> FilePath -> IO ()
moveExistingFile flags fileName =
  unless (overwrite flags == Flag True) $ do
    e <- doesFileExist fileName
    when e $ do
      newName <- findNewName fileName
      message flags $ "Warning: " ++ fileName ++ " already exists, backing up old version in " ++ newName
      copyFile fileName newName

findNewName :: FilePath -> IO FilePath
findNewName oldName = findNewName' 0
  where
    findNewName' :: Integer -> IO FilePath
    findNewName' n = do
      let newName = oldName <.> ("save" ++ show n)
      e <- doesFileExist newName
      if e then findNewName' (n+1) else return newName

-- | Generate a .cabal file from an InitFlags structure.  NOTE: this
--   is rather ad-hoc!  What we would REALLY like is to have a
--   standard low-level AST type representing .cabal files, which
--   preserves things like comments, and to write an *inverse*
--   parser/pretty-printer pair between .cabal files and this AST.
--   Then instead of this ad-hoc code we could just map an InitFlags
--   structure onto a low-level AST structure and use the existing
--   pretty-printing code to generate the file.
generateCabalFile :: String -> InitFlags -> String
generateCabalFile fileName c = trimTrailingWS $
  (++ "\n") .
  renderStyle style { lineLength = 79, ribbonsPerLine = 1.1 } $
  -- Starting with 2.2 the `cabal-version` field needs to be the first line of the PD
  (if specVer < mkVersion [1,12]
   then field "cabal-version" (Flag $ orLaterVersion specVer) -- legacy
   else field "cabal-version" (Flag $ specVer))
              Nothing -- NB: the first line must be the 'cabal-version' declaration
              False
  $$
  (if minimal c /= Flag True
    then showComment (Just $ "Initial package description '" ++ fileName ++ "' generated "
                          ++ "by 'cabal init'.  For further documentation, see "
                          ++ "http://haskell.org/cabal/users-guide/")
         $$ text ""
    else empty)
  $$
  vcat [ field  "name"          (packageName   c)
                (Just "The name of the package.")
                True

       , field  "version"       (version       c)
                (Just $ "The package version.  See the Haskell package versioning policy (PVP) for standards guiding when and how versions should be incremented.\nhttps://pvp.haskell.org\n"
                ++ "PVP summary:      +-+------- breaking API changes\n"
                ++ "                  | | +----- non-breaking API additions\n"
                ++ "                  | | | +--- code changes with no API change")
                True

       , fieldS "synopsis"      (synopsis      c)
                (Just "A short (one-line) description of the package.")
                True

       , fieldS "description"   NoFlag
                (Just "A longer description of the package.")
                True

       , fieldS "homepage"      (homepage     c)
                (Just "URL for the project homepage or repository.")
                False

       , fieldS "bug-reports"   NoFlag
                (Just "A URL where users can report bugs.")
                True

       , fieldS  "license"      licenseStr
                (Just "The license under which the package is released.")
                True

       , case (license c) of
           Flag PublicDomain -> empty
           _ -> fieldS "license-file" (Flag "LICENSE")
                       (Just "The file containing the license text.")
                       True

       , fieldS "author"        (author       c)
                (Just "The package author(s).")
                True

       , fieldS "maintainer"    (email        c)
                (Just "An email address to which users can send suggestions, bug reports, and patches.")
                True

       , case (license c) of
           Flag PublicDomain -> empty
           _ -> fieldS "copyright"     NoFlag
                       (Just "A copyright notice.")
                       True

       , fieldS "category"      (either id display `fmap` category c)
                Nothing
                True

       , fieldS "build-type"    (if specVer >= mkVersion [2,2] then NoFlag else Flag "Simple")
                Nothing
                False

       , fieldS "extra-source-files" (listFieldS (extraSrc c))
                (Just "Extra files to be distributed with the package, such as examples or a README.")
                True

       , case packageType c of
           Flag Executable -> executableStanza
           Flag Library    -> libraryStanza
           Flag LibraryAndExecutable -> libraryStanza $+$ executableStanza
           _               -> empty
       ]
 where
   specVer = fromMaybe defaultCabalVersion $ flagToMaybe (cabalVersion c)

   licenseStr | specVer < mkVersion [2,2] = prettyShow `fmap` license c
              | otherwise                 = go `fmap` license c
     where
       go (UnknownLicense s) = s
       go l                  = prettyShow (licenseToSPDX l)

   generateBuildInfo :: BuildType -> InitFlags -> Doc
   generateBuildInfo buildType c' = vcat
     [ fieldS "other-modules" (listField otherMods)
              (Just $ case buildType of
                 LibBuild    -> "Modules included in this library but not exported."
                 ExecBuild -> "Modules included in this executable, other than Main.")
              True

     , fieldS "other-extensions" (listField (otherExts c'))
              (Just "LANGUAGE extensions used by modules in this package.")
              True

     , fieldS "build-depends" ((++ myLibDep) <$> listField (dependencies c'))
              (Just "Other library packages from which modules are imported.")
              True

     , fieldS "hs-source-dirs" (listFieldS (case buildType of
                                            LibBuild  -> sourceDirs c'
                                            ExecBuild -> applicationDirs c'))
              (Just "Directories containing source files.")
              True

     , fieldS "build-tools" (listFieldS (buildTools c'))
              (Just "Extra tools (e.g. alex, hsc2hs, ...) needed to build the source.")
              False

     , field  "default-language" (language c')
              (Just "Base language which the package is written in.")
              True
     ]
     -- Hack: Can't construct a 'Dependency' which is just 'packageName'(?).
     where
       myLibDep = if exposedModules c' == Just [myLibModule] && buildType == ExecBuild
                      then case packageName c' of
                             Flag pkgName -> ", " ++ P.unPackageName pkgName
                             _ -> ""
                      else ""

       -- Only include 'MyLib' in 'other-modules' of the executable.
       otherModsFromFlag = otherModules c'
       otherMods = if buildType == LibBuild && otherModsFromFlag == Just [myLibModule]
                   then Nothing
                   else otherModsFromFlag

   listField :: Text s => Maybe [s] -> Flag String
   listField = listFieldS . fmap (map display)

   listFieldS :: Maybe [String] -> Flag String
   listFieldS = Flag . maybe "" (intercalate ", ")

   field :: Text t => String -> Flag t -> Maybe String -> Bool -> Doc
   field s f = fieldS s (fmap display f)

   fieldS :: String        -- ^ Name of the field
          -> Flag String   -- ^ Field contents
          -> Maybe String  -- ^ Comment to explain the field
          -> Bool          -- ^ Should the field be included (commented out) even if blank?
          -> Doc
   fieldS _ NoFlag _    inc | not inc || (minimal c == Flag True) = empty
   fieldS _ (Flag "") _ inc | not inc || (minimal c == Flag True) = empty
   fieldS s f com _ = case (isJust com, noComments c, minimal c) of
                        (_, _, Flag True) -> id
                        (_, Flag True, _) -> id
                        (True, _, _)      -> (showComment com $$) . ($$ text "")
                        (False, _, _)     -> ($$ text "")
                      $
                      comment f <<>> text s <<>> colon
                                <<>> text (replicate (20 - length s) ' ')
                                <<>> text (fromMaybe "" . flagToMaybe $ f)
   comment NoFlag    = text "-- "
   comment (Flag "") = text "-- "
   comment _         = text ""

   showComment :: Maybe String -> Doc
   showComment (Just t) = vcat
                        . map (text . ("-- "++)) . lines
                        . renderStyle style {
                            lineLength = 76,
                            ribbonsPerLine = 1.05
                          }
                        . vcat
                        . map (fcat . map text . breakLine)
                        . lines
                        $ t
   showComment Nothing  = text ""

   breakLine  [] = []
   breakLine  cs = case break (==' ') cs of (w,cs') -> w : breakLine' cs'
   breakLine' [] = []
   breakLine' cs = case span (==' ') cs of (w,cs') -> w : breakLine cs'

   trimTrailingWS :: String -> String
   trimTrailingWS = unlines . map (dropWhileEndLE isSpace) . lines

   executableStanza :: Doc
   executableStanza = text "\nexecutable" <+>
             text (maybe "" display . flagToMaybe $ packageName c) $$
             nest 2 (vcat
             [ fieldS "main-is" (mainIs c) (Just ".hs or .lhs file containing the Main module.") True

             , generateBuildInfo ExecBuild c
             ])

   libraryStanza :: Doc
   libraryStanza = text "\nlibrary" $$ nest 2 (vcat
             [ fieldS "exposed-modules" (listField (exposedModules c))
                      (Just "Modules exported by the library.")
                      True

             , generateBuildInfo LibBuild c
             ])


-- | Generate warnings for missing fields etc.
generateWarnings :: InitFlags -> IO ()
generateWarnings flags = do
  message flags ""
  when (synopsis flags `elem` [NoFlag, Flag ""])
       (message flags "Warning: no synopsis given. You should edit the .cabal file and add one.")

  message flags "You may want to edit the .cabal file and add a Description field."

-- | Possibly generate a message to stdout, taking into account the
--   --quiet flag.
message :: InitFlags -> String -> IO ()
message (InitFlags{quiet = Flag True}) _ = return ()
message _ s = putStrLn s<|MERGE_RESOLUTION|>--- conflicted
+++ resolved
@@ -457,13 +457,16 @@
              ?>> fmap (:[]) `fmap` guessAppDir flags
              ?>> fmap (>>= fmap ((:[]) . either id id)) (maybePrompt
                       flags
-<<<<<<< HEAD
-                      (promptListOptional' "Application directory" ["src-exe", "app"] id))
-=======
-                      (promptListOptional' "Application directory" ["app"] id))
->>>>>>> b82c5292
+                      (promptListOptional'
+                       ("Application " ++ mainFile ++ "directory")
+                       ["src-exe", "app"] id))
 
   return $ flags { applicationDirs = appDirs }
+
+  where
+    mainFile = case mainIs flags of
+      Flag mainPath -> "(" ++ mainPath ++ ") "
+      _             -> ""
 
 -- | Try to guess app directory. Could try harder; for the
 --   moment just looks to see whether there is a directory called 'app'.
@@ -919,11 +922,7 @@
   exists <- doesFileExist mainFullPath
   unless exists $ do
       message flags $ "Generating " ++ mainPath ++ "..."
-<<<<<<< HEAD
       writeFileSafe flags mainFullPath (mainHs flags)
-=======
-      writeFileSafe flags mainFullPath (mainHs (packageType flags))
->>>>>>> b82c5292
 
 -- | Check that a main file exists.
 hasMainHs :: InitFlags -> Bool
@@ -932,45 +931,27 @@
              || packageType flags == Flag LibraryAndExecutable)
   _ -> False
 
-<<<<<<< HEAD
 -- | Default Main.(l)hs file.  Used when no Main.(l)hs exists.
 --
 --   If we are initializing a new 'LibraryAndExecutable' then import 'MyLib'.
 mainHs :: InitFlags -> String
 mainHs flags = (unlines . map prependPrefix) $ case packageType flags of
   Flag LibraryAndExecutable ->
-=======
--- | Default Main.hs file.  Used when no Main.hs exists.
---
---   If we are initializing a new 'LibraryAndExecutable' then import 'MyLib'.
-mainHs :: Flag PackageType -> String
-mainHs pkgTypeFlag = case pkgTypeFlag of
-  Flag LibraryAndExecutable ->
-    unlines
->>>>>>> b82c5292
     [ "module Main where"
     , ""
     , "import qualified MyLib (someFunc)"
     , ""
-<<<<<<< HEAD
     , "main :: IO ()"
-=======
->>>>>>> b82c5292
     , "main = do"
     , "  putStrLn \"Hello, Haskell!\""
     , "  MyLib.someFunc"
     ]
   _ ->
-<<<<<<< HEAD
-=======
-    unlines
->>>>>>> b82c5292
     [ "module Main where"
     , ""
     , "main :: IO ()"
     , "main = putStrLn \"Hello, Haskell!\""
     ]
-<<<<<<< HEAD
   where
     prependPrefix "" = ""
     prependPrefix line
@@ -979,8 +960,6 @@
     isLiterate = case mainIs flags of
       Flag mainPath -> takeExtension mainPath == ".lhs"
       _             -> False
-=======
->>>>>>> b82c5292
 
 -- | Move an existing file, if there is one, and the overwrite flag is
 --   not set.
