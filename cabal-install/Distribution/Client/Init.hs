-----------------------------------------------------------------------------
-- |
-- Module      :  Distribution.Client.Init
-- Copyright   :  (c) Brent Yorgey 2009
-- License     :  BSD-like
--
-- Maintainer  :  cabal-devel@haskell.org
-- Stability   :  provisional
-- Portability :  portable
--
-- Implementation of the 'cabal init' command, which creates an initial .cabal
-- file for a project.
--
-----------------------------------------------------------------------------

module Distribution.Client.Init (

    -- * Commands
    initCabal
  , incVersion

  ) where

import Prelude ()
import Distribution.Client.Compat.Prelude hiding (empty)

import Distribution.Deprecated.ReadP (readP_to_E)

import System.IO
  ( hSetBuffering, stdout, BufferMode(..) )
import System.Directory
  ( getCurrentDirectory, doesDirectoryExist, doesFileExist, copyFile
  , getDirectoryContents, createDirectoryIfMissing )
import System.FilePath
  ( (</>), (<.>), takeBaseName, takeExtension, equalFilePath )
import Data.Time
  ( getCurrentTime, utcToLocalTime, toGregorian, localDay, getCurrentTimeZone )

import Data.List
  ( groupBy, (\\) )
import Data.Function
  ( on )
import qualified Data.Map as M
import qualified Data.Set as Set
import Control.Monad
  ( (>=>), join, forM_, mapM, mapM_ )
import Control.Arrow
  ( (&&&), (***) )

import Text.PrettyPrint hiding (mode, cat)

import Distribution.Version
  ( Version, mkVersion, alterVersion, versionNumbers, majorBoundVersion
  , orLaterVersion, earlierVersion, intersectVersionRanges, VersionRange )
import Distribution.Verbosity
  ( Verbosity )
import Distribution.ModuleName
  ( ModuleName )  -- And for the Text instance
import qualified Distribution.ModuleName as ModuleName
  ( fromString, toFilePath )
import Distribution.InstalledPackageInfo
  ( InstalledPackageInfo, exposed )
import qualified Distribution.Package as P
import Distribution.Types.LibraryName
  ( LibraryName(..) )
import Language.Haskell.Extension ( Language(..) )

import Distribution.Client.Init.Types
  ( InitFlags(..), BuildType(..), PackageType(..), Category(..)
  , displayPackageType )
import Distribution.Client.Init.Licenses
  ( bsd2, bsd3, gplv2, gplv3, lgpl21, lgpl3, agplv3, apache20, mit, mpl20, isc )
import Distribution.Client.Init.Heuristics
  ( guessPackageName, guessAuthorNameMail, guessMainFileCandidates,
    SourceFileEntry(..),
    scanForModules, neededBuildPrograms )

import Distribution.License
  ( License(..), knownLicenses, licenseToSPDX )
import qualified Distribution.SPDX as SPDX

import Distribution.ReadE
  ( runReadE )
import Distribution.Simple.Setup
  ( Flag(..), flagToMaybe )
import Distribution.Simple.Utils
  ( dropWhileEndLE )
import Distribution.Simple.Configure
  ( getInstalledPackages )
import Distribution.Simple.Compiler
  ( PackageDBStack, Compiler )
import Distribution.Simple.Program
  ( ProgramDb )
import Distribution.Simple.PackageIndex
  ( InstalledPackageIndex, moduleNameIndex )
import Distribution.Deprecated.Text
  ( display, Text(..) )
import Distribution.Pretty
  ( prettyShow )
import Distribution.Parsec
  ( eitherParsec )

import Distribution.Solver.Types.PackageIndex
  ( elemByPackageName )

import Distribution.Client.IndexUtils
  ( getSourcePackages )
import Distribution.Client.Types
  ( SourcePackageDb(..) )
import Distribution.Client.Setup
  ( RepoContext(..) )

initCabal :: Verbosity
          -> PackageDBStack
          -> RepoContext
          -> Compiler
          -> ProgramDb
          -> InitFlags
          -> IO ()
initCabal verbosity packageDBs repoCtxt comp progdb initFlags = do

  installedPkgIndex <- getInstalledPackages verbosity comp packageDBs progdb
  sourcePkgDb <- getSourcePackages verbosity repoCtxt

  hSetBuffering stdout NoBuffering

  initFlags' <- extendFlags installedPkgIndex sourcePkgDb initFlags

  case license initFlags' of
    Flag PublicDomain -> return ()
    _                 -> writeLicense initFlags'
  writeSetupFile initFlags'
  writeChangeLog initFlags'
  createDirectories (sourceDirs initFlags')
  createLibHs initFlags'
  createDirectories (applicationDirs initFlags')
  createMainHs initFlags'
  success <- writeCabalFile initFlags'

  when success $ generateWarnings initFlags'

---------------------------------------------------------------------------
--  Flag acquisition  -----------------------------------------------------
---------------------------------------------------------------------------

-- | Fill in more details by guessing, discovering, or prompting the
--   user.
extendFlags :: InstalledPackageIndex -> SourcePackageDb -> InitFlags -> IO InitFlags
extendFlags pkgIx sourcePkgDb =
      getSimpleProject
  >=> getLibOrExec
  >=> getCabalVersion
  >=> getPackageName sourcePkgDb
  >=> getVersion
  >=> getLicense
  >=> getAuthorInfo
  >=> getHomepage
  >=> getSynopsis
  >=> getCategory
  >=> getExtraSourceFiles
  >=> getAppDir
  >=> getSrcDir
  >=> getLanguage
  >=> getGenComments
  >=> getModulesBuildToolsAndDeps pkgIx

-- | Combine two actions which may return a value, preferring the first. That
--   is, run the second action only if the first doesn't return a value.
infixr 1 ?>>
(?>>) :: IO (Maybe a) -> IO (Maybe a) -> IO (Maybe a)
f ?>> g = do
  ma <- f
  if isJust ma
    then return ma
    else g

-- | Witness the isomorphism between Maybe and Flag.
maybeToFlag :: Maybe a -> Flag a
maybeToFlag = maybe NoFlag Flag

defaultCabalVersion :: Version
defaultCabalVersion = mkVersion [1,10]

displayCabalVersion :: Version -> String
displayCabalVersion v = case versionNumbers v of
  [1,10] -> "1.10   (legacy)"
  [2,0]  -> "2.0    (+ support for Backpack, internal sub-libs, '^>=' operator)"
  [2,2]  -> "2.2    (+ support for 'common', 'elif', redundant commas, SPDX)"
  [2,4]  -> "2.4    (+ support for '**' globbing)"
  _      -> display v

-- | Ask if a simple project with sensible defaults should be created.
getSimpleProject :: InitFlags -> IO InitFlags
getSimpleProject flags = do
  simpleProj <-     return (flagToMaybe $ simpleProject flags)
                ?>> maybePrompt flags
                    (promptYesNo
                      "Should I generate a simple project with sensible defaults"
                      (Just True))
  return $ case maybeToFlag simpleProj of
    Flag True ->
      flags { nonInteractive = Flag True
            , simpleProject = Flag True
            , packageType = Flag LibraryAndExecutable
            , cabalVersion = Flag (mkVersion [2,4])
            }
    simpleProjFlag@_ ->
      flags { simpleProject = simpleProjFlag }


-- | Ask which version of the cabal spec to use.
getCabalVersion :: InitFlags -> IO InitFlags
getCabalVersion flags = do
  cabVer <-     return (flagToMaybe $ cabalVersion flags)
            ?>> maybePrompt flags (either (const defaultCabalVersion) id `fmap`
                                  promptList "Please choose version of the Cabal specification to use"
                                  [mkVersion [1,10], mkVersion [2,0], mkVersion [2,2], mkVersion [2,4]]
                                  (Just defaultCabalVersion) displayCabalVersion False)
            ?>> return (Just defaultCabalVersion)

  return $  flags { cabalVersion = maybeToFlag cabVer }


-- | Get the package name: use the package directory (supplied, or the current
--   directory by default) as a guess. It looks at the SourcePackageDb to avoid
--   using an existing package name.
getPackageName :: SourcePackageDb -> InitFlags -> IO InitFlags
getPackageName sourcePkgDb flags = do
  guess    <-     traverse guessPackageName (flagToMaybe $ packageDir flags)
              ?>> Just `fmap` (getCurrentDirectory >>= guessPackageName)

  let guess' | isPkgRegistered guess = Nothing
             | otherwise = guess

  pkgName' <-     return (flagToMaybe $ packageName flags)
              ?>> maybePrompt flags (prompt "Package name" guess')
              ?>> return guess'

  chooseAgain <- if isPkgRegistered pkgName'
                    then promptYesNo promptOtherNameMsg (Just True)
                    else return False

  if chooseAgain
    then getPackageName sourcePkgDb flags
    else return $ flags { packageName = maybeToFlag pkgName' }

  where
    isPkgRegistered (Just pkg) = elemByPackageName (packageIndex sourcePkgDb) pkg
    isPkgRegistered Nothing    = False

    promptOtherNameMsg = "This package name is already used by another " ++
                         "package on hackage. Do you want to choose a " ++
                         "different name"

-- | Package version: use 0.1.0.0 as a last resort, but try prompting the user
--  if possible.
getVersion :: InitFlags -> IO InitFlags
getVersion flags = do
  let v = Just $ mkVersion [0,1,0,0]
  v' <-     return (flagToMaybe $ version flags)
        ?>> maybePrompt flags (prompt "Package version" v)
        ?>> return v
  return $ flags { version = maybeToFlag v' }

-- | Choose a license.
getLicense :: InitFlags -> IO InitFlags
getLicense flags = do
  lic <-     return (flagToMaybe $ license flags)
         ?>> fmap (fmap (either UnknownLicense id))
                  (maybePrompt flags
                    (promptList "Please choose a license" listedLicenses
                     (Just BSD3) displayLicense True))

  case checkLicenseInvalid lic of
    Just msg -> putStrLn msg >> getLicense flags
    Nothing  -> return $ flags { license = maybeToFlag lic }

  where
    displayLicense l | needSpdx  = prettyShow (licenseToSPDX l)
                     | otherwise = display l

    checkLicenseInvalid (Just (UnknownLicense t))
      | needSpdx  = case eitherParsec t :: Either String SPDX.License of
                      Right _ -> Nothing
                      Left _  -> Just "\nThe license must be a valid SPDX expression."
      | otherwise = if any (not . isAlphaNum) t
                    then Just promptInvalidOtherLicenseMsg
                    else Nothing
    checkLicenseInvalid _ = Nothing

    promptInvalidOtherLicenseMsg = "\nThe license must be alphanumeric. " ++
                                   "If your license name has many words, " ++
                                   "the convention is to use camel case (e.g. PublicDomain). " ++
                                   "Please choose a different license."

    listedLicenses =
      knownLicenses \\ [GPL Nothing, LGPL Nothing, AGPL Nothing
                       , Apache Nothing, OtherLicense]

    needSpdx = maybe False (>= mkVersion [2,2]) $ flagToMaybe (cabalVersion flags)

-- | The author's name and email. Prompt, or try to guess from an existing
--   darcs repo.
getAuthorInfo :: InitFlags -> IO InitFlags
getAuthorInfo flags = do
  (authorName, authorEmail)  <-
    (flagToMaybe *** flagToMaybe) `fmap` guessAuthorNameMail
  authorName'  <-     return (flagToMaybe $ author flags)
                  ?>> maybePrompt flags (promptStr "Author name" authorName)
                  ?>> return authorName

  authorEmail' <-     return (flagToMaybe $ email flags)
                  ?>> maybePrompt flags (promptStr "Maintainer email" authorEmail)
                  ?>> return authorEmail

  return $ flags { author = maybeToFlag authorName'
                 , email  = maybeToFlag authorEmail'
                 }

-- | Prompt for a homepage URL.
getHomepage :: InitFlags -> IO InitFlags
getHomepage flags = do
  hp  <- queryHomepage
  hp' <-     return (flagToMaybe $ homepage flags)
         ?>> maybePrompt flags (promptStr "Project homepage URL" hp)
         ?>> return hp

  return $ flags { homepage = maybeToFlag hp' }

-- | Right now this does nothing, but it could be changed to do some
--   intelligent guessing.
queryHomepage :: IO (Maybe String)
queryHomepage = return Nothing     -- get default remote darcs repo?

-- | Prompt for a project synopsis.
getSynopsis :: InitFlags -> IO InitFlags
getSynopsis flags = do
  syn <-     return (flagToMaybe $ synopsis flags)
         ?>> maybePrompt flags (promptStr "Project synopsis" Nothing)

  return $ flags { synopsis = maybeToFlag syn }

-- | Prompt for a package category.
--   Note that it should be possible to do some smarter guessing here too, i.e.
--   look at the name of the top level source directory.
getCategory :: InitFlags -> IO InitFlags
getCategory flags = do
  cat <-     return (flagToMaybe $ category flags)
         ?>> fmap join (maybePrompt flags
                         (promptListOptional "Project category" [Codec ..]))
  return $ flags { category = maybeToFlag cat }

-- | Try to guess extra source files (don't prompt the user).
getExtraSourceFiles :: InitFlags -> IO InitFlags
getExtraSourceFiles flags = do
  extraSrcFiles <-     return (extraSrc flags)
                   ?>> Just `fmap` guessExtraSourceFiles flags

  return $ flags { extraSrc = extraSrcFiles }

defaultChangeLog :: FilePath
defaultChangeLog = "CHANGELOG.md"

-- | Try to guess things to include in the extra-source-files field.
--   For now, we just look for things in the root directory named
--   'readme', 'changes', or 'changelog', with any sort of
--   capitalization and any extension.
guessExtraSourceFiles :: InitFlags -> IO [FilePath]
guessExtraSourceFiles flags = do
  dir <-
    maybe getCurrentDirectory return . flagToMaybe $ packageDir flags
  files <- getDirectoryContents dir
  let extraFiles = filter isExtra files
  if any isLikeChangeLog extraFiles
    then return extraFiles
    else return (defaultChangeLog : extraFiles)

  where
    isExtra = likeFileNameBase ("README" : changeLogLikeBases)
    isLikeChangeLog = likeFileNameBase changeLogLikeBases
    likeFileNameBase candidates = (`elem` candidates) . map toUpper . takeBaseName
    changeLogLikeBases = ["CHANGES", "CHANGELOG"]

-- | Ask whether the project builds a library or executable.
getLibOrExec :: InitFlags -> IO InitFlags
getLibOrExec flags = do
  pkgType <-     return (flagToMaybe $ packageType flags)
           ?>> maybePrompt flags (either (const Library) id `fmap`
                                   promptList "What does the package build"
                                   [Library, Executable, LibraryAndExecutable]
                                   Nothing displayPackageType False)
           ?>> return (Just Library)

  -- If this package contains an executable, get the main file name.
  mainFile <- if pkgType == Just Library then return Nothing else
                    getMainFile flags

  return $ flags { packageType = maybeToFlag pkgType
                 , mainIs = maybeToFlag mainFile
                 }


-- | Try to guess the main file of the executable, and prompt the user to choose
-- one of them. Top-level modules including the word 'Main' in the file name
-- will be candidates, and shorter filenames will be preferred.
getMainFile :: InitFlags -> IO (Maybe FilePath)
getMainFile flags =
  return (flagToMaybe $ mainIs flags)
  ?>> do
    candidates <- guessMainFileCandidates flags
    let showCandidate = either (++" (does not yet exist, but will be created)") id
        defaultFile = listToMaybe candidates
    maybePrompt flags (either id (either id id) `fmap`
                       promptList "What is the main module of the executable"
                       candidates
                       defaultFile showCandidate True)
      ?>> return (fmap (either id id) defaultFile)

-- | Ask for the base language of the package.
getLanguage :: InitFlags -> IO InitFlags
getLanguage flags = do
  lang <-     return (flagToMaybe $ language flags)
          ?>> maybePrompt flags
                (either UnknownLanguage id `fmap`
                  promptList "What base language is the package written in"
                  [Haskell2010, Haskell98]
                  (Just Haskell2010) display True)
          ?>> return (Just Haskell2010)

  if invalidLanguage lang
    then putStrLn invalidOtherLanguageMsg >> getLanguage flags
    else return $ flags { language = maybeToFlag lang }

  where
    invalidLanguage (Just (UnknownLanguage t)) = any (not . isAlphaNum) t
    invalidLanguage _ = False

    invalidOtherLanguageMsg = "\nThe language must be alphanumeric. " ++
                              "Please enter a different language."

-- | Ask whether to generate explanatory comments.
getGenComments :: InitFlags -> IO InitFlags
getGenComments flags = do
  genComments <-     return (not <$> flagToMaybe (noComments flags))
                 ?>> maybePrompt flags (promptYesNo promptMsg (Just False))
                 ?>> return (Just False)
  return $ flags { noComments = maybeToFlag (fmap not genComments) }
  where
    promptMsg = "Add informative comments to each field in the cabal file (y/n)"

-- | Ask for the application root directory.
getAppDir :: InitFlags -> IO InitFlags
getAppDir flags = do
  appDirs <- return (applicationDirs flags)
             -- No application dir if this is a 'Library'.
             ?>> if (packageType flags) == Flag Library then return (Just []) else return Nothing
             ?>> fmap (:[]) `fmap` guessAppDir flags
             ?>> fmap (>>= fmap ((:[]) . either id id)) (maybePrompt
                      flags
                      (promptListOptional' "Application directory" ["app"] id))

  return $ flags { applicationDirs = appDirs }

-- | Try to guess app directory. Could try harder; for the
--   moment just looks to see whether there is a directory called 'app'.
guessAppDir :: InitFlags -> IO (Maybe String)
guessAppDir flags = do
  dir      <- maybe getCurrentDirectory return . flagToMaybe $ packageDir flags
  appIsDir <- doesDirectoryExist (dir </> "app")
  return $ if appIsDir
             then Just "app"
             else Nothing

-- | Ask for the source (library) root directory.
getSrcDir :: InitFlags -> IO InitFlags
getSrcDir flags = do
  srcDirs <- return (sourceDirs flags)
             -- source dir if this is an 'Executable'.
             ?>> if (packageType flags) == Flag Executable then return (Just []) else return Nothing
             ?>> fmap (:[]) `fmap` guessSourceDir flags
             ?>> fmap (>>= fmap ((:[]) . either id id)) (maybePrompt
                      flags
                      (promptListOptional' "Source directory" ["src"] id))

  return $ flags { sourceDirs = srcDirs }

-- | Try to guess source directory. Could try harder; for the
--   moment just looks to see whether there is a directory called 'src'.
guessSourceDir :: InitFlags -> IO (Maybe String)
guessSourceDir flags = do
  dir      <-
    maybe getCurrentDirectory return . flagToMaybe $ packageDir flags
  srcIsDir <- doesDirectoryExist (dir </> "src")
  return $ if srcIsDir
             then Just "src"
             else Nothing

-- | Check whether a potential source file is located in one of the
--   source directories.
isSourceFile :: Maybe [FilePath] -> SourceFileEntry -> Bool
isSourceFile Nothing        sf = isSourceFile (Just ["."]) sf
isSourceFile (Just srcDirs) sf = any (equalFilePath (relativeSourcePath sf)) srcDirs

-- | Get the list of exposed modules and extra tools needed to build them.
getModulesBuildToolsAndDeps :: InstalledPackageIndex -> InitFlags -> IO InitFlags
getModulesBuildToolsAndDeps pkgIx flags = do
  dir <- maybe getCurrentDirectory return . flagToMaybe $ packageDir flags

  sourceFiles0 <- scanForModules dir

  let sourceFiles = filter (isSourceFile (sourceDirs flags)) sourceFiles0

  Just mods <-      return (exposedModules flags)
           ?>> (return . Just . map moduleName $ sourceFiles)

  tools <-     return (buildTools flags)
           ?>> (return . Just . neededBuildPrograms $ sourceFiles)

  deps <-      return (dependencies flags)
           ?>> Just <$> importsToDeps flags
                        (fromString "Prelude" :  -- to ensure we get base as a dep
                           (   nub   -- only need to consider each imported package once
                             . filter (`notElem` mods)  -- don't consider modules from
                                                        -- this package itself
                             . concatMap imports
                             $ sourceFiles
                           )
                        )
                        pkgIx

  exts <-     return (otherExts flags)
          ?>> (return . Just . nub . concatMap extensions $ sourceFiles)

  -- If we're initializing a library and there were no modules discovered
  -- then create an empty 'MyLib' module.
  -- This gets a little tricky when 'sourceDirs' == 'applicationDirs' because
  -- then the executable needs to set 'other-modules: MyLib' or else the build
  -- fails.
  let (finalModsList, otherMods) = case (packageType flags, mods) of

        -- For an executables leave things as they are.
        (Flag Executable, _) -> (mods, otherModules flags)

        -- If a non-empty module list exists don't change anything.
        (_, (_:_)) -> (mods, otherModules flags)

        -- Library only: 'MyLib' in 'other-modules' only.
        (Flag Library, _) -> ([myLibModule], Nothing)

        -- For a 'LibraryAndExecutable' we need to have special handling.
        -- If we don't have a module list (Nothing or empty), then create a Lib.
        (_, []) ->
          if sourceDirs flags == applicationDirs flags
          then ([myLibModule], Just [myLibModule])
          else ([myLibModule], Nothing)

  return $ flags { exposedModules = Just finalModsList
                 , otherModules   = otherMods
                 , buildTools     = tools
                 , dependencies   = deps
                 , otherExts      = exts
                 }

importsToDeps :: InitFlags -> [ModuleName] -> InstalledPackageIndex -> IO [P.Dependency]
importsToDeps flags mods pkgIx = do

  let modMap :: M.Map ModuleName [InstalledPackageInfo]
      modMap  = M.map (filter exposed) $ moduleNameIndex pkgIx

      modDeps :: [(ModuleName, Maybe [InstalledPackageInfo])]
      modDeps = map (id &&& flip M.lookup modMap) mods

  message flags "\nGuessing dependencies..."
  nub . catMaybes <$> mapM (chooseDep flags) modDeps

-- Given a module and a list of installed packages providing it,
-- choose a dependency (i.e. package + version range) to use for that
-- module.
chooseDep :: InitFlags -> (ModuleName, Maybe [InstalledPackageInfo])
          -> IO (Maybe P.Dependency)

chooseDep flags (m, Nothing)
  = message flags ("\nWarning: no package found providing " ++ display m ++ ".")
    >> return Nothing

chooseDep flags (m, Just [])
  = message flags ("\nWarning: no package found providing " ++ display m ++ ".")
    >> return Nothing

    -- We found some packages: group them by name.
chooseDep flags (m, Just ps)
  = case pkgGroups of
      -- if there's only one group, i.e. multiple versions of a single package,
      -- we make it into a dependency, choosing the latest-ish version (see toDep).
      [grp] -> Just <$> toDep grp
      -- otherwise, we refuse to choose between different packages and make the user
      -- do it.
      grps  -> do message flags ("\nWarning: multiple packages found providing "
                                 ++ display m
                                 ++ ": " ++ intercalate ", " (map (display . P.pkgName . head) grps))
                  message flags "You will need to pick one and manually add it to the Build-depends: field."
                  return Nothing
  where
    pkgGroups = groupBy ((==) `on` P.pkgName) (map P.packageId ps)

    desugar = maybe True (< mkVersion [2]) $ flagToMaybe (cabalVersion flags)

    -- Given a list of available versions of the same package, pick a dependency.
    toDep :: [P.PackageIdentifier] -> IO P.Dependency

    -- If only one version, easy.  We change e.g. 0.4.2  into  0.4.*
    toDep [pid] = return $ P.Dependency (P.pkgName pid) (pvpize desugar . P.pkgVersion $ pid) (Set.singleton LMainLibName) --TODO sublibraries

    -- Otherwise, choose the latest version and issue a warning.
    toDep pids  = do
      message flags ("\nWarning: multiple versions of " ++ display (P.pkgName . head $ pids) ++ " provide " ++ display m ++ ", choosing the latest.")
      return $ P.Dependency (P.pkgName . head $ pids)
                            (pvpize desugar . maximum . map P.pkgVersion $ pids)
                            (Set.singleton LMainLibName) --TODO take into account sublibraries

-- | Given a version, return an API-compatible (according to PVP) version range.
--
-- If the boolean argument denotes whether to use a desugared
-- representation (if 'True') or the new-style @^>=@-form (if
-- 'False').
--
-- Example: @pvpize True (mkVersion [0,4,1])@ produces the version range @>= 0.4 && < 0.5@ (which is the
-- same as @0.4.*@).
pvpize :: Bool -> Version -> VersionRange
pvpize False  v = majorBoundVersion v
pvpize True   v = orLaterVersion v'
           `intersectVersionRanges`
           earlierVersion (incVersion 1 v')
  where v' = alterVersion (take 2) v

-- | Increment the nth version component (counting from 0).
incVersion :: Int -> Version -> Version
incVersion n = alterVersion (incVersion' n)
  where
    incVersion' 0 []     = [1]
    incVersion' 0 (v:_)  = [v+1]
    incVersion' m []     = replicate m 0 ++ [1]
    incVersion' m (v:vs) = v : incVersion' (m-1) vs

---------------------------------------------------------------------------
--  Prompting/user interaction  -------------------------------------------
---------------------------------------------------------------------------

-- | Run a prompt or not based on the nonInteractive flag of the
--   InitFlags structure.
maybePrompt :: InitFlags -> IO t -> IO (Maybe t)
maybePrompt flags p =
  case nonInteractive flags of
    Flag True -> return Nothing
    _         -> Just `fmap` p

-- | Create a prompt with optional default value that returns a
--   String.
promptStr :: String -> Maybe String -> IO String
promptStr = promptDefault' Just id

-- | Create a yes/no prompt with optional default value.
--
promptYesNo :: String -> Maybe Bool -> IO Bool
promptYesNo =
    promptDefault' recogniseYesNo showYesNo
  where
    recogniseYesNo s | s == "y" || s == "Y" = Just True
                     | s == "n" || s == "N" = Just False
                     | otherwise            = Nothing
    showYesNo True  = "y"
    showYesNo False = "n"

-- | Create a prompt with optional default value that returns a value
--   of some Text instance.
prompt :: Text t => String -> Maybe t -> IO t
prompt = promptDefault'
           (either (const Nothing) Just . runReadE (readP_to_E id parse))
           display

-- | Create a prompt with an optional default value.
promptDefault' :: (String -> Maybe t)       -- ^ parser
               -> (t -> String)             -- ^ pretty-printer
               -> String                    -- ^ prompt message
               -> Maybe t                   -- ^ optional default value
               -> IO t
promptDefault' parser pretty pr def = do
  putStr $ mkDefPrompt pr (pretty `fmap` def)
  inp <- getLine
  case (inp, def) of
    ("", Just d)  -> return d
    _  -> case parser inp of
            Just t  -> return t
            Nothing -> do putStrLn $ "Couldn't parse " ++ inp ++ ", please try again!"
                          promptDefault' parser pretty pr def

-- | Create a prompt from a prompt string and a String representation
--   of an optional default value.
mkDefPrompt :: String -> Maybe String -> String
mkDefPrompt pr def = pr ++ "?" ++ defStr def
  where defStr Nothing  = " "
        defStr (Just s) = " [default: " ++ s ++ "] "

promptListOptional :: (Text t, Eq t)
                   => String            -- ^ prompt
                   -> [t]               -- ^ choices
                   -> IO (Maybe (Either String t))
promptListOptional pr choices = promptListOptional' pr choices display

promptListOptional' :: Eq t
                   => String            -- ^ prompt
                   -> [t]               -- ^ choices
                   -> (t -> String)     -- ^ show an item
                   -> IO (Maybe (Either String t))
promptListOptional' pr choices displayItem =
    fmap rearrange
  $ promptList pr (Nothing : map Just choices) (Just Nothing)
               (maybe "(none)" displayItem) True
  where
    rearrange = either (Just . Left) (fmap Right)

-- | Create a prompt from a list of items.
promptList :: Eq t
           => String            -- ^ prompt
           -> [t]               -- ^ choices
           -> Maybe t           -- ^ optional default value
           -> (t -> String)     -- ^ show an item
           -> Bool              -- ^ whether to allow an 'other' option
           -> IO (Either String t)
promptList pr choices def displayItem other = do
  putStrLn $ pr ++ ":"
  let options1 = map (\c -> (Just c == def, displayItem c)) choices
      options2 = zip ([1..]::[Int])
                     (options1 ++ [(False, "Other (specify)") | other])
  mapM_ (putStrLn . \(n,(i,s)) -> showOption n i ++ s) options2
  promptList' displayItem (length options2) choices def other
 where showOption n i | n < 10 = " " ++ star i ++ " " ++ rest
                      | otherwise = " " ++ star i ++ rest
                  where rest = show n ++ ") "
                        star True = "*"
                        star False = " "

promptList' :: (t -> String) -> Int -> [t] -> Maybe t -> Bool -> IO (Either String t)
promptList' displayItem numChoices choices def other = do
  putStr $ mkDefPrompt "Your choice" (displayItem `fmap` def)
  inp <- getLine
  case (inp, def) of
    ("", Just d) -> return $ Right d
    _  -> case readMaybe inp of
            Nothing -> invalidChoice inp
            Just n  -> getChoice n
 where invalidChoice inp = do putStrLn $ inp ++ " is not a valid choice."
                              promptList' displayItem numChoices choices def other
       getChoice n | n < 1 || n > numChoices = invalidChoice (show n)
                   | n < numChoices ||
                     (n == numChoices && not other)
                                  = return . Right $ choices !! (n-1)
                   | otherwise    = Left `fmap` promptStr "Please specify" Nothing

---------------------------------------------------------------------------
--  File generation  ------------------------------------------------------
---------------------------------------------------------------------------

writeLicense :: InitFlags -> IO ()
writeLicense flags = do
  message flags "\nGenerating LICENSE..."
  year <- show <$> getYear
  let authors = fromMaybe "???" . flagToMaybe . author $ flags
  let licenseFile =
        case license flags of
          Flag BSD2
            -> Just $ bsd2 authors year

          Flag BSD3
            -> Just $ bsd3 authors year

          Flag (GPL (Just v)) | v == mkVersion [2]
            -> Just gplv2

          Flag (GPL (Just v)) | v == mkVersion [3]
            -> Just gplv3

          Flag (LGPL (Just v)) | v == mkVersion [2,1]
            -> Just lgpl21

          Flag (LGPL (Just v)) | v == mkVersion [3]
            -> Just lgpl3

          Flag (AGPL (Just v)) | v == mkVersion [3]
            -> Just agplv3

          Flag (Apache (Just v)) | v == mkVersion [2,0]
            -> Just apache20

          Flag MIT
            -> Just $ mit authors year

          Flag (MPL v) | v == mkVersion [2,0]
            -> Just mpl20

          Flag ISC
            -> Just $ isc authors year

          _ -> Nothing

  case licenseFile of
    Just licenseText -> writeFileSafe flags "LICENSE" licenseText
    Nothing -> message flags "Warning: unknown license type, you must put a copy in LICENSE yourself."

getYear :: IO Integer
getYear = do
  u <- getCurrentTime
  z <- getCurrentTimeZone
  let l = utcToLocalTime z u
      (y, _, _) = toGregorian $ localDay l
  return y

writeSetupFile :: InitFlags -> IO ()
writeSetupFile flags = do
  message flags "Generating Setup.hs..."
  writeFileSafe flags "Setup.hs" setupFile
 where
  setupFile = unlines
    [ "import Distribution.Simple"
    , "main = defaultMain"
    ]

writeChangeLog :: InitFlags -> IO ()
writeChangeLog flags = when ((defaultChangeLog `elem`) $ fromMaybe [] (extraSrc flags)) $ do
  message flags ("Generating "++ defaultChangeLog ++"...")
  writeFileSafe flags defaultChangeLog changeLog
 where
  changeLog = unlines
    [ "# Revision history for " ++ pname
    , ""
    , "## " ++ pver ++ " -- YYYY-mm-dd"
    , ""
    , "* First version. Released on an unsuspecting world."
    ]
  pname = maybe "" display $ flagToMaybe $ packageName flags
  pver = maybe "" display $ flagToMaybe $ version flags



writeCabalFile :: InitFlags -> IO Bool
writeCabalFile flags@(InitFlags{packageName = NoFlag}) = do
  message flags "Error: no package name provided."
  return False
writeCabalFile flags@(InitFlags{packageName = Flag p}) = do
  let cabalFileName = display p ++ ".cabal"
  message flags $ "Generating " ++ cabalFileName ++ "..."
  writeFileSafe flags cabalFileName (generateCabalFile cabalFileName flags)
  return True

-- | Write a file \"safely\", backing up any existing version (unless
--   the overwrite flag is set).
writeFileSafe :: InitFlags -> FilePath -> String -> IO ()
writeFileSafe flags fileName content = do
  moveExistingFile flags fileName
  writeFile fileName content

-- | Create directories, if they were given, and don't already exist.
createDirectories :: Maybe [String] -> IO ()
createDirectories mdirs = case mdirs of
  Just dirs -> forM_ dirs (createDirectoryIfMissing True)
  Nothing   -> return ()

-- | Create MyLib.hs file, if its the only module in the liste.
createLibHs :: InitFlags -> IO ()
createLibHs flags = when ((exposedModules flags) == Just [myLibModule]) $ do
  let modFilePath = ModuleName.toFilePath myLibModule ++ ".hs"
  case sourceDirs flags of
    Just (srcPath:_) -> writeLibHs flags (srcPath </> modFilePath)
    _                -> writeLibHs flags modFilePath

-- | Write a MyLib.hs file if it doesn't already exist.
writeLibHs :: InitFlags -> FilePath -> IO ()
writeLibHs flags libPath = do
  dir <- maybe getCurrentDirectory return (flagToMaybe $ packageDir flags)
  let libFullPath = dir </> libPath
  exists <- doesFileExist libFullPath
  unless exists $ do
    message flags $ "Generating " ++ libPath ++ "..."
    writeFileSafe flags libFullPath myLibHs

myLibModule :: ModuleName
myLibModule = ModuleName.fromString "MyLib"

-- | Default MyLib.hs file.  Used when no Lib.hs exists.
myLibHs :: String
myLibHs = unlines
  [ "module MyLib (someFunc) where"
  , ""
  , "someFunc :: IO ()"
  , "someFunc = putStrLn \"someFunc\""
  ]

-- | Create Main.hs, but only if we are init'ing an executable and
--   the mainIs flag has been provided.
createMainHs :: InitFlags -> IO ()
createMainHs flags =
  if hasMainHs flags then
    case applicationDirs flags of
      Just (appPath:_) -> writeMainHs flags (appPath </> mainFile)
      _ -> writeMainHs flags mainFile
  else return ()
  where
    Flag mainFile = mainIs flags

--- | Write a main file if it doesn't already exist.
writeMainHs :: InitFlags -> FilePath -> IO ()
writeMainHs flags mainPath = do
  dir <- maybe getCurrentDirectory return (flagToMaybe $ packageDir flags)
  let mainFullPath = dir </> mainPath
  exists <- doesFileExist mainFullPath
  unless exists $ do
      message flags $ "Generating " ++ mainPath ++ "..."
<<<<<<< HEAD
      writeFileSafe flags mainFullPath (mainHs (packageType flags))
=======
      writeFileSafe flags mainFullPath (mainHs flags)
>>>>>>> e388548d

-- | Check that a main file exists.
hasMainHs :: InitFlags -> Bool
hasMainHs flags = case mainIs flags of
  Flag _ -> (packageType flags == Flag Executable
             || packageType flags == Flag LibraryAndExecutable)
  _ -> False

<<<<<<< HEAD
-- | Default Main.hs file.  Used when no Main.hs exists.
--
--   If we are initializing a new 'LibraryAndExecutable' then import 'MyLib'.
mainHs :: Flag PackageType -> String
mainHs pkgTypeFlag = case pkgTypeFlag of
  Flag LibraryAndExecutable ->
    unlines
    [ "module Main where"
    , ""
    , "import qualified MyLib (someFunc)"
    , ""
    , "main = do"
    , "  putStrLn \"Hello, Haskell!\""
    , "  MyLib.someFunc"
    ]
  _ ->
    unlines
    [ "module Main where"
    , ""
    , "main :: IO ()"
    , "main = putStrLn \"Hello, Haskell!\""
    ]
=======
-- | Default Main.(l)hs file.  Used when no Main.(l)hs exists.
mainHs :: InitFlags -> String
mainHs flags = (unlines . map prependPrefix)
  [ "module Main where"
  , ""
  , "main :: IO ()"
  , "main = putStrLn \"Hello, Haskell!\""
  ]
  where
    prependPrefix "" = ""
    prependPrefix line
      | isLiterate = "> " ++ line
      | otherwise  = line
    isLiterate = case mainIs flags of
      Flag mainPath -> takeExtension mainPath == ".lhs"
      _             -> False

>>>>>>> e388548d

-- | Move an existing file, if there is one, and the overwrite flag is
--   not set.
moveExistingFile :: InitFlags -> FilePath -> IO ()
moveExistingFile flags fileName =
  unless (overwrite flags == Flag True) $ do
    e <- doesFileExist fileName
    when e $ do
      newName <- findNewName fileName
      message flags $ "Warning: " ++ fileName ++ " already exists, backing up old version in " ++ newName
      copyFile fileName newName

findNewName :: FilePath -> IO FilePath
findNewName oldName = findNewName' 0
  where
    findNewName' :: Integer -> IO FilePath
    findNewName' n = do
      let newName = oldName <.> ("save" ++ show n)
      e <- doesFileExist newName
      if e then findNewName' (n+1) else return newName

-- | Generate a .cabal file from an InitFlags structure.  NOTE: this
--   is rather ad-hoc!  What we would REALLY like is to have a
--   standard low-level AST type representing .cabal files, which
--   preserves things like comments, and to write an *inverse*
--   parser/pretty-printer pair between .cabal files and this AST.
--   Then instead of this ad-hoc code we could just map an InitFlags
--   structure onto a low-level AST structure and use the existing
--   pretty-printing code to generate the file.
generateCabalFile :: String -> InitFlags -> String
generateCabalFile fileName c = trimTrailingWS $
  (++ "\n") .
  renderStyle style { lineLength = 79, ribbonsPerLine = 1.1 } $
  -- Starting with 2.2 the `cabal-version` field needs to be the first line of the PD
  (if specVer < mkVersion [1,12]
   then field "cabal-version" (Flag $ orLaterVersion specVer) -- legacy
   else field "cabal-version" (Flag $ specVer))
              Nothing -- NB: the first line must be the 'cabal-version' declaration
              False
  $$
  (if minimal c /= Flag True
    then showComment (Just $ "Initial package description '" ++ fileName ++ "' generated "
                          ++ "by 'cabal init'.  For further documentation, see "
                          ++ "http://haskell.org/cabal/users-guide/")
         $$ text ""
    else empty)
  $$
  vcat [ field  "name"          (packageName   c)
                (Just "The name of the package.")
                True

       , field  "version"       (version       c)
                (Just $ "The package version.  See the Haskell package versioning policy (PVP) for standards guiding when and how versions should be incremented.\nhttps://pvp.haskell.org\n"
                ++ "PVP summary:      +-+------- breaking API changes\n"
                ++ "                  | | +----- non-breaking API additions\n"
                ++ "                  | | | +--- code changes with no API change")
                True

       , fieldS "synopsis"      (synopsis      c)
                (Just "A short (one-line) description of the package.")
                True

       , fieldS "description"   NoFlag
                (Just "A longer description of the package.")
                True

       , fieldS "homepage"      (homepage     c)
                (Just "URL for the project homepage or repository.")
                False

       , fieldS "bug-reports"   NoFlag
                (Just "A URL where users can report bugs.")
                True

       , fieldS  "license"      licenseStr
                (Just "The license under which the package is released.")
                True

       , case (license c) of
           Flag PublicDomain -> empty
           _ -> fieldS "license-file" (Flag "LICENSE")
                       (Just "The file containing the license text.")
                       True

       , fieldS "author"        (author       c)
                (Just "The package author(s).")
                True

       , fieldS "maintainer"    (email        c)
                (Just "An email address to which users can send suggestions, bug reports, and patches.")
                True

       , case (license c) of
           Flag PublicDomain -> empty
           _ -> fieldS "copyright"     NoFlag
                       (Just "A copyright notice.")
                       True

       , fieldS "category"      (either id display `fmap` category c)
                Nothing
                True

       , fieldS "build-type"    (if specVer >= mkVersion [2,2] then NoFlag else Flag "Simple")
                Nothing
                False

       , fieldS "extra-source-files" (listFieldS (extraSrc c))
                (Just "Extra files to be distributed with the package, such as examples or a README.")
                True

       , case packageType c of
           Flag Executable -> executableStanza
           Flag Library    -> libraryStanza
           Flag LibraryAndExecutable -> libraryStanza $+$ executableStanza
           _               -> empty
       ]
 where
   specVer = fromMaybe defaultCabalVersion $ flagToMaybe (cabalVersion c)

   licenseStr | specVer < mkVersion [2,2] = prettyShow `fmap` license c
              | otherwise                 = go `fmap` license c
     where
       go (UnknownLicense s) = s
       go l                  = prettyShow (licenseToSPDX l)

   generateBuildInfo :: BuildType -> InitFlags -> Doc
   generateBuildInfo buildType c' = vcat
     [ fieldS "other-modules" (listField otherMods)
              (Just $ case buildType of
                 LibBuild    -> "Modules included in this library but not exported."
                 ExecBuild -> "Modules included in this executable, other than Main.")
              True

     , fieldS "other-extensions" (listField (otherExts c'))
              (Just "LANGUAGE extensions used by modules in this package.")
              True

     , fieldS "build-depends" ((++ myLibDep) <$> listField (dependencies c'))
              (Just "Other library packages from which modules are imported.")
              True

     , fieldS "hs-source-dirs" (listFieldS (case buildType of
                                            LibBuild  -> sourceDirs c'
                                            ExecBuild -> applicationDirs c'))
              (Just "Directories containing source files.")
              True

     , fieldS "build-tools" (listFieldS (buildTools c'))
              (Just "Extra tools (e.g. alex, hsc2hs, ...) needed to build the source.")
              False

     , field  "default-language" (language c')
              (Just "Base language which the package is written in.")
              True
     ]
     -- Hack: Can't construct a 'Dependency' which is just 'packageName'(?).
     where
       myLibDep = if exposedModules c' == Just [myLibModule] && buildType == ExecBuild
                      then case packageName c' of
                             Flag pkgName -> ", " ++ P.unPackageName pkgName
                             _ -> ""
                      else ""

       -- Only include 'MyLib' in 'other-modules' of the executable.
       otherModsFromFlag = otherModules c'
       otherMods = if buildType == LibBuild && otherModsFromFlag == Just [myLibModule]
                   then Nothing
                   else otherModsFromFlag

   listField :: Text s => Maybe [s] -> Flag String
   listField = listFieldS . fmap (map display)

   listFieldS :: Maybe [String] -> Flag String
   listFieldS = Flag . maybe "" (intercalate ", ")

   field :: Text t => String -> Flag t -> Maybe String -> Bool -> Doc
   field s f = fieldS s (fmap display f)

   fieldS :: String        -- ^ Name of the field
          -> Flag String   -- ^ Field contents
          -> Maybe String  -- ^ Comment to explain the field
          -> Bool          -- ^ Should the field be included (commented out) even if blank?
          -> Doc
   fieldS _ NoFlag _    inc | not inc || (minimal c == Flag True) = empty
   fieldS _ (Flag "") _ inc | not inc || (minimal c == Flag True) = empty
   fieldS s f com _ = case (isJust com, noComments c, minimal c) of
                        (_, _, Flag True) -> id
                        (_, Flag True, _) -> id
                        (True, _, _)      -> (showComment com $$) . ($$ text "")
                        (False, _, _)     -> ($$ text "")
                      $
                      comment f <<>> text s <<>> colon
                                <<>> text (replicate (20 - length s) ' ')
                                <<>> text (fromMaybe "" . flagToMaybe $ f)
   comment NoFlag    = text "-- "
   comment (Flag "") = text "-- "
   comment _         = text ""

   showComment :: Maybe String -> Doc
   showComment (Just t) = vcat
                        . map (text . ("-- "++)) . lines
                        . renderStyle style {
                            lineLength = 76,
                            ribbonsPerLine = 1.05
                          }
                        . vcat
                        . map (fcat . map text . breakLine)
                        . lines
                        $ t
   showComment Nothing  = text ""

   breakLine  [] = []
   breakLine  cs = case break (==' ') cs of (w,cs') -> w : breakLine' cs'
   breakLine' [] = []
   breakLine' cs = case span (==' ') cs of (w,cs') -> w : breakLine cs'

   trimTrailingWS :: String -> String
   trimTrailingWS = unlines . map (dropWhileEndLE isSpace) . lines

   executableStanza :: Doc
   executableStanza = text "\nexecutable" <+>
             text (maybe "" display . flagToMaybe $ packageName c) $$
             nest 2 (vcat
             [ fieldS "main-is" (mainIs c) (Just ".hs or .lhs file containing the Main module.") True

             , generateBuildInfo ExecBuild c
             ])

   libraryStanza :: Doc
   libraryStanza = text "\nlibrary" $$ nest 2 (vcat
             [ fieldS "exposed-modules" (listField (exposedModules c))
                      (Just "Modules exported by the library.")
                      True

             , generateBuildInfo LibBuild c
             ])


-- | Generate warnings for missing fields etc.
generateWarnings :: InitFlags -> IO ()
generateWarnings flags = do
  message flags ""
  when (synopsis flags `elem` [NoFlag, Flag ""])
       (message flags "Warning: no synopsis given. You should edit the .cabal file and add one.")

  message flags "You may want to edit the .cabal file and add a Description field."

-- | Possibly generate a message to stdout, taking into account the
--   --quiet flag.
message :: InitFlags -> String -> IO ()
message (InitFlags{quiet = Flag True}) _ = return ()
message _ s = putStrLn s<|MERGE_RESOLUTION|>--- conflicted
+++ resolved
@@ -915,11 +915,7 @@
   exists <- doesFileExist mainFullPath
   unless exists $ do
       message flags $ "Generating " ++ mainPath ++ "..."
-<<<<<<< HEAD
-      writeFileSafe flags mainFullPath (mainHs (packageType flags))
-=======
       writeFileSafe flags mainFullPath (mainHs flags)
->>>>>>> e388548d
 
 -- | Check that a main file exists.
 hasMainHs :: InitFlags -> Bool
@@ -928,38 +924,27 @@
              || packageType flags == Flag LibraryAndExecutable)
   _ -> False
 
-<<<<<<< HEAD
--- | Default Main.hs file.  Used when no Main.hs exists.
+-- | Default Main.(l)hs file.  Used when no Main.(l)hs exists.
 --
 --   If we are initializing a new 'LibraryAndExecutable' then import 'MyLib'.
-mainHs :: Flag PackageType -> String
-mainHs pkgTypeFlag = case pkgTypeFlag of
+mainHs :: InitFlags -> String
+mainHs flags = (unlines . map prependPrefix) $ case packageType flags of
   Flag LibraryAndExecutable ->
-    unlines
     [ "module Main where"
     , ""
     , "import qualified MyLib (someFunc)"
     , ""
+    , "main :: IO ()"
     , "main = do"
     , "  putStrLn \"Hello, Haskell!\""
     , "  MyLib.someFunc"
     ]
   _ ->
-    unlines
     [ "module Main where"
     , ""
     , "main :: IO ()"
     , "main = putStrLn \"Hello, Haskell!\""
     ]
-=======
--- | Default Main.(l)hs file.  Used when no Main.(l)hs exists.
-mainHs :: InitFlags -> String
-mainHs flags = (unlines . map prependPrefix)
-  [ "module Main where"
-  , ""
-  , "main :: IO ()"
-  , "main = putStrLn \"Hello, Haskell!\""
-  ]
   where
     prependPrefix "" = ""
     prependPrefix line
@@ -968,8 +953,6 @@
     isLiterate = case mainIs flags of
       Flag mainPath -> takeExtension mainPath == ".lhs"
       _             -> False
-
->>>>>>> e388548d
 
 -- | Move an existing file, if there is one, and the overwrite flag is
 --   not set.
