--- conflicted
+++ resolved
@@ -45,13 +45,8 @@
 import Distribution.Simple.Compiler
          ( Compiler, compilerInfo, CompilerInfo(..) )
 import Distribution.System
-<<<<<<< HEAD
          ( Platform, buildPlatform )
-import Distribution.Text
-=======
-         ( Platform )
 import Distribution.Deprecated.Text
->>>>>>> 889dd2e8
          ( display )
 
 import System.Directory
