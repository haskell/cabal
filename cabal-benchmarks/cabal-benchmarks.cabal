--- conflicted
+++ resolved
@@ -1,12 +1,7 @@
 name:               cabal-benchmarks
 version:            3
-<<<<<<< HEAD
 copyright:          2003-2022, Cabal Development Team (see AUTHORS file)
-license:            BSD3
-=======
-copyright:          2003-2021, Cabal Development Team (see AUTHORS file)
 license:            BSD-3-Clause
->>>>>>> 713af79f
 license-file:       LICENSE
 author:             Cabal Development Team <cabal-devel@haskell.org>
 maintainer:         cabal-devel@haskell.org
